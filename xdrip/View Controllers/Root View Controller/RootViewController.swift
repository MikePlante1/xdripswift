--- conflicted
+++ resolved
@@ -7,11 +7,7 @@
 import HealthKitUI
 import AVFoundation
 import PieCharts
-<<<<<<< HEAD
-import SafariServices
-=======
 import WatchConnectivity
->>>>>>> 99020200
 
 /// viewcontroller for the home screen
 final class RootViewController: UIViewController {
@@ -2486,7 +2482,6 @@
         
     }
     
-<<<<<<< HEAD
     func showLandscape(with coordinator: UIViewControllerTransitionCoordinator) {
         
         guard landscapeChartViewController == nil else { return }
@@ -2534,7 +2529,6 @@
     }
 
 
-=======
     /// if there is an active WCSession open between the app and the watch app, then process the current data and send it via the messaging service to the watch app.
     private func updateWatchApp() {
         
@@ -2593,7 +2587,6 @@
         
     }
     
->>>>>>> 99020200
 }
 
 
