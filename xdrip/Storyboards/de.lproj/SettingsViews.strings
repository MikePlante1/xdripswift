--- conflicted
+++ resolved
@@ -198,14 +198,9 @@
 "settingsviews_givetransmitterid" = "Eingabe Transmitter ID";
 
 /// In Settings, Alerts section, there's an option to test the volume settings, this is text explaining the test when clicking the row - this is for sound player volume test
-<<<<<<< HEAD
 "volumeTestSoundPlayerExplanation" = "Ein Alarm mit eingestellter Systemlautstärke wird gespielt (auch im Stummmodus).\n\n(Dieser Alarm gilt für alle Alarme mit Ausnahme von verpasster Datenübertragung.)\n\nMit Ok können sie den Test beenden, danach können Sie die Lautstärke wie gewünscht einstellen und noch einmal testen..";
 
-=======
-"volumeTestSoundPlayerExplanation" = "Ein Alarm mit eingestellter Systemlautstärke wird gespielt (auch im Stummmodus).\n\n(Dieser Alarm gilt für alle Alarme mit Ausnahme von verpasster Datenübertragung.)\n\n .)\n\nMit Ok können Sie den Test beenden, danach können Sie die Lautstärke wie gewünscht einstellen und noch einmal testen..";
-  \n\n\n\≈
->>>>>>> fa4e9641
- /// speak settings, where user can enable or disable speak delta
+/// speak settings, where user can enable or disable speak delta
 "settingsviews_speakDelta" = "Delta vorlesen?";
 
 /// User sets a transmitter id with id 8G or higher. This is not supported
