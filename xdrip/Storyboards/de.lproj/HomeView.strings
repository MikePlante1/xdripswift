--- conflicted
+++ resolved
@@ -29,9 +29,8 @@
 "transmitterpairingsuccessful" = "Der Transmitter wurde efolgreich verbunden.";
 "transmitterpairingattempttimeout" = "Transmitter Verbindung wurde nicht hergestellt.";
 "success" = "Erfolgreich";
-<<<<<<< HEAD
-
-/// Error message in case Dexcom G5 (and G6?) battery is too low. This is deteced by wrong G5 values 2096896
+"failed" = "Fehlgeschlagen";
+"calibrationNotNecessary" = "Bei Verwendung des Libre Algorithmus, muss der Sensor nicht kalibriert werden!";
 "dexcomBatteryTooLow" = "Die Transmitter Batterie ist fast leer!";
 
 /// status info : literally 'Transmitter Battery Level', shows the battery level
@@ -46,9 +45,4 @@
 "lock" = "Sperren";
 "unlock" = "Entsperren";
 "screenlocktitle" = "Bildschirmsperre aktiviert";
-"screenlockinfo" = "Dadurch bleibt der Bildschirm aktiviert, bis zu einer anderen App gewechselt wird oder entsperren geklickt wird.\r\n\nWir empfehlen, dass Handy mit dem Ladekabel zu verbinden, um ein Entladen des Akkus zu verhindern.";
-=======
-"failed" = "Fehlgeschlagen";
-"calibrationNotNecessary" = "Bei Verwendung des Libre Algorithmus, muss der Sensor nicht kalibriert werden!";
-"dexcomBatteryTooLow" = "Die Transmitter Batterie ist fast leer!";
->>>>>>> 06ed543f
+"screenlockinfo" = "Dadurch bleibt der Bildschirm aktiviert, bis zu einer anderen App gewechselt wird oder entsperren geklickt wird.\r\n\nWir empfehlen, dass Handy mit dem Ladekabel zu verbinden, um ein Entladen des Akkus zu verhindern.";