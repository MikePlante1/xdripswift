--- conflicted
+++ resolved
@@ -146,11 +146,7 @@
     static let categorySettingsViewContactImageSettingsViewModel =           "SettingsViewContactImageSettingsViewModel  "
 
     /// WatchManager logging
-<<<<<<< HEAD
-    static let categoryWatchManager =                       "WatchManager                  "
-=======
     static let categoryWatchManager =                   "WatchManager                  "
->>>>>>> b94ed4d3
 
     /// ContactImageManager logging
     static let categoryContactImageManager =            "ContactImageManager           "
