--- conflicted
+++ resolved
@@ -224,7 +224,6 @@
 		F830992323C291EE005741DF /* Watlaa+BluetoothPeripheral.swift in Sources */ = {isa = PBXBuildFile; fileRef = F830992223C291EE005741DF /* Watlaa+BluetoothPeripheral.swift */; };
 		F830992823C32A13005741DF /* TextsWatlaaView.swift in Sources */ = {isa = PBXBuildFile; fileRef = F830992723C32A13005741DF /* TextsWatlaaView.swift */; };
 		F830993023C928E0005741DF /* WatlaaBluetoothTransmitterDelegate.swift in Sources */ = {isa = PBXBuildFile; fileRef = F830992F23C928E0005741DF /* WatlaaBluetoothTransmitterDelegate.swift */; };
-		F83E393625BDDEA600351544 /* ConstantsUI.swift in Sources */ = {isa = PBXBuildFile; fileRef = F83E393525BDDEA600351544 /* ConstantsUI.swift */; };
 		F856CE5B22EDC8E50083E436 /* ConstantsBluetoothPairing.swift in Sources */ = {isa = PBXBuildFile; fileRef = F856CE5A22EDC8E50083E436 /* ConstantsBluetoothPairing.swift */; };
 		F857A32A253E2D9E00951BB2 /* LibreAlgorithmThresholds.swift in Sources */ = {isa = PBXBuildFile; fileRef = F857A329253E2D9E00951BB2 /* LibreAlgorithmThresholds.swift */; };
 		F857A334253F6A7600951BB2 /* LibreCalibrationInfo.swift in Sources */ = {isa = PBXBuildFile; fileRef = F857A333253F6A7500951BB2 /* LibreCalibrationInfo.swift */; };
@@ -252,11 +251,7 @@
 		F870D3EE2513B786008967B0 /* Trace.swift in Sources */ = {isa = PBXBuildFile; fileRef = F870D3ED2513B786008967B0 /* Trace.swift */; };
 		F8797CEA255B43960033956B /* GlucoseData+Smoothable.swift in Sources */ = {isa = PBXBuildFile; fileRef = F8797CE9255B43960033956B /* GlucoseData+Smoothable.swift */; };
 		F889CB6F236D84AC00A81068 /* M5StackView.strings in Resources */ = {isa = PBXBuildFile; fileRef = F889CB71236D84AC00A81068 /* M5StackView.strings */; };
-<<<<<<< HEAD
 		F88EC27A260120C000DF0EAF /* ConstantsAlerts.swift in Sources */ = {isa = PBXBuildFile; fileRef = F88EC279260120C000DF0EAF /* ConstantsAlerts.swift */; };
-=======
-		F88EC27025FEB8B900DF0EAF /* DTCustomColoredAccessory.m in Sources */ = {isa = PBXBuildFile; fileRef = F88EC26E25FEB8B800DF0EAF /* DTCustomColoredAccessory.m */; };
->>>>>>> 42abde9b
 		F890E07A247687AE008FB2EC /* URL.swift in Sources */ = {isa = PBXBuildFile; fileRef = F890E079247687AE008FB2EC /* URL.swift */; };
 		F897AAF92200F2D200CDDD10 /* CBPeripheralState.swift in Sources */ = {isa = PBXBuildFile; fileRef = F897AAF82200F2D200CDDD10 /* CBPeripheralState.swift */; };
 		F897AAFB2201018800CDDD10 /* String.swift in Sources */ = {isa = PBXBuildFile; fileRef = F897AAFA2201018800CDDD10 /* String.swift */; };
@@ -500,6 +495,8 @@
 		F8F9724723A69A8000C3F17D /* BluetoothPeripheralCategory.swift in Sources */ = {isa = PBXBuildFile; fileRef = F8F9724623A69A8000C3F17D /* BluetoothPeripheralCategory.swift */; };
 		F8F9724923A69DAE00C3F17D /* M5StickC.swift in Sources */ = {isa = PBXBuildFile; fileRef = F8F9724823A69DAE00C3F17D /* M5StickC.swift */; };
 		F8FDD6CB2553385000625B49 /* Array.swift in Sources */ = {isa = PBXBuildFile; fileRef = F8FDD6CA2553385000625B49 /* Array.swift */; };
+		F8FDFEA9260DE1A70047597D /* DTCustomColoredAccessory.m in Sources */ = {isa = PBXBuildFile; fileRef = F8FDFEA8260DE1A70047597D /* DTCustomColoredAccessory.m */; };
+		F8FDFEAD260DE1B90047597D /* ConstantsUI.swift in Sources */ = {isa = PBXBuildFile; fileRef = F8FDFEAC260DE1B90047597D /* ConstantsUI.swift */; };
 /* End PBXBuildFile section */
 
 /* Begin PBXContainerItemProxy section */
@@ -961,7 +958,6 @@
 		F830992723C32A13005741DF /* TextsWatlaaView.swift */ = {isa = PBXFileReference; lastKnownFileType = sourcecode.swift; path = TextsWatlaaView.swift; sourceTree = "<group>"; };
 		F830992F23C928E0005741DF /* WatlaaBluetoothTransmitterDelegate.swift */ = {isa = PBXFileReference; lastKnownFileType = sourcecode.swift; path = WatlaaBluetoothTransmitterDelegate.swift; sourceTree = "<group>"; };
 		F83275882546225400D305E6 /* xdrip v14.xcdatamodel */ = {isa = PBXFileReference; lastKnownFileType = wrapper.xcdatamodel; path = "xdrip v14.xcdatamodel"; sourceTree = "<group>"; };
-		F83E393525BDDEA600351544 /* ConstantsUI.swift */ = {isa = PBXFileReference; lastKnownFileType = sourcecode.swift; path = ConstantsUI.swift; sourceTree = "<group>"; };
 		F846CDD623046BAE00DCF016 /* pt */ = {isa = PBXFileReference; lastKnownFileType = text.plist.strings; name = pt; path = pt.lproj/SettingsViews.strings; sourceTree = "<group>"; };
 		F856CE5A22EDC8E50083E436 /* ConstantsBluetoothPairing.swift */ = {isa = PBXFileReference; lastKnownFileType = sourcecode.swift; path = ConstantsBluetoothPairing.swift; sourceTree = "<group>"; };
 		F857A329253E2D9E00951BB2 /* LibreAlgorithmThresholds.swift */ = {isa = PBXFileReference; lastKnownFileType = sourcecode.swift; path = LibreAlgorithmThresholds.swift; sourceTree = "<group>"; };
@@ -1016,17 +1012,12 @@
 		F88EC12325F6CFB200DF0EAF /* sl */ = {isa = PBXFileReference; lastKnownFileType = text.plist.strings; name = sl; path = sl.lproj/SettingsViews.strings; sourceTree = "<group>"; };
 		F88EC12425F6CFC200DF0EAF /* fi */ = {isa = PBXFileReference; lastKnownFileType = text.plist.strings; name = fi; path = fi.lproj/WatlaaView.strings; sourceTree = "<group>"; };
 		F88EC12525F6CFC500DF0EAF /* sl */ = {isa = PBXFileReference; lastKnownFileType = text.plist.strings; name = sl; path = sl.lproj/WatlaaView.strings; sourceTree = "<group>"; };
-<<<<<<< HEAD
 		F88EC17325FABAAE00DF0EAF /* de */ = {isa = PBXFileReference; lastKnownFileType = text.plist.strings; name = de; path = de.lproj/Common.strings; sourceTree = "<group>"; };
 		F88EC17425FABAB000DF0EAF /* it */ = {isa = PBXFileReference; lastKnownFileType = text.plist.strings; name = it; path = it.lproj/Common.strings; sourceTree = "<group>"; };
 		F88EC17525FABAB300DF0EAF /* pl-PL */ = {isa = PBXFileReference; lastKnownFileType = text.plist.strings; name = "pl-PL"; path = "pl-PL.lproj/Common.strings"; sourceTree = "<group>"; };
 		F88EC17625FABAB700DF0EAF /* ru */ = {isa = PBXFileReference; lastKnownFileType = text.plist.strings; name = ru; path = ru.lproj/Common.strings; sourceTree = "<group>"; };
 		F88EC17725FABAB800DF0EAF /* sl */ = {isa = PBXFileReference; lastKnownFileType = text.plist.strings; name = sl; path = sl.lproj/Common.strings; sourceTree = "<group>"; };
 		F88EC279260120C000DF0EAF /* ConstantsAlerts.swift */ = {isa = PBXFileReference; lastKnownFileType = sourcecode.swift; path = ConstantsAlerts.swift; sourceTree = "<group>"; };
-=======
-		F88EC26E25FEB8B800DF0EAF /* DTCustomColoredAccessory.m */ = {isa = PBXFileReference; fileEncoding = 4; lastKnownFileType = sourcecode.c.objc; path = DTCustomColoredAccessory.m; sourceTree = "<group>"; };
-		F88EC26F25FEB8B800DF0EAF /* DTCustomColoredAccessory.h */ = {isa = PBXFileReference; fileEncoding = 4; lastKnownFileType = sourcecode.c.h; path = DTCustomColoredAccessory.h; sourceTree = "<group>"; };
->>>>>>> 42abde9b
 		F890E079247687AE008FB2EC /* URL.swift */ = {isa = PBXFileReference; lastKnownFileType = sourcecode.swift; path = URL.swift; sourceTree = "<group>"; };
 		F897AAF82200F2D200CDDD10 /* CBPeripheralState.swift */ = {isa = PBXFileReference; lastKnownFileType = sourcecode.swift; path = CBPeripheralState.swift; sourceTree = "<group>"; };
 		F897AAFA2201018800CDDD10 /* String.swift */ = {isa = PBXFileReference; lastKnownFileType = sourcecode.swift; path = String.swift; sourceTree = "<group>"; };
@@ -1323,6 +1314,9 @@
 		F8F9724623A69A8000C3F17D /* BluetoothPeripheralCategory.swift */ = {isa = PBXFileReference; lastKnownFileType = sourcecode.swift; path = BluetoothPeripheralCategory.swift; sourceTree = "<group>"; };
 		F8F9724823A69DAE00C3F17D /* M5StickC.swift */ = {isa = PBXFileReference; lastKnownFileType = sourcecode.swift; path = M5StickC.swift; sourceTree = "<group>"; };
 		F8FDD6CA2553385000625B49 /* Array.swift */ = {isa = PBXFileReference; fileEncoding = 4; lastKnownFileType = sourcecode.swift; path = Array.swift; sourceTree = "<group>"; };
+		F8FDFEA7260DE1A70047597D /* DTCustomColoredAccessory.h */ = {isa = PBXFileReference; fileEncoding = 4; lastKnownFileType = sourcecode.c.h; path = DTCustomColoredAccessory.h; sourceTree = "<group>"; };
+		F8FDFEA8260DE1A70047597D /* DTCustomColoredAccessory.m */ = {isa = PBXFileReference; fileEncoding = 4; lastKnownFileType = sourcecode.c.objc; path = DTCustomColoredAccessory.m; sourceTree = "<group>"; };
+		F8FDFEAC260DE1B90047597D /* ConstantsUI.swift */ = {isa = PBXFileReference; fileEncoding = 4; lastKnownFileType = sourcecode.swift; path = ConstantsUI.swift; sourceTree = "<group>"; };
 /* End PBXFileReference section */
 
 /* Begin PBXFrameworksBuildPhase section */
@@ -1859,15 +1853,6 @@
 				F8E53FD0251D35FB00052CE5 /* Common.strings */,
 			);
 			path = Texts;
-			sourceTree = "<group>";
-		};
-		F88EC26D25FEB7F900DF0EAF /* CustomColoredDisclosureIndicator */ = {
-			isa = PBXGroup;
-			children = (
-				F88EC26F25FEB8B800DF0EAF /* DTCustomColoredAccessory.h */,
-				F88EC26E25FEB8B800DF0EAF /* DTCustomColoredAccessory.m */,
-			);
-			path = CustomColoredDisclosureIndicator;
 			sourceTree = "<group>";
 		};
 		F8A2BBFB25D9D36C001D1E78 /* Atom */ = {
@@ -2374,6 +2359,7 @@
 		F8EA6C7D21B70DEA0082976B /* Constants */ = {
 			isa = PBXGroup;
 			children = (
+				F8FDFEAC260DE1B90047597D /* ConstantsUI.swift */,
 				F88EC279260120C000DF0EAF /* ConstantsAlerts.swift */,
 				F8A1585022EDB597007F5B5D /* ConstantsBGGraphBuilder.swift */,
 				F8A1585222EDB602007F5B5D /* ConstantsBloodGlucose.swift */,
@@ -2403,7 +2389,6 @@
 				F8A1586E22EDC7EE007F5B5D /* ConstantsSuspensionPrevention.swift */,
 				F8AF36142455C6F700B5977B /* ConstantsTrace.swift */,
 				F8E3A2AA23DA520B00E5E98A /* ConstantsWatch.swift */,
-				F83E393525BDDEA600351544 /* ConstantsUI.swift */,
 			);
 			name = Constants;
 			path = xdrip/Constants;
@@ -2412,7 +2397,7 @@
 		F8EA6C8021B723A80082976B /* Utilities */ = {
 			isa = PBXGroup;
 			children = (
-				F88EC26D25FEB7F900DF0EAF /* CustomColoredDisclosureIndicator */,
+				F8FDFEA6260DE1A70047597D /* CustomColoredDisclosureIndicator */,
 				F8AF11F624B1E6D700AE5BA2 /* Errors */,
 				F85FF38F25288860004E6FF1 /* HouseKeeping */,
 				F8F7B8EE259A84A300C47B04 /* KalmanFilter */,
@@ -2814,6 +2799,15 @@
 				F8F9723D23A593C000C3F17D /* M5StickCBluetoothPeripheralViewModel.swift */,
 			);
 			path = M5StickC;
+			sourceTree = "<group>";
+		};
+		F8FDFEA6260DE1A70047597D /* CustomColoredDisclosureIndicator */ = {
+			isa = PBXGroup;
+			children = (
+				F8FDFEA7260DE1A70047597D /* DTCustomColoredAccessory.h */,
+				F8FDFEA8260DE1A70047597D /* DTCustomColoredAccessory.m */,
+			);
+			path = CustomColoredDisclosureIndicator;
 			sourceTree = "<group>";
 		};
 /* End PBXGroup section */
@@ -3184,7 +3178,6 @@
 				F8B955B1258BEE9D00C06016 /* ConstantsSpeakReading.swift in Sources */,
 				F8F9723223A5915900C3F17D /* M5StackReadBlePassWordTxMessage.swift in Sources */,
 				F8A54AAF22D686CD00934E7A /* NightScoutBgReading.swift in Sources */,
-				F83E393625BDDEA600351544 /* ConstantsUI.swift in Sources */,
 				F8DF765323E34F4500063910 /* DexcomG5+CoreDataClass.swift in Sources */,
 				F8F9720F23A5915900C3F17D /* NSData+CRC.swift in Sources */,
 				F8A1585722EDB754007F5B5D /* ConstantsCoreData.swift in Sources */,
@@ -3417,7 +3410,7 @@
 				F8A389E7232ECE7E0010F405 /* SettingsViewUtilities.swift in Sources */,
 				F8A2BC3125DB0D6D001D1E78 /* BluetoothPeripheralManager+M5StackBluetoothTransmitterDelegate.swift in Sources */,
 				F8A2BC2D25DB0D6D001D1E78 /* BluetoothPeripheralManager+CGMG5TransmitterDelegate.swift in Sources */,
-				F88EC27025FEB8B900DF0EAF /* DTCustomColoredAccessory.m in Sources */,
+				F8FDFEA9260DE1A70047597D /* DTCustomColoredAccessory.m in Sources */,
 				F8B3A7DF226E48C1004BA588 /* SoundPlayer.swift in Sources */,
 				F816E12C2439DFBA009EE65B /* DexcomG4+CoreDataProperties.swift in Sources */,
 				F8A2BC3425DB0D6D001D1E78 /* BluetoothPeripheralManager+WatlaaBluetoothTransmitterDelegate.swift in Sources */,
@@ -3472,6 +3465,7 @@
 				F8A1585F22EDB81E007F5B5D /* ConstantsLog.swift in Sources */,
 				F8A1586522EDB89D007F5B5D /* ConstantsDefaultAlertTypeSettings.swift in Sources */,
 				F816E11624391A02009EE65B /* Droplet+BluetoothPeripheral.swift in Sources */,
+				F8FDFEAD260DE1B90047597D /* ConstantsUI.swift in Sources */,
 			);
 			runOnlyForDeploymentPostprocessing = 0;
 		};
@@ -3985,11 +3979,7 @@
 				CODE_SIGN_ENTITLEMENTS = "xDrip4iOS Widget/xDrip4iOS Widget.entitlements";
 				CODE_SIGN_IDENTITY = "Apple Development";
 				CODE_SIGN_STYLE = Automatic;
-<<<<<<< HEAD
 				CURRENT_PROJECT_VERSION = 4149;
-=======
-				CURRENT_PROJECT_VERSION = 4144;
->>>>>>> 42abde9b
 				DEVELOPMENT_TEAM = RNX44PP998;
 				INFOPLIST_FILE = "xDrip4iOS Widget/Info.plist";
 				IPHONEOS_DEPLOYMENT_TARGET = 12.0;
@@ -3998,11 +3988,7 @@
 					"@executable_path/Frameworks",
 					"@executable_path/../../Frameworks",
 				);
-<<<<<<< HEAD
 				MARKETING_VERSION = 4.5.25;
-=======
-				MARKETING_VERSION = 4.5.22;
->>>>>>> 42abde9b
 				PRODUCT_BUNDLE_IDENTIFIER = "net.johandegraeve.xdripswift.xDrip4iOS-Widget";
 				PRODUCT_NAME = xDrip4iOS;
 				SKIP_INSTALL = YES;
@@ -4018,11 +4004,7 @@
 				CODE_SIGN_ENTITLEMENTS = "xDrip4iOS Widget/xDrip4iOS Widget.entitlements";
 				CODE_SIGN_IDENTITY = "Apple Development";
 				CODE_SIGN_STYLE = Automatic;
-<<<<<<< HEAD
 				CURRENT_PROJECT_VERSION = 4149;
-=======
-				CURRENT_PROJECT_VERSION = 4144;
->>>>>>> 42abde9b
 				DEVELOPMENT_TEAM = RNX44PP998;
 				INFOPLIST_FILE = "xDrip4iOS Widget/Info.plist";
 				IPHONEOS_DEPLOYMENT_TARGET = 12.0;
@@ -4031,11 +4013,7 @@
 					"@executable_path/Frameworks",
 					"@executable_path/../../Frameworks",
 				);
-<<<<<<< HEAD
 				MARKETING_VERSION = 4.5.25;
-=======
-				MARKETING_VERSION = 4.5.22;
->>>>>>> 42abde9b
 				PRODUCT_BUNDLE_IDENTIFIER = "net.johandegraeve.xdripswift.xDrip4iOS-Widget";
 				PRODUCT_NAME = xDrip4iOS;
 				SKIP_INSTALL = YES;
@@ -4175,11 +4153,7 @@
 				CODE_SIGN_ENTITLEMENTS = xdrip/xdripDebug.entitlements;
 				CODE_SIGN_IDENTITY = "Apple Development";
 				CODE_SIGN_STYLE = Automatic;
-<<<<<<< HEAD
 				CURRENT_PROJECT_VERSION = 4149;
-=======
-				CURRENT_PROJECT_VERSION = 4144;
->>>>>>> 42abde9b
 				DEVELOPMENT_TEAM = RNX44PP998;
 				INFOPLIST_FILE = "$(SRCROOT)/xdrip/Supporting Files/Info.plist";
 				IPHONEOS_DEPLOYMENT_TARGET = 12.0;
@@ -4187,11 +4161,7 @@
 					"$(inherited)",
 					"@executable_path/Frameworks",
 				);
-<<<<<<< HEAD
 				MARKETING_VERSION = 4.5.25;
-=======
-				MARKETING_VERSION = 4.5.22;
->>>>>>> 42abde9b
 				PRODUCT_BUNDLE_IDENTIFIER = net.johandegraeve.xdripswift;
 				PRODUCT_NAME = "$(TARGET_NAME)";
 				PROVISIONING_PROFILE_SPECIFIER = "";
@@ -4213,11 +4183,7 @@
 				CODE_SIGN_ENTITLEMENTS = xdrip/xdrip.entitlements;
 				CODE_SIGN_IDENTITY = "Apple Development";
 				CODE_SIGN_STYLE = Automatic;
-<<<<<<< HEAD
 				CURRENT_PROJECT_VERSION = 4149;
-=======
-				CURRENT_PROJECT_VERSION = 4144;
->>>>>>> 42abde9b
 				DEVELOPMENT_TEAM = RNX44PP998;
 				INFOPLIST_FILE = "$(SRCROOT)/xdrip/Supporting Files/Info.plist";
 				IPHONEOS_DEPLOYMENT_TARGET = 12.0;
@@ -4225,11 +4191,7 @@
 					"$(inherited)",
 					"@executable_path/Frameworks",
 				);
-<<<<<<< HEAD
 				MARKETING_VERSION = 4.5.25;
-=======
-				MARKETING_VERSION = 4.5.22;
->>>>>>> 42abde9b
 				PRODUCT_BUNDLE_IDENTIFIER = net.johandegraeve.xdripswift;
 				PRODUCT_NAME = "$(TARGET_NAME)";
 				PROVISIONING_PROFILE_SPECIFIER = "";
