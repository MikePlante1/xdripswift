// !$*UTF8*$!
{
	archiveVersion = 1;
	classes = {
	};
	objectVersion = 54;
	objects = {

/* Begin PBXBuildFile section */
		47046EA42A6E8BA700A6F736 /* TextsBgReadings.swift in Sources */ = {isa = PBXBuildFile; fileRef = 47046EA32A6E8BA700A6F736 /* TextsBgReadings.swift */; };
		47046EA72A6E8F7B00A6F736 /* BgReadings.strings in Resources */ = {isa = PBXBuildFile; fileRef = 47046EA92A6E8F7B00A6F736 /* BgReadings.strings */; };
		470824D2297484B500C52317 /* SwiftCharts in Frameworks */ = {isa = PBXBuildFile; productRef = 470824D1297484B500C52317 /* SwiftCharts */; };
		470824D3297484B500C52317 /* SwiftCharts in Embed Frameworks */ = {isa = PBXBuildFile; productRef = 470824D1297484B500C52317 /* SwiftCharts */; settings = {ATTRIBUTES = (CodeSignOnCopy, ); }; };
		470CE1FC246802EB00D5CB74 /* BluetoothPeripheralsView.strings in Resources */ = {isa = PBXBuildFile; fileRef = 470CE1FE246802EB00D5CB74 /* BluetoothPeripheralsView.strings */; };
		47150A4027F6211C00DB2994 /* SettingsViewTreatmentsSettingsViewModel.swift in Sources */ = {isa = PBXBuildFile; fileRef = 47150A3F27F6211C00DB2994 /* SettingsViewTreatmentsSettingsViewModel.swift */; };
		4716A4EF2B406C3D00419052 /* WidgetKit.framework in Frameworks */ = {isa = PBXBuildFile; fileRef = 4716A4EE2B406C3D00419052 /* WidgetKit.framework */; };
		4716A4F12B406C3D00419052 /* SwiftUI.framework in Frameworks */ = {isa = PBXBuildFile; fileRef = 4716A4F02B406C3D00419052 /* SwiftUI.framework */; };
		4716A4F42B406C3D00419052 /* XDripWidgetBundle.swift in Sources */ = {isa = PBXBuildFile; fileRef = 4716A4F32B406C3D00419052 /* XDripWidgetBundle.swift */; };
		4716A4F62B406C3D00419052 /* XDripWidgetLiveActivity.swift in Sources */ = {isa = PBXBuildFile; fileRef = 4716A4F52B406C3D00419052 /* XDripWidgetLiveActivity.swift */; };
		4716A4F82B406C3D00419052 /* XDripWidget.swift in Sources */ = {isa = PBXBuildFile; fileRef = 4716A4F72B406C3D00419052 /* XDripWidget.swift */; };
		4716A4FA2B406C3F00419052 /* Assets.xcassets in Resources */ = {isa = PBXBuildFile; fileRef = 4716A4F92B406C3F00419052 /* Assets.xcassets */; };
		4716A4FE2B406C3F00419052 /* xDrip Widget Extension.appex in Embed Foundation Extensions */ = {isa = PBXBuildFile; fileRef = 4716A4ED2B406C3D00419052 /* xDrip Widget Extension.appex */; settings = {ATTRIBUTES = (RemoveHeadersOnCopy, ); }; };
		4716A5052B40709E00419052 /* XDripWidgetAttributes.swift in Sources */ = {isa = PBXBuildFile; fileRef = 4716A5042B40709E00419052 /* XDripWidgetAttributes.swift */; };
		4716A5072B4082ED00419052 /* XDripWidgetAttributes.swift in Sources */ = {isa = PBXBuildFile; fileRef = 4716A5042B40709E00419052 /* XDripWidgetAttributes.swift */; };
		4716A50D2B416EE100419052 /* ConstantsGlucoseChartSwiftUI.swift in Sources */ = {isa = PBXBuildFile; fileRef = 4716A50C2B416EE100419052 /* ConstantsGlucoseChartSwiftUI.swift */; };
		4716A5142B41CAD000419052 /* LiveActivityManager.swift in Sources */ = {isa = PBXBuildFile; fileRef = 4716A5132B41CAD000419052 /* LiveActivityManager.swift */; };
		471C9BFF2B932952005E1326 /* LibreLinkUpModels.swift in Sources */ = {isa = PBXBuildFile; fileRef = 47DB06E82A715FD900267BE3 /* LibreLinkUpModels.swift */; };
		471C9C002B932957005E1326 /* LibreLinkUpModels.swift in Sources */ = {isa = PBXBuildFile; fileRef = 47DB06E82A715FD900267BE3 /* LibreLinkUpModels.swift */; };
		471C9C082B94F0F0005E1326 /* Bundle.swift in Sources */ = {isa = PBXBuildFile; fileRef = F8E51D602448E695001C9E5A /* Bundle.swift */; };
		47228B152996BDD2008725DB /* BgReadingsView.swift in Sources */ = {isa = PBXBuildFile; fileRef = 47228B142996BDD2008725DB /* BgReadingsView.swift */; };
		472596052B76301F00459D12 /* WatchManager.swift in Sources */ = {isa = PBXBuildFile; fileRef = 472596042B76301F00459D12 /* WatchManager.swift */; };
		4733B93E2AD17C99001D609D /* FollowerBgReading.swift in Sources */ = {isa = PBXBuildFile; fileRef = 4733B93D2AD17C99001D609D /* FollowerBgReading.swift */; };
		4733B9402AD17D15001D609D /* FollowerDelegate.swift in Sources */ = {isa = PBXBuildFile; fileRef = 4733B93F2AD17D15001D609D /* FollowerDelegate.swift */; };
		474606642B95E48D00AC9214 /* ComplicationSharedUserDefaultsModel.swift in Sources */ = {isa = PBXBuildFile; fileRef = 474606632B95E48D00AC9214 /* ComplicationSharedUserDefaultsModel.swift */; };
		474606652B95E48D00AC9214 /* ComplicationSharedUserDefaultsModel.swift in Sources */ = {isa = PBXBuildFile; fileRef = 474606632B95E48D00AC9214 /* ComplicationSharedUserDefaultsModel.swift */; };
		474606692B9616AA00AC9214 /* AccessoryRectangularView.swift in Sources */ = {isa = PBXBuildFile; fileRef = 474606682B9616AA00AC9214 /* AccessoryRectangularView.swift */; };
		4746066B2B96185C00AC9214 /* AccessoryCircularView.swift in Sources */ = {isa = PBXBuildFile; fileRef = 4746066A2B96185C00AC9214 /* AccessoryCircularView.swift */; };
		4746066D2B9618B800AC9214 /* AccessoryCornerView.swift in Sources */ = {isa = PBXBuildFile; fileRef = 4746066C2B9618B800AC9214 /* AccessoryCornerView.swift */; };
		4746066F2B9618FD00AC9214 /* AccessoryInlineView.swift in Sources */ = {isa = PBXBuildFile; fileRef = 4746066E2B9618FD00AC9214 /* AccessoryInlineView.swift */; };
		474606732B962B9500AC9214 /* XDripWidget+Entry.swift in Sources */ = {isa = PBXBuildFile; fileRef = 474606722B962B9500AC9214 /* XDripWidget+Entry.swift */; };
		474606752B962C4D00AC9214 /* XDripWidget+EntryView.swift in Sources */ = {isa = PBXBuildFile; fileRef = 474606742B962C4D00AC9214 /* XDripWidget+EntryView.swift */; };
		474606772B962CCD00AC9214 /* XDripWidget+Provider.swift in Sources */ = {isa = PBXBuildFile; fileRef = 474606762B962CCD00AC9214 /* XDripWidget+Provider.swift */; };
		4746067A2B962F4C00AC9214 /* SystemSmallView.swift in Sources */ = {isa = PBXBuildFile; fileRef = 474606792B962F4C00AC9214 /* SystemSmallView.swift */; };
		4746067C2B962F8500AC9214 /* SystemMediumView.swift in Sources */ = {isa = PBXBuildFile; fileRef = 4746067B2B962F8500AC9214 /* SystemMediumView.swift */; };
		4746067E2B962FBD00AC9214 /* SystemLargeView.swift in Sources */ = {isa = PBXBuildFile; fileRef = 4746067D2B962FBD00AC9214 /* SystemLargeView.swift */; };
		474606802B96308A00AC9214 /* WidgetSharedUserDefaultsModel.swift in Sources */ = {isa = PBXBuildFile; fileRef = 4746067F2B96308A00AC9214 /* WidgetSharedUserDefaultsModel.swift */; };
		474606822B96358E00AC9214 /* WidgetSharedUserDefaultsModel.swift in Sources */ = {isa = PBXBuildFile; fileRef = 4746067F2B96308A00AC9214 /* WidgetSharedUserDefaultsModel.swift */; };
		474606852B9637CA00AC9214 /* LiveActivitySize.swift in Sources */ = {isa = PBXBuildFile; fileRef = 47D08D5D2B54390B00B0BEA7 /* LiveActivitySize.swift */; };
		474606862B9637CB00AC9214 /* LiveActivitySize.swift in Sources */ = {isa = PBXBuildFile; fileRef = 47D08D5D2B54390B00B0BEA7 /* LiveActivitySize.swift */; };
		474606872B9637F100AC9214 /* TextsSettingsView.swift in Sources */ = {isa = PBXBuildFile; fileRef = F8BDD451221DEAB1006EAB84 /* TextsSettingsView.swift */; };
		474606882B9637F600AC9214 /* TextsSettingsView.swift in Sources */ = {isa = PBXBuildFile; fileRef = F8BDD451221DEAB1006EAB84 /* TextsSettingsView.swift */; };
		474606892B9637F600AC9214 /* TextsSettingsView.swift in Sources */ = {isa = PBXBuildFile; fileRef = F8BDD451221DEAB1006EAB84 /* TextsSettingsView.swift */; };
		4746068A2B96380200AC9214 /* ConstantsLibreLinkUp.swift in Sources */ = {isa = PBXBuildFile; fileRef = 47DB06E62A715EC500267BE3 /* ConstantsLibreLinkUp.swift */; };
		4746068B2B96380200AC9214 /* ConstantsLibreLinkUp.swift in Sources */ = {isa = PBXBuildFile; fileRef = 47DB06E62A715EC500267BE3 /* ConstantsLibreLinkUp.swift */; };
		4746068C2B96380200AC9214 /* ConstantsLibreLinkUp.swift in Sources */ = {isa = PBXBuildFile; fileRef = 47DB06E62A715EC500267BE3 /* ConstantsLibreLinkUp.swift */; };
		4746068E2B963EA100AC9214 /* View.swift in Sources */ = {isa = PBXBuildFile; fileRef = 4746068D2B963EA100AC9214 /* View.swift */; };
		4746068F2B963EA100AC9214 /* View.swift in Sources */ = {isa = PBXBuildFile; fileRef = 4746068D2B963EA100AC9214 /* View.swift */; };
		474606902B963EA100AC9214 /* View.swift in Sources */ = {isa = PBXBuildFile; fileRef = 4746068D2B963EA100AC9214 /* View.swift */; };
		474606912B963EA100AC9214 /* View.swift in Sources */ = {isa = PBXBuildFile; fileRef = 4746068D2B963EA100AC9214 /* View.swift */; };
		4749EB9B25B36E010072DF8B /* LibreNFC.strings in Resources */ = {isa = PBXBuildFile; fileRef = 4749EB9D25B36E010072DF8B /* LibreNFC.strings */; };
		47503382247420A200D2260B /* BluetoothPeripheralView.strings in Resources */ = {isa = PBXBuildFile; fileRef = 47503384247420A200D2260B /* BluetoothPeripheralView.strings */; };
		4752B400263570DA0081D551 /* ConstantsStatistics.swift in Sources */ = {isa = PBXBuildFile; fileRef = 4752B3FF263570DA0081D551 /* ConstantsStatistics.swift */; };
		4752B4062635878E0081D551 /* SettingsViewStatisticsSettingsViewModel.swift in Sources */ = {isa = PBXBuildFile; fileRef = 4752B4052635878E0081D551 /* SettingsViewStatisticsSettingsViewModel.swift */; };
		476CAF792B9F6A7200743168 /* ComplicationSharedUserDefaultsModel.swift in Sources */ = {isa = PBXBuildFile; fileRef = 474606632B95E48D00AC9214 /* ComplicationSharedUserDefaultsModel.swift */; };
		476FE8FF2B2F1D1700537E0A /* ConstantsFollower.swift in Sources */ = {isa = PBXBuildFile; fileRef = 476FE8FE2B2F1D1700537E0A /* ConstantsFollower.swift */; };
		4779BCEE2974306300515714 /* ActionClosurable in Frameworks */ = {isa = PBXBuildFile; productRef = 4779BCED2974306300515714 /* ActionClosurable */; };
		4779BCF12974307700515714 /* CryptoSwift in Frameworks */ = {isa = PBXBuildFile; productRef = 4779BCF02974307700515714 /* CryptoSwift */; };
		4779BCF42974308F00515714 /* PieCharts in Frameworks */ = {isa = PBXBuildFile; productRef = 4779BCF32974308F00515714 /* PieCharts */; };
		477B2C7E2B432775002F64A4 /* LiveActivityType.swift in Sources */ = {isa = PBXBuildFile; fileRef = 477B2C7D2B432775002F64A4 /* LiveActivityType.swift */; };
		477F45E6285B993200AC8475 /* GlucoseMiniChartManager.swift in Sources */ = {isa = PBXBuildFile; fileRef = 477F45E5285B993100AC8475 /* GlucoseMiniChartManager.swift */; };
		478A923E2B8B64DE0084C394 /* ConstantsHomeView.swift in Sources */ = {isa = PBXBuildFile; fileRef = F8A1586622EDB8BF007F5B5D /* ConstantsHomeView.swift */; };
		478A92422B8CCF8F0084C394 /* ConstantsLiveActivity.swift in Sources */ = {isa = PBXBuildFile; fileRef = 47B7313F2B83DC0200B0A450 /* ConstantsLiveActivity.swift */; };
		478A92552B8FA1D80084C394 /* ConstantsBGGraphBuilder.swift in Sources */ = {isa = PBXBuildFile; fileRef = F8A1585022EDB597007F5B5D /* ConstantsBGGraphBuilder.swift */; };
		478A92562B8FA1D80084C394 /* ConstantsBloodGlucose.swift in Sources */ = {isa = PBXBuildFile; fileRef = F8A1585222EDB602007F5B5D /* ConstantsBloodGlucose.swift */; };
		478A92572B8FA1E30084C394 /* ConstantsBGGraphBuilder.swift in Sources */ = {isa = PBXBuildFile; fileRef = F8A1585022EDB597007F5B5D /* ConstantsBGGraphBuilder.swift */; };
		478A92582B8FA1F20084C394 /* Date.swift in Sources */ = {isa = PBXBuildFile; fileRef = F8EA6C8121B723BC0082976B /* Date.swift */; };
		478A92592B8FA1F20084C394 /* Double.swift in Sources */ = {isa = PBXBuildFile; fileRef = F8025E4D21ED450300ECF0C0 /* Double.swift */; };
		478A925A2B8FA27D0084C394 /* TextsCommon.swift in Sources */ = {isa = PBXBuildFile; fileRef = F8BDD44F221CAA64006EAB84 /* TextsCommon.swift */; };
		478A925D2B8FA6D30084C394 /* ConstantsUI.swift in Sources */ = {isa = PBXBuildFile; fileRef = F8FDFEAC260DE1B90047597D /* ConstantsUI.swift */; };
		478A925F2B8FB5290084C394 /* XDripWatchComplication+Entry.swift in Sources */ = {isa = PBXBuildFile; fileRef = 478A925E2B8FB5290084C394 /* XDripWatchComplication+Entry.swift */; };
		478A92612B8FB53B0084C394 /* XDripWatchComplication+EntryView.swift in Sources */ = {isa = PBXBuildFile; fileRef = 478A92602B8FB53B0084C394 /* XDripWatchComplication+EntryView.swift */; };
		478A92632B8FB5490084C394 /* XDripWatchComplication+Provider.swift in Sources */ = {isa = PBXBuildFile; fileRef = 478A92622B8FB5490084C394 /* XDripWatchComplication+Provider.swift */; };
		478A92642B8FBEBF0084C394 /* TextsHomeView.swift in Sources */ = {isa = PBXBuildFile; fileRef = F81FA009228F53680028C70F /* TextsHomeView.swift */; };
		478A92652B90AB040084C394 /* GlucoseChartView.swift in Sources */ = {isa = PBXBuildFile; fileRef = 47C210EF2B52A05B00005711 /* GlucoseChartView.swift */; };
		478A92662B90AB230084C394 /* GlucoseChartType.swift in Sources */ = {isa = PBXBuildFile; fileRef = 47C210ED2B5298EB00005711 /* GlucoseChartType.swift */; };
		478A92682B90ABB30084C394 /* ConstantsGlucoseChartSwiftUI.swift in Sources */ = {isa = PBXBuildFile; fileRef = 4716A50C2B416EE100419052 /* ConstantsGlucoseChartSwiftUI.swift */; };
		479359862B88B95A007D3CEE /* WidgetKit.framework in Frameworks */ = {isa = PBXBuildFile; fileRef = 4716A4EE2B406C3D00419052 /* WidgetKit.framework */; };
		479359872B88B95A007D3CEE /* SwiftUI.framework in Frameworks */ = {isa = PBXBuildFile; fileRef = 4716A4F02B406C3D00419052 /* SwiftUI.framework */; };
		4793598A2B88B95A007D3CEE /* XDripWatchComplication.swift in Sources */ = {isa = PBXBuildFile; fileRef = 479359892B88B95A007D3CEE /* XDripWatchComplication.swift */; };
		4793598C2B88B95B007D3CEE /* Assets.xcassets in Resources */ = {isa = PBXBuildFile; fileRef = 4793598B2B88B95B007D3CEE /* Assets.xcassets */; };
		479359902B88B95B007D3CEE /* xDrip Watch Complication Extension.appex in Embed Foundation Extensions */ = {isa = PBXBuildFile; fileRef = 479359852B88B95A007D3CEE /* xDrip Watch Complication Extension.appex */; settings = {ATTRIBUTES = (RemoveHeadersOnCopy, ); }; };
		4793599A2B8A2A4E007D3CEE /* InfoView.swift in Sources */ = {isa = PBXBuildFile; fileRef = 479359992B8A2A4E007D3CEE /* InfoView.swift */; };
		4796C6062B9516FC00DE2210 /* Bundle.swift in Sources */ = {isa = PBXBuildFile; fileRef = F8E51D602448E695001C9E5A /* Bundle.swift */; };
		4796C6072B9516FD00DE2210 /* Bundle.swift in Sources */ = {isa = PBXBuildFile; fileRef = F8E51D602448E695001C9E5A /* Bundle.swift */; };
		47A6ABE22B790CC60047A4BA /* xDripWatchApp.swift in Sources */ = {isa = PBXBuildFile; fileRef = 47A6ABE12B790CC60047A4BA /* xDripWatchApp.swift */; };
		47A6ABE42B790CC60047A4BA /* MainView.swift in Sources */ = {isa = PBXBuildFile; fileRef = 47A6ABE32B790CC60047A4BA /* MainView.swift */; };
		47A6ABE62B790CC70047A4BA /* Assets.xcassets in Resources */ = {isa = PBXBuildFile; fileRef = 47A6ABE52B790CC70047A4BA /* Assets.xcassets */; };
		47A6ABE92B790CC70047A4BA /* Preview Assets.xcassets in Resources */ = {isa = PBXBuildFile; fileRef = 47A6ABE82B790CC70047A4BA /* Preview Assets.xcassets */; };
		47A6ABEF2B7949B80047A4BA /* WatchStateModel.swift in Sources */ = {isa = PBXBuildFile; fileRef = 47A6ABEE2B7949B80047A4BA /* WatchStateModel.swift */; };
		47A6ABFF2B795DA30047A4BA /* GlucoseChartType.swift in Sources */ = {isa = PBXBuildFile; fileRef = 47C210ED2B5298EB00005711 /* GlucoseChartType.swift */; };
		47A6AC292B7D3DAB0047A4BA /* GlucoseChartView.swift in Sources */ = {isa = PBXBuildFile; fileRef = 47C210EF2B52A05B00005711 /* GlucoseChartView.swift */; };
		47A6AC2A2B7D3DE30047A4BA /* GlucoseChartView.swift in Sources */ = {isa = PBXBuildFile; fileRef = 47C210EF2B52A05B00005711 /* GlucoseChartView.swift */; };
		47A6AC2B2B7D3DE30047A4BA /* GlucoseChartView.swift in Sources */ = {isa = PBXBuildFile; fileRef = 47C210EF2B52A05B00005711 /* GlucoseChartView.swift */; };
		47A6AC2C2B7D3E170047A4BA /* Double.swift in Sources */ = {isa = PBXBuildFile; fileRef = F8025E4D21ED450300ECF0C0 /* Double.swift */; };
		47A6AC2D2B7D3E170047A4BA /* Date.swift in Sources */ = {isa = PBXBuildFile; fileRef = F8EA6C8121B723BC0082976B /* Date.swift */; };
		47A6AC2E2B7D3E170047A4BA /* Double.swift in Sources */ = {isa = PBXBuildFile; fileRef = F8025E4D21ED450300ECF0C0 /* Double.swift */; };
		47A6AC2F2B7D3E170047A4BA /* Date.swift in Sources */ = {isa = PBXBuildFile; fileRef = F8EA6C8121B723BC0082976B /* Date.swift */; };
		47A6AC302B7D3E250047A4BA /* ConstantsHomeView.swift in Sources */ = {isa = PBXBuildFile; fileRef = F8A1586622EDB8BF007F5B5D /* ConstantsHomeView.swift */; };
		47A6AC312B7D3E250047A4BA /* ConstantsBloodGlucose.swift in Sources */ = {isa = PBXBuildFile; fileRef = F8A1585222EDB602007F5B5D /* ConstantsBloodGlucose.swift */; };
		47A6AC322B7D3E250047A4BA /* ConstantsUI.swift in Sources */ = {isa = PBXBuildFile; fileRef = F8FDFEAC260DE1B90047597D /* ConstantsUI.swift */; };
		47A6AC332B7D3E260047A4BA /* ConstantsHomeView.swift in Sources */ = {isa = PBXBuildFile; fileRef = F8A1586622EDB8BF007F5B5D /* ConstantsHomeView.swift */; };
		47A6AC342B7D3E260047A4BA /* ConstantsBloodGlucose.swift in Sources */ = {isa = PBXBuildFile; fileRef = F8A1585222EDB602007F5B5D /* ConstantsBloodGlucose.swift */; };
		47A6AC352B7D3E260047A4BA /* ConstantsUI.swift in Sources */ = {isa = PBXBuildFile; fileRef = F8FDFEAC260DE1B90047597D /* ConstantsUI.swift */; };
		47A6AC362B7D3E640047A4BA /* GlucoseChartType.swift in Sources */ = {isa = PBXBuildFile; fileRef = 47C210ED2B5298EB00005711 /* GlucoseChartType.swift */; };
		47A6AC372B7D3E650047A4BA /* GlucoseChartType.swift in Sources */ = {isa = PBXBuildFile; fileRef = 47C210ED2B5298EB00005711 /* GlucoseChartType.swift */; };
		47A6AC382B7D3E770047A4BA /* TextsHomeView.swift in Sources */ = {isa = PBXBuildFile; fileRef = F81FA009228F53680028C70F /* TextsHomeView.swift */; };
		47A6AC392B7D3E770047A4BA /* TextsHomeView.swift in Sources */ = {isa = PBXBuildFile; fileRef = F81FA009228F53680028C70F /* TextsHomeView.swift */; };
		47A6AC3B2B7D3F9B0047A4BA /* ConstantsGlucoseChartSwiftUI.swift in Sources */ = {isa = PBXBuildFile; fileRef = 4716A50C2B416EE100419052 /* ConstantsGlucoseChartSwiftUI.swift */; };
		47A6AC412B7D42EC0047A4BA /* TextsCommon.swift in Sources */ = {isa = PBXBuildFile; fileRef = F8BDD44F221CAA64006EAB84 /* TextsCommon.swift */; };
		47A6AC422B7D42ED0047A4BA /* TextsCommon.swift in Sources */ = {isa = PBXBuildFile; fileRef = F8BDD44F221CAA64006EAB84 /* TextsCommon.swift */; };
		47A6AC432B7D430D0047A4BA /* HomeView.strings in Resources */ = {isa = PBXBuildFile; fileRef = F8B48A9E22B2FA7B009BCC01 /* HomeView.strings */; };
		47A6AC442B7D430D0047A4BA /* HomeView.strings in Resources */ = {isa = PBXBuildFile; fileRef = F8B48A9E22B2FA7B009BCC01 /* HomeView.strings */; };
		47A6AC452B7D43100047A4BA /* Common.strings in Resources */ = {isa = PBXBuildFile; fileRef = F8BDD444221C9D0D006EAB84 /* Common.strings */; };
		47A6AC462B7D43110047A4BA /* Common.strings in Resources */ = {isa = PBXBuildFile; fileRef = F8BDD444221C9D0D006EAB84 /* Common.strings */; };
		47AB72F327105EF4005E7CAB /* SettingsViewHelpSettingModel.swift in Sources */ = {isa = PBXBuildFile; fileRef = 47AB72F227105EF4005E7CAB /* SettingsViewHelpSettingModel.swift */; };
		47ADD2DF27FAF8630025E2F4 /* ChartPointsScatterDownTrianglesLayer.swift in Sources */ = {isa = PBXBuildFile; fileRef = 47ADD2DE27FAF8630025E2F4 /* ChartPointsScatterDownTrianglesLayer.swift */; };
		47ADD2E127FB05EB0025E2F4 /* ChartPointsScatterDownTrianglesWithDropdownLineLayer.swift in Sources */ = {isa = PBXBuildFile; fileRef = 47ADD2E027FB05EB0025E2F4 /* ChartPointsScatterDownTrianglesWithDropdownLineLayer.swift */; };
		47B60F3726F389E2003198D3 /* LandscapeChartViewController.swift in Sources */ = {isa = PBXBuildFile; fileRef = 47B60F3626F389E2003198D3 /* LandscapeChartViewController.swift */; };
		47B731412B83DD3C00B0A450 /* ConstantsLiveActivity.swift in Sources */ = {isa = PBXBuildFile; fileRef = 47B7313F2B83DC0200B0A450 /* ConstantsLiveActivity.swift */; };
		47B7FC722B00CF4B004C872B /* FollowerBackgroundKeepAliveType.swift in Sources */ = {isa = PBXBuildFile; fileRef = 47B7FC712B00CF4B004C872B /* FollowerBackgroundKeepAliveType.swift */; };
		47CA61E42B965E7100C2A597 /* AccessoryCircularView.swift in Sources */ = {isa = PBXBuildFile; fileRef = 47CA61E32B965E7100C2A597 /* AccessoryCircularView.swift */; };
		47CA61E62B966A9700C2A597 /* AccessoryRectangularView.swift in Sources */ = {isa = PBXBuildFile; fileRef = 47CA61E52B966A9700C2A597 /* AccessoryRectangularView.swift */; };
		47CA61E72B97948000C2A597 /* FollowerDataSourceType.swift in Sources */ = {isa = PBXBuildFile; fileRef = 47DB06CF2A70141E00267BE3 /* FollowerDataSourceType.swift */; };
		47CA61E82B9796D200C2A597 /* ConstantsFollower.swift in Sources */ = {isa = PBXBuildFile; fileRef = 476FE8FE2B2F1D1700537E0A /* ConstantsFollower.swift */; };
		47CA61E92B97A6BD00C2A597 /* FollowerBackgroundKeepAliveType.swift in Sources */ = {isa = PBXBuildFile; fileRef = 47B7FC712B00CF4B004C872B /* FollowerBackgroundKeepAliveType.swift */; };
		47CF18B22B37689A00FA6160 /* TimeInRangeType.swift in Sources */ = {isa = PBXBuildFile; fileRef = 47CF18B12B37689A00FA6160 /* TimeInRangeType.swift */; };
		47D08D5B2B5437F500B0BEA7 /* ConstantsGlucoseChartSwiftUI.swift in Sources */ = {isa = PBXBuildFile; fileRef = 4716A50C2B416EE100419052 /* ConstantsGlucoseChartSwiftUI.swift */; };
		47D08D5E2B54390B00B0BEA7 /* LiveActivitySize.swift in Sources */ = {isa = PBXBuildFile; fileRef = 47D08D5D2B54390B00B0BEA7 /* LiveActivitySize.swift */; };
		47D08D5F2B54390B00B0BEA7 /* LiveActivitySize.swift in Sources */ = {isa = PBXBuildFile; fileRef = 47D08D5D2B54390B00B0BEA7 /* LiveActivitySize.swift */; };
		47D2DB3B2B14F6D000C8EE6B /* ScreenLockDimmingType.swift in Sources */ = {isa = PBXBuildFile; fileRef = 47D2DB3A2B14F6D000C8EE6B /* ScreenLockDimmingType.swift */; };
		47D9BC952A78498500AB85B2 /* BgReadingsDetailView.swift in Sources */ = {isa = PBXBuildFile; fileRef = 47D9BC942A78498500AB85B2 /* BgReadingsDetailView.swift */; };
		47DB06C22A6FC02200267BE3 /* SettingsViewDataSourceSettingsViewModel.swift in Sources */ = {isa = PBXBuildFile; fileRef = 47DB06C12A6FC02200267BE3 /* SettingsViewDataSourceSettingsViewModel.swift */; };
		47DB06C62A6FC72000267BE3 /* SettingsViewCalendarEventsSettingsViewModel.swift in Sources */ = {isa = PBXBuildFile; fileRef = 47DB06C52A6FC72000267BE3 /* SettingsViewCalendarEventsSettingsViewModel.swift */; };
		47DB06D02A70141E00267BE3 /* FollowerDataSourceType.swift in Sources */ = {isa = PBXBuildFile; fileRef = 47DB06CF2A70141E00267BE3 /* FollowerDataSourceType.swift */; };
		47DB06E32A7137B000267BE3 /* LibreLinkUpFollowManager.swift in Sources */ = {isa = PBXBuildFile; fileRef = 47DB06E22A7137B000267BE3 /* LibreLinkUpFollowManager.swift */; };
		47DB06E72A715EC500267BE3 /* ConstantsLibreLinkUp.swift in Sources */ = {isa = PBXBuildFile; fileRef = 47DB06E62A715EC500267BE3 /* ConstantsLibreLinkUp.swift */; };
		47DB06E92A715FD900267BE3 /* LibreLinkUpModels.swift in Sources */ = {isa = PBXBuildFile; fileRef = 47DB06E82A715FD900267BE3 /* LibreLinkUpModels.swift */; };
		47DE41AA2B860DF00041DA19 /* WatchConnectivity.framework in Frameworks */ = {isa = PBXBuildFile; fileRef = 47DE41A92B860DF00041DA19 /* WatchConnectivity.framework */; };
		47DE41AD2B863D370041DA19 /* WatchState.swift in Sources */ = {isa = PBXBuildFile; fileRef = 47DE41AC2B863D370041DA19 /* WatchState.swift */; };
		47DE41AE2B863D370041DA19 /* WatchState.swift in Sources */ = {isa = PBXBuildFile; fileRef = 47DE41AC2B863D370041DA19 /* WatchState.swift */; };
		47DE41AF2B864EE50041DA19 /* xDrip Watch App.app in Embed Watch Content */ = {isa = PBXBuildFile; fileRef = 47A6ABDF2B790CC60047A4BA /* xDrip Watch App.app */; settings = {ATTRIBUTES = (RemoveHeadersOnCopy, ); }; };
		47DE41B32B8672F90041DA19 /* DataSourceView.swift in Sources */ = {isa = PBXBuildFile; fileRef = 47DE41B22B8672F90041DA19 /* DataSourceView.swift */; };
		47DE41B52B8693CB0041DA19 /* HeaderView.swift in Sources */ = {isa = PBXBuildFile; fileRef = 47DE41B42B8693CB0041DA19 /* HeaderView.swift */; };
		47DE41B92B87B2680041DA19 /* ConstantsAppleWatch.swift in Sources */ = {isa = PBXBuildFile; fileRef = 47DE41B82B87B2680041DA19 /* ConstantsAppleWatch.swift */; };
		47E91BBA2B9A43F20063181B /* FollowerBackgroundKeepAliveType.swift in Sources */ = {isa = PBXBuildFile; fileRef = 47B7FC712B00CF4B004C872B /* FollowerBackgroundKeepAliveType.swift */; };
		47FB28082636B04200042FFB /* StatisticsManager.swift in Sources */ = {isa = PBXBuildFile; fileRef = 47FB28072636B04200042FFB /* StatisticsManager.swift */; };
		CE1B2FE025D0264B00F642F5 /* LaunchScreen.strings in Resources */ = {isa = PBXBuildFile; fileRef = CE1B2FD125D0264900F642F5 /* LaunchScreen.strings */; };
		CE1B2FE125D0264B00F642F5 /* Main.strings in Resources */ = {isa = PBXBuildFile; fileRef = CE1B2FD425D0264900F642F5 /* Main.strings */; };
		D400F8032778BD8000B57648 /* TextsTreatmentsView.swift in Sources */ = {isa = PBXBuildFile; fileRef = D400F8022778BD8000B57648 /* TextsTreatmentsView.swift */; };
		D4028CC02774A50600341476 /* TreatmentsViewController.swift in Sources */ = {isa = PBXBuildFile; fileRef = D4028CBF2774A50600341476 /* TreatmentsViewController.swift */; };
		D40C3DA4277542C400111B73 /* TreatmentEntry+CoreDataClass.swift in Sources */ = {isa = PBXBuildFile; fileRef = D40C3DA3277542C400111B73 /* TreatmentEntry+CoreDataClass.swift */; };
		D40C3DA62775438F00111B73 /* TreatmentEntry+CoreDataProperties.swift in Sources */ = {isa = PBXBuildFile; fileRef = D40C3DA52775438F00111B73 /* TreatmentEntry+CoreDataProperties.swift */; };
		D417E51C282EC8DB008DC467 /* ProgressBarViewController.swift in Sources */ = {isa = PBXBuildFile; fileRef = D417E51B282EC8DB008DC467 /* ProgressBarViewController.swift */; };
		D41F32922827240E00861B3D /* SettingsViewHousekeeperSettingsViewModel.swift in Sources */ = {isa = PBXBuildFile; fileRef = D41F32912827240E00861B3D /* SettingsViewHousekeeperSettingsViewModel.swift */; };
		D41F32942827332000861B3D /* DataExporter.swift in Sources */ = {isa = PBXBuildFile; fileRef = D41F32932827332000861B3D /* DataExporter.swift */; };
		D482BD942776153F003C4FB2 /* TreatmentsNavigationController.swift in Sources */ = {isa = PBXBuildFile; fileRef = D482BD932776153F003C4FB2 /* TreatmentsNavigationController.swift */; };
		D484BC292774F783008490E9 /* TreatmentsInsertViewController.swift in Sources */ = {isa = PBXBuildFile; fileRef = D484BC282774F783008490E9 /* TreatmentsInsertViewController.swift */; };
		D48E8F78278E49B300CCEE08 /* TreatmentNSResponse.swift in Sources */ = {isa = PBXBuildFile; fileRef = D48E8F77278E49B300CCEE08 /* TreatmentNSResponse.swift */; };
		D4AC54502778C82C0097FF10 /* Treatments.strings in Resources */ = {isa = PBXBuildFile; fileRef = D4AC54412778C82B0097FF10 /* Treatments.strings */; };
		D4BAF37627769B38009D3465 /* TreatmentTableViewCell.swift in Sources */ = {isa = PBXBuildFile; fileRef = D4BAF37527769B38009D3465 /* TreatmentTableViewCell.swift */; };
		D4E499AB277B43E3000F8CBA /* TreatmentCollection.swift in Sources */ = {isa = PBXBuildFile; fileRef = D4E499AA277B43E3000F8CBA /* TreatmentCollection.swift */; };
		D4E499AD277B4CE7000F8CBA /* DateOnly.swift in Sources */ = {isa = PBXBuildFile; fileRef = D4E499AC277B4CE7000F8CBA /* DateOnly.swift */; };
		D4FD899727772F9100689788 /* TreatmentEntryAccessor.swift in Sources */ = {isa = PBXBuildFile; fileRef = D4FD899627772F9100689788 /* TreatmentEntryAccessor.swift */; };
		F51B9F7D24B216CD00FC0643 /* Libre1NonFixedSlopeCalibrator.swift in Sources */ = {isa = PBXBuildFile; fileRef = F51B9F7C24B216CD00FC0643 /* Libre1NonFixedSlopeCalibrator.swift */; };
		F64039B0281C3F9D0051EFFE /* QuickActionsManager.swift in Sources */ = {isa = PBXBuildFile; fileRef = F64039AF281C3F9D0051EFFE /* QuickActionsManager.swift */; };
		F64039B2281E90CF0051EFFE /* QuickActions.strings in Resources */ = {isa = PBXBuildFile; fileRef = F64039B1281E90CF0051EFFE /* QuickActions.strings */; };
		F64039B5281E91500051EFFE /* TextsQuickActions.swift in Sources */ = {isa = PBXBuildFile; fileRef = F64039B4281E91500051EFFE /* TextsQuickActions.swift */; };
		F8025C0A21D94FD700ECF0C0 /* CBManagerState.swift in Sources */ = {isa = PBXBuildFile; fileRef = F8025C0921D94FD700ECF0C0 /* CBManagerState.swift */; };
		F8025C1321DA683400ECF0C0 /* Data.swift in Sources */ = {isa = PBXBuildFile; fileRef = F8025C1221DA683400ECF0C0 /* Data.swift */; };
		F8025E4E21ED450300ECF0C0 /* Double.swift in Sources */ = {isa = PBXBuildFile; fileRef = F8025E4D21ED450300ECF0C0 /* Double.swift */; };
		F8025E5021EE746400ECF0C0 /* Calibrator.swift in Sources */ = {isa = PBXBuildFile; fileRef = F8025E4F21EE746400ECF0C0 /* Calibrator.swift */; };
		F8025E5421EE8D2100ECF0C0 /* Libre1Calibrator.swift in Sources */ = {isa = PBXBuildFile; fileRef = F8025E5321EE8D2100ECF0C0 /* Libre1Calibrator.swift */; };
		F8025E6B21F7CD7600ECF0C0 /* UIStoryboard.swift in Sources */ = {isa = PBXBuildFile; fileRef = F8025E6A21F7CD7600ECF0C0 /* UIStoryboard.swift */; };
		F804870C2336D90200EBDDB7 /* M5Stack+CoreDataClass.swift in Sources */ = {isa = PBXBuildFile; fileRef = F804870A2336D90200EBDDB7 /* M5Stack+CoreDataClass.swift */; };
		F804870D2336D90200EBDDB7 /* M5Stack+CoreDataProperties.swift in Sources */ = {isa = PBXBuildFile; fileRef = F804870B2336D90200EBDDB7 /* M5Stack+CoreDataProperties.swift */; };
		F80610C4222D4E4D00D8F236 /* ActionClosureable-extension.swift in Sources */ = {isa = PBXBuildFile; fileRef = F80610C3222D4E4D00D8F236 /* ActionClosureable-extension.swift */; };
		F80859272364355F00F3829D /* ConstantsGlucoseChart.swift in Sources */ = {isa = PBXBuildFile; fileRef = F80859262364355F00F3829D /* ConstantsGlucoseChart.swift */; };
		F80859292364D61B00F3829D /* UserDefaults+charts.swift in Sources */ = {isa = PBXBuildFile; fileRef = F80859282364D61B00F3829D /* UserDefaults+charts.swift */; };
		F808592D23677D6A00F3829D /* ChartPoint.swift in Sources */ = {isa = PBXBuildFile; fileRef = F808592C23677D6A00F3829D /* ChartPoint.swift */; };
		F808D2C8240323CA0084B5DB /* BubbleBluetoothPeripheralViewModel.swift in Sources */ = {isa = PBXBuildFile; fileRef = F808D2C7240323CA0084B5DB /* BubbleBluetoothPeripheralViewModel.swift */; };
		F808D2CA240325E40084B5DB /* CGMBubbleTransmitterDelegate.swift in Sources */ = {isa = PBXBuildFile; fileRef = F808D2C9240325E40084B5DB /* CGMBubbleTransmitterDelegate.swift */; };
		F808D2CC240328FA0084B5DB /* Bubble+CoreDataClass.swift in Sources */ = {isa = PBXBuildFile; fileRef = F808D2CB240328FA0084B5DB /* Bubble+CoreDataClass.swift */; };
		F808D2CE2403292C0084B5DB /* Bubble+CoreDataProperties.swift in Sources */ = {isa = PBXBuildFile; fileRef = F808D2CD2403292C0084B5DB /* Bubble+CoreDataProperties.swift */; };
		F808D2D2240329E80084B5DB /* Bubble+BluetoothPeripheral.swift in Sources */ = {isa = PBXBuildFile; fileRef = F808D2D1240329E70084B5DB /* Bubble+BluetoothPeripheral.swift */; };
		F80D915C24F06A40006840B5 /* PreLibre2.swift in Sources */ = {isa = PBXBuildFile; fileRef = F80D915B24F06A40006840B5 /* PreLibre2.swift */; };
		F80D916024F45EB3006840B5 /* LibreError.swift in Sources */ = {isa = PBXBuildFile; fileRef = F80D915F24F45EB2006840B5 /* LibreError.swift */; };
		F80D916424F5B3DE006840B5 /* Libre2+CoreDataProperties.swift in Sources */ = {isa = PBXBuildFile; fileRef = F80D916224F5B3DE006840B5 /* Libre2+CoreDataProperties.swift */; };
		F80D916524F5B3DE006840B5 /* Libre2+CoreDataClass.swift in Sources */ = {isa = PBXBuildFile; fileRef = F80D916324F5B3DE006840B5 /* Libre2+CoreDataClass.swift */; };
		F80D916824F7086D006840B5 /* Libre2BluetoothPeripheralViewModel.swift in Sources */ = {isa = PBXBuildFile; fileRef = F80D916724F7086D006840B5 /* Libre2BluetoothPeripheralViewModel.swift */; };
		F80D916B24F82913006840B5 /* CGMLibre2Transmitter.swift in Sources */ = {isa = PBXBuildFile; fileRef = F80D916A24F82913006840B5 /* CGMLibre2Transmitter.swift */; };
		F80D916D24F82A17006840B5 /* CGMLibre2TransmitterDelegate.swift in Sources */ = {isa = PBXBuildFile; fileRef = F80D916C24F82A17006840B5 /* CGMLibre2TransmitterDelegate.swift */; };
		F80D917024F85C7A006840B5 /* Libre2+BluetoothPeripheral.swift in Sources */ = {isa = PBXBuildFile; fileRef = F80D916F24F85C7A006840B5 /* Libre2+BluetoothPeripheral.swift */; };
		F80ED2EC236F68F90005C035 /* SettingsViewM5StackBluetoothSettingsViewModel.swift in Sources */ = {isa = PBXBuildFile; fileRef = F80ED2E9236F68F90005C035 /* SettingsViewM5StackBluetoothSettingsViewModel.swift */; };
		F80ED2ED236F68F90005C035 /* SettingsViewM5StackGeneralSettingsViewModel.swift in Sources */ = {isa = PBXBuildFile; fileRef = F80ED2EA236F68F90005C035 /* SettingsViewM5StackGeneralSettingsViewModel.swift */; };
		F80ED2EE236F68F90005C035 /* SettingsViewM5StackWiFiSettingsViewModel.swift in Sources */ = {isa = PBXBuildFile; fileRef = F80ED2EB236F68F90005C035 /* SettingsViewM5StackWiFiSettingsViewModel.swift */; };
		F816E0E22432A4D1009EE65B /* Blucon+BluetoothPeripheral.swift in Sources */ = {isa = PBXBuildFile; fileRef = F816E0E12432A4D1009EE65B /* Blucon+BluetoothPeripheral.swift */; };
		F816E0E42432A4FA009EE65B /* CGMBluconTransmitterDelegate.swift in Sources */ = {isa = PBXBuildFile; fileRef = F816E0E32432A4FA009EE65B /* CGMBluconTransmitterDelegate.swift */; };
		F816E0ED2432A55F009EE65B /* BluconBluetoothPeripheralViewModel.swift in Sources */ = {isa = PBXBuildFile; fileRef = F816E0EC2432A55F009EE65B /* BluconBluetoothPeripheralViewModel.swift */; };
		F816E0F02433C31B009EE65B /* Blucon+CoreDataProperties.swift in Sources */ = {isa = PBXBuildFile; fileRef = F816E0EE2433C31B009EE65B /* Blucon+CoreDataProperties.swift */; };
		F816E0F12433C31B009EE65B /* Blucon+CoreDataClass.swift in Sources */ = {isa = PBXBuildFile; fileRef = F816E0EF2433C31B009EE65B /* Blucon+CoreDataClass.swift */; };
		F816E0F524367132009EE65B /* GNSEntry+CoreDataProperties.swift in Sources */ = {isa = PBXBuildFile; fileRef = F816E0F424367131009EE65B /* GNSEntry+CoreDataProperties.swift */; };
		F816E0F724367137009EE65B /* GNSEntry+CoreDataClass.swift in Sources */ = {isa = PBXBuildFile; fileRef = F816E0F624367137009EE65B /* GNSEntry+CoreDataClass.swift */; };
		F816E0FE24367338009EE65B /* GNSEntry+BluetoothPeripheral.swift in Sources */ = {isa = PBXBuildFile; fileRef = F816E0FD24367338009EE65B /* GNSEntry+BluetoothPeripheral.swift */; };
		F816E1002436734C009EE65B /* CGMGNSEntryTransmitterDelegate.swift in Sources */ = {isa = PBXBuildFile; fileRef = F816E0FF2436734C009EE65B /* CGMGNSEntryTransmitterDelegate.swift */; };
		F816E10324367389009EE65B /* GNSEntryBluetoothPeripheralViewModel.swift in Sources */ = {isa = PBXBuildFile; fileRef = F816E10224367389009EE65B /* GNSEntryBluetoothPeripheralViewModel.swift */; };
		F816E1082437E5B9009EE65B /* BlueReader+BluetoothPeripheral.swift in Sources */ = {isa = PBXBuildFile; fileRef = F816E1072437E5B9009EE65B /* BlueReader+BluetoothPeripheral.swift */; };
		F816E10A2437E7B8009EE65B /* CGMBlueReaderTransmitterDelegate.swift in Sources */ = {isa = PBXBuildFile; fileRef = F816E1092437E7B8009EE65B /* CGMBlueReaderTransmitterDelegate.swift */; };
		F816E10C2437EA8E009EE65B /* BlueReader+CoreDataClass.swift in Sources */ = {isa = PBXBuildFile; fileRef = F816E10B2437EA8E009EE65B /* BlueReader+CoreDataClass.swift */; };
		F816E10E2437EAC9009EE65B /* BlueReader+CoreDataProperties.swift in Sources */ = {isa = PBXBuildFile; fileRef = F816E10D2437EAC9009EE65B /* BlueReader+CoreDataProperties.swift */; };
		F816E11624391A02009EE65B /* Droplet+BluetoothPeripheral.swift in Sources */ = {isa = PBXBuildFile; fileRef = F816E11524391A02009EE65B /* Droplet+BluetoothPeripheral.swift */; };
		F816E118243921FB009EE65B /* CGMBDropletTransmitterDelegate.swift in Sources */ = {isa = PBXBuildFile; fileRef = F816E117243921FB009EE65B /* CGMBDropletTransmitterDelegate.swift */; };
		F816E11A243923B2009EE65B /* Droplet+CoreDataClass.swift in Sources */ = {isa = PBXBuildFile; fileRef = F816E119243923B2009EE65B /* Droplet+CoreDataClass.swift */; };
		F816E11C2439243B009EE65B /* Droplet+CoreDataProperties.swift in Sources */ = {isa = PBXBuildFile; fileRef = F816E11B2439243B009EE65B /* Droplet+CoreDataProperties.swift */; };
		F816E12124392D40009EE65B /* DropletBluetoothPeripheralViewModel.swift in Sources */ = {isa = PBXBuildFile; fileRef = F816E12024392D40009EE65B /* DropletBluetoothPeripheralViewModel.swift */; };
		F816E1242439DB63009EE65B /* DexcomG4+BluetoothPeripheral.swift in Sources */ = {isa = PBXBuildFile; fileRef = F816E1232439DB63009EE65B /* DexcomG4+BluetoothPeripheral.swift */; };
		F816E1282439DE55009EE65B /* CGMDexomG4TransmitterDelegate.swift in Sources */ = {isa = PBXBuildFile; fileRef = F816E1272439DE55009EE65B /* CGMDexomG4TransmitterDelegate.swift */; };
		F816E12A2439DF3A009EE65B /* DexcomG4+CoreDataClass.swift in Sources */ = {isa = PBXBuildFile; fileRef = F816E1292439DF3A009EE65B /* DexcomG4+CoreDataClass.swift */; };
		F816E12C2439DFBA009EE65B /* DexcomG4+CoreDataProperties.swift in Sources */ = {isa = PBXBuildFile; fileRef = F816E12B2439DFBA009EE65B /* DexcomG4+CoreDataProperties.swift */; };
		F816E1312439E2DD009EE65B /* DexcomG4BluetoothPeripheralViewModel.swift in Sources */ = {isa = PBXBuildFile; fileRef = F816E1302439E2DD009EE65B /* DexcomG4BluetoothPeripheralViewModel.swift */; };
		F8177023248CF78300AA3600 /* LibreSensorType.swift in Sources */ = {isa = PBXBuildFile; fileRef = F8177022248CF78300AA3600 /* LibreSensorType.swift */; };
		F8177025248ED4DE00AA3600 /* Libre1DerivedAlgorithmParameters.swift in Sources */ = {isa = PBXBuildFile; fileRef = F8177024248ED4DE00AA3600 /* Libre1DerivedAlgorithmParameters.swift */; };
		F81D6D4822BD5F62005EFAE2 /* DexcomShareUploadManager.swift in Sources */ = {isa = PBXBuildFile; fileRef = F81D6D4722BD5F62005EFAE2 /* DexcomShareUploadManager.swift */; };
		F81D6D4E22BFC762005EFAE2 /* TextsDexcomShareTestResult.swift in Sources */ = {isa = PBXBuildFile; fileRef = F81D6D4D22BFC762005EFAE2 /* TextsDexcomShareTestResult.swift */; };
		F81D6D5222C27F18005EFAE2 /* BgReading+DexcomShare.swift in Sources */ = {isa = PBXBuildFile; fileRef = F81D6D5122C27F18005EFAE2 /* BgReading+DexcomShare.swift */; };
		F81F370325C1583400520946 /* WatlaaView.strings in Resources */ = {isa = PBXBuildFile; fileRef = F81F370525C1583400520946 /* WatlaaView.strings */; };
		F81F370825C1584A00520946 /* LibreStates.strings in Resources */ = {isa = PBXBuildFile; fileRef = F81F370A25C1584A00520946 /* LibreStates.strings */; };
		F81F3C4225D1D91300520946 /* CoreNFC.framework in Frameworks */ = {isa = PBXBuildFile; fileRef = F81F3C4125D1D91300520946 /* CoreNFC.framework */; settings = {ATTRIBUTES = (Weak, ); }; };
		F81F9FF822861E6D0028C70F /* KeyValueObserverTimeKeeper.swift in Sources */ = {isa = PBXBuildFile; fileRef = F81F9FF722861E6D0028C70F /* KeyValueObserverTimeKeeper.swift */; };
		F81F9FFC2288C7530028C70F /* NewAlertSettingsViewController.swift in Sources */ = {isa = PBXBuildFile; fileRef = F81F9FFB2288C7530028C70F /* NewAlertSettingsViewController.swift */; };
		F81FA0002289E4990028C70F /* AlertSettingsViewControllerData.swift in Sources */ = {isa = PBXBuildFile; fileRef = F81F9FFF2289E4990028C70F /* AlertSettingsViewControllerData.swift */; };
		F81FA006228E09D40028C70F /* TextsCalibration.swift in Sources */ = {isa = PBXBuildFile; fileRef = F81FA005228E09D40028C70F /* TextsCalibration.swift */; };
		F81FA00A228F53680028C70F /* TextsHomeView.swift in Sources */ = {isa = PBXBuildFile; fileRef = F81FA009228F53680028C70F /* TextsHomeView.swift */; };
		F821CF56229BF43A005C1E43 /* AlertKind.swift in Sources */ = {isa = PBXBuildFile; fileRef = F821CF49229BF43A005C1E43 /* AlertKind.swift */; };
		F821CF57229BF43A005C1E43 /* SnoozeParameters.swift in Sources */ = {isa = PBXBuildFile; fileRef = F821CF4A229BF43A005C1E43 /* SnoozeParameters.swift */; };
		F821CF58229BF43A005C1E43 /* AlertManager.swift in Sources */ = {isa = PBXBuildFile; fileRef = F821CF4B229BF43A005C1E43 /* AlertManager.swift */; };
		F821CF5A229BF43A005C1E43 /* CoreDataManager.swift in Sources */ = {isa = PBXBuildFile; fileRef = F821CF4E229BF43A005C1E43 /* CoreDataManager.swift */; };
		F821CF5D229BF43A005C1E43 /* NSDateFormatter.swift in Sources */ = {isa = PBXBuildFile; fileRef = F821CF52229BF43A005C1E43 /* NSDateFormatter.swift */; };
		F821CF5E229BF43A005C1E43 /* BgReading+NightScout.swift in Sources */ = {isa = PBXBuildFile; fileRef = F821CF53229BF43A005C1E43 /* BgReading+NightScout.swift */; };
		F821CF5F229BF43A005C1E43 /* ApplicationManager.swift in Sources */ = {isa = PBXBuildFile; fileRef = F821CF55229BF43A005C1E43 /* ApplicationManager.swift */; };
		F821CF61229BF4A2005C1E43 /* NightScoutUploadManager.swift in Sources */ = {isa = PBXBuildFile; fileRef = F821CF60229BF4A2005C1E43 /* NightScoutUploadManager.swift */; };
		F821CF66229EE68B005C1E43 /* NightScoutFollowManager.swift in Sources */ = {isa = PBXBuildFile; fileRef = F821CF65229EE68B005C1E43 /* NightScoutFollowManager.swift */; };
		F821CF6B229FC22D005C1E43 /* Endpoint.swift in Sources */ = {isa = PBXBuildFile; fileRef = F821CF6A229FC22D005C1E43 /* Endpoint.swift */; };
		F821CF6F229FC280005C1E43 /* Endpoint+NightScout.swift in Sources */ = {isa = PBXBuildFile; fileRef = F821CF6E229FC280005C1E43 /* Endpoint+NightScout.swift */; };
		F821CF7D22A46CDD005C1E43 /* 1-millisecond-of-silence.caf in Resources */ = {isa = PBXBuildFile; fileRef = F821CF7C22A46CDD005C1E43 /* 1-millisecond-of-silence.caf */; };
		F821CF7F22A4EDCF005C1E43 /* 20ms-of-silence.caf in Resources */ = {isa = PBXBuildFile; fileRef = F821CF7E22A4EDCF005C1E43 /* 20ms-of-silence.caf */; };
		F821CF8122A5C814005C1E43 /* RepeatingTimer.swift in Sources */ = {isa = PBXBuildFile; fileRef = F821CF8022A5C814005C1E43 /* RepeatingTimer.swift */; };
		F821CF8E22AB090C005C1E43 /* DatePickerViewController.swift in Sources */ = {isa = PBXBuildFile; fileRef = F821CF8D22AB090C005C1E43 /* DatePickerViewController.swift */; };
		F821CF9022AB1068005C1E43 /* DatePickerViewData.swift in Sources */ = {isa = PBXBuildFile; fileRef = F821CF8F22AB1068005C1E43 /* DatePickerViewData.swift */; };
		F821CF9522ADB0D7005C1E43 /* HealthKitManager.swift in Sources */ = {isa = PBXBuildFile; fileRef = F821CF9422ADB0D7005C1E43 /* HealthKitManager.swift */; };
		F821CF9722AE589E005C1E43 /* HealthKit.framework in Frameworks */ = {isa = PBXBuildFile; fileRef = F821CF9622AE589E005C1E43 /* HealthKit.framework */; };
		F821CF9D22AEF483005C1E43 /* BGReadingSpeaker.swift in Sources */ = {isa = PBXBuildFile; fileRef = F821CF9C22AEF483005C1E43 /* BGReadingSpeaker.swift */; };
		F82436FC24BE014000BED341 /* TextsLibreStates.swift in Sources */ = {isa = PBXBuildFile; fileRef = F82436FB24BE014000BED341 /* TextsLibreStates.swift */; };
		F824376A24CB7A9800BED341 /* Martian_Gun.caf in Resources */ = {isa = PBXBuildFile; fileRef = F82436FF24CB7A7F00BED341 /* Martian_Gun.caf */; };
		F824376B24CB7A9800BED341 /* Thunder_Sound_FX.caf in Resources */ = {isa = PBXBuildFile; fileRef = F824370024CB7A8000BED341 /* Thunder_Sound_FX.caf */; };
		F824376C24CB7A9800BED341 /* Chimes_Glassy.caf in Resources */ = {isa = PBXBuildFile; fileRef = F824370124CB7A8000BED341 /* Chimes_Glassy.caf */; };
		F824376D24CB7A9800BED341 /* Time_Has_Come.caf in Resources */ = {isa = PBXBuildFile; fileRef = F824370224CB7A8000BED341 /* Time_Has_Come.caf */; };
		F824376E24CB7A9800BED341 /* Burglar_Alarm_Siren_1.caf in Resources */ = {isa = PBXBuildFile; fileRef = F824370324CB7A8000BED341 /* Burglar_Alarm_Siren_1.caf */; };
		F824376F24CB7A9800BED341 /* Ambulance.caf in Resources */ = {isa = PBXBuildFile; fileRef = F824370424CB7A8100BED341 /* Ambulance.caf */; };
		F824377024CB7A9800BED341 /* Siri_Alert_Urgent_Low_Glucose.caf in Resources */ = {isa = PBXBuildFile; fileRef = F824370524CB7A8100BED341 /* Siri_Alert_Urgent_Low_Glucose.caf */; };
		F824377124CB7A9800BED341 /* Indeed.caf in Resources */ = {isa = PBXBuildFile; fileRef = F824370624CB7A8200BED341 /* Indeed.caf */; };
		F824377224CB7A9800BED341 /* Ending_Reached.caf in Resources */ = {isa = PBXBuildFile; fileRef = F824370724CB7A8300BED341 /* Ending_Reached.caf */; };
		F824377324CB7A9800BED341 /* Store_Door_Chime.caf in Resources */ = {isa = PBXBuildFile; fileRef = F824370824CB7A8300BED341 /* Store_Door_Chime.caf */; };
		F824377424CB7A9800BED341 /* Cartoon_Siren.caf in Resources */ = {isa = PBXBuildFile; fileRef = F824370924CB7A8300BED341 /* Cartoon_Siren.caf */; };
		F824377524CB7A9800BED341 /* Big_Clock_Ticking.caf in Resources */ = {isa = PBXBuildFile; fileRef = F824370A24CB7A8300BED341 /* Big_Clock_Ticking.caf */; };
		F824377624CB7A9800BED341 /* Siri_Glucose_Dropping_Fast.caf in Resources */ = {isa = PBXBuildFile; fileRef = F824370B24CB7A8300BED341 /* Siri_Glucose_Dropping_Fast.caf */; };
		F824377724CB7A9800BED341 /* Siri_Urgent_Low_Glucose.caf in Resources */ = {isa = PBXBuildFile; fileRef = F824370C24CB7A8300BED341 /* Siri_Urgent_Low_Glucose.caf */; };
		F824377824CB7A9800BED341 /* Sci-Fi_Alarm_Loop_2.caf in Resources */ = {isa = PBXBuildFile; fileRef = F824370D24CB7A8300BED341 /* Sci-Fi_Alarm_Loop_2.caf */; };
		F824377924CB7A9800BED341 /* Sci-Fi_Alarm_Loop_3.caf in Resources */ = {isa = PBXBuildFile; fileRef = F824370E24CB7A8400BED341 /* Sci-Fi_Alarm_Loop_3.caf */; };
		F824377A24CB7A9800BED341 /* Sci-Fi_Spaceship_Message.caf in Resources */ = {isa = PBXBuildFile; fileRef = F824370F24CB7A8400BED341 /* Sci-Fi_Spaceship_Message.caf */; };
		F824377B24CB7A9800BED341 /* Emergency_Alarm.caf in Resources */ = {isa = PBXBuildFile; fileRef = F824371024CB7A8400BED341 /* Emergency_Alarm.caf */; };
		F824377C24CB7A9800BED341 /* Machine_Charge.caf in Resources */ = {isa = PBXBuildFile; fileRef = F824371124CB7A8400BED341 /* Machine_Charge.caf */; };
		F824377D24CB7A9800BED341 /* Open_Your_Eyes_And_See.caf in Resources */ = {isa = PBXBuildFile; fileRef = F824371224CB7A8400BED341 /* Open_Your_Eyes_And_See.caf */; };
		F824377E24CB7A9800BED341 /* Sci-Fi_Warning.caf in Resources */ = {isa = PBXBuildFile; fileRef = F824371324CB7A8400BED341 /* Sci-Fi_Warning.caf */; };
		F824377F24CB7A9800BED341 /* Sci-Fi_Alarm.caf in Resources */ = {isa = PBXBuildFile; fileRef = F824371424CB7A8500BED341 /* Sci-Fi_Alarm.caf */; };
		F824378024CB7A9800BED341 /* Sci-Fi_Alarm_Loop_4.caf in Resources */ = {isa = PBXBuildFile; fileRef = F824371524CB7A8500BED341 /* Sci-Fi_Alarm_Loop_4.caf */; };
		F824378124CB7A9800BED341 /* Cartoon_Uh_Oh.caf in Resources */ = {isa = PBXBuildFile; fileRef = F824371624CB7A8500BED341 /* Cartoon_Uh_Oh.caf */; };
		F824378224CB7A9900BED341 /* Cartoon_Villain_Horns.caf in Resources */ = {isa = PBXBuildFile; fileRef = F824371724CB7A8500BED341 /* Cartoon_Villain_Horns.caf */; };
		F824378324CB7A9900BED341 /* Tornado_Siren.caf in Resources */ = {isa = PBXBuildFile; fileRef = F824371824CB7A8600BED341 /* Tornado_Siren.caf */; };
		F824378424CB7A9900BED341 /* Early_Sunrise.caf in Resources */ = {isa = PBXBuildFile; fileRef = F824371924CB7A8600BED341 /* Early_Sunrise.caf */; };
		F824378524CB7A9900BED341 /* Siri_Low_Glucose.caf in Resources */ = {isa = PBXBuildFile; fileRef = F824371A24CB7A8600BED341 /* Siri_Low_Glucose.caf */; };
		F824378624CB7A9900BED341 /* Alien_Siren.caf in Resources */ = {isa = PBXBuildFile; fileRef = F824371B24CB7A8600BED341 /* Alien_Siren.caf */; };
		F824378724CB7A9900BED341 /* Ghost_Hover.caf in Resources */ = {isa = PBXBuildFile; fileRef = F824371C24CB7A8700BED341 /* Ghost_Hover.caf */; };
		F824378824CB7A9900BED341 /* Insistently.caf in Resources */ = {isa = PBXBuildFile; fileRef = F824371D24CB7A8700BED341 /* Insistently.caf */; };
		F824378924CB7A9900BED341 /* Soft_Warm_Airy_Optimistic.caf in Resources */ = {isa = PBXBuildFile; fileRef = F824371E24CB7A8700BED341 /* Soft_Warm_Airy_Optimistic.caf */; };
		F824378A24CB7A9900BED341 /* Two_Turtle_Doves.caf in Resources */ = {isa = PBXBuildFile; fileRef = F824371F24CB7A8700BED341 /* Two_Turtle_Doves.caf */; };
		F824378B24CB7A9900BED341 /* Fly.caf in Resources */ = {isa = PBXBuildFile; fileRef = F824372024CB7A8800BED341 /* Fly.caf */; };
		F824378C24CB7A9900BED341 /* Marimba_Descend.caf in Resources */ = {isa = PBXBuildFile; fileRef = F824372124CB7A8800BED341 /* Marimba_Descend.caf */; };
		F824378D24CB7A9900BED341 /* Soft_Warm_Airy_Reassuring.caf in Resources */ = {isa = PBXBuildFile; fileRef = F824372224CB7A8800BED341 /* Soft_Warm_Airy_Reassuring.caf */; };
		F824378E24CB7A9900BED341 /* Win_Gain.caf in Resources */ = {isa = PBXBuildFile; fileRef = F824372324CB7A8900BED341 /* Win_Gain.caf */; };
		F824378F24CB7A9900BED341 /* Siri_Alert_Glucose_Rising_Fast.caf in Resources */ = {isa = PBXBuildFile; fileRef = F824372424CB7A8A00BED341 /* Siri_Alert_Glucose_Rising_Fast.caf */; };
		F824379024CB7A9900BED341 /* CSFX-2_Alarm.caf in Resources */ = {isa = PBXBuildFile; fileRef = F824372524CB7A8A00BED341 /* CSFX-2_Alarm.caf */; };
		F824379124CB7A9900BED341 /* Sci-Fi_Computer_Console_Alarm.caf in Resources */ = {isa = PBXBuildFile; fileRef = F824372624CB7A8A00BED341 /* Sci-Fi_Computer_Console_Alarm.caf */; };
		F824379224CB7A9900BED341 /* Unpaved.caf in Resources */ = {isa = PBXBuildFile; fileRef = F824372724CB7A8A00BED341 /* Unpaved.caf */; };
		F824379324CB7A9900BED341 /* Martian_Scanner.caf in Resources */ = {isa = PBXBuildFile; fileRef = F824372824CB7A8B00BED341 /* Martian_Scanner.caf */; };
		F824379424CB7A9900BED341 /* Cartoon_Ascend_Then_Descend.caf in Resources */ = {isa = PBXBuildFile; fileRef = F824372924CB7A8B00BED341 /* Cartoon_Ascend_Then_Descend.caf */; };
		F824379524CB7A9900BED341 /* Pager_Beeps.caf in Resources */ = {isa = PBXBuildFile; fileRef = F824372A24CB7A8B00BED341 /* Pager_Beeps.caf */; };
		F824379624CB7A9900BED341 /* Oringz.caf in Resources */ = {isa = PBXBuildFile; fileRef = F824372B24CB7A8B00BED341 /* Oringz.caf */; };
		F824379724CB7A9900BED341 /* Siri_Transmitter_Battery_Low.caf in Resources */ = {isa = PBXBuildFile; fileRef = F824372C24CB7A8C00BED341 /* Siri_Transmitter_Battery_Low.caf */; };
		F824379824CB7A9900BED341 /* Not_Kiddin.caf in Resources */ = {isa = PBXBuildFile; fileRef = F824372D24CB7A8C00BED341 /* Not_Kiddin.caf */; };
		F824379924CB7A9900BED341 /* Magical_Twinkle.caf in Resources */ = {isa = PBXBuildFile; fileRef = F824372E24CB7A8C00BED341 /* Magical_Twinkle.caf */; };
		F824379A24CB7A9900BED341 /* Siri_Alert_Device_Muted.caf in Resources */ = {isa = PBXBuildFile; fileRef = F824372F24CB7A8C00BED341 /* Siri_Alert_Device_Muted.caf */; };
		F824379B24CB7A9900BED341 /* Sci-Fi_Console_Alarm.caf in Resources */ = {isa = PBXBuildFile; fileRef = F824373024CB7A8D00BED341 /* Sci-Fi_Console_Alarm.caf */; };
		F824379C24CB7A9900BED341 /* Wrong_Answer.caf in Resources */ = {isa = PBXBuildFile; fileRef = F824373124CB7A8D00BED341 /* Wrong_Answer.caf */; };
		F824379D24CB7A9900BED341 /* Alarm_Buzzer.caf in Resources */ = {isa = PBXBuildFile; fileRef = F824373224CB7A8D00BED341 /* Alarm_Buzzer.caf */; };
		F824379E24CB7A9900BED341 /* Hell_Yeah_Somewhat_Calmer.caf in Resources */ = {isa = PBXBuildFile; fileRef = F824373324CB7A8D00BED341 /* Hell_Yeah_Somewhat_Calmer.caf */; };
		F824379F24CB7A9900BED341 /* Sci-Fi_Incoming_Message_Alert.caf in Resources */ = {isa = PBXBuildFile; fileRef = F824373424CB7A8D00BED341 /* Sci-Fi_Incoming_Message_Alert.caf */; };
		F82437A024CB7A9900BED341 /* Siri_Missed_Readings.caf in Resources */ = {isa = PBXBuildFile; fileRef = F824373524CB7A8D00BED341 /* Siri_Missed_Readings.caf */; };
		F82437A124CB7A9900BED341 /* Jingle_All_The_Way.caf in Resources */ = {isa = PBXBuildFile; fileRef = F824373624CB7A8E00BED341 /* Jingle_All_The_Way.caf */; };
		F82437A224CB7A9900BED341 /* Sci-Fi_Eerie_Alarm.caf in Resources */ = {isa = PBXBuildFile; fileRef = F824373724CB7A8E00BED341 /* Sci-Fi_Eerie_Alarm.caf */; };
		F82437A324CB7A9900BED341 /* Siri_Alert_Glucose_Dropping_Fast.caf in Resources */ = {isa = PBXBuildFile; fileRef = F824373824CB7A8E00BED341 /* Siri_Alert_Glucose_Dropping_Fast.caf */; };
		F82437A424CB7A9900BED341 /* Alert_Tone_Ringtone_1.caf in Resources */ = {isa = PBXBuildFile; fileRef = F824373924CB7A8E00BED341 /* Alert_Tone_Ringtone_1.caf */; };
		F82437A524CB7A9900BED341 /* Cartoon_Machine_Clumsy_Loop.caf in Resources */ = {isa = PBXBuildFile; fileRef = F824373A24CB7A8E00BED341 /* Cartoon_Machine_Clumsy_Loop.caf */; };
		F82437A624CB7A9900BED341 /* Siri_Glucose_Rising_Fast.caf in Resources */ = {isa = PBXBuildFile; fileRef = F824373B24CB7A8F00BED341 /* Siri_Glucose_Rising_Fast.caf */; };
		F82437A724CB7A9900BED341 /* Alarm_Clock.caf in Resources */ = {isa = PBXBuildFile; fileRef = F824373C24CB7A8F00BED341 /* Alarm_Clock.caf */; };
		F82437A824CB7A9900BED341 /* Sunny.caf in Resources */ = {isa = PBXBuildFile; fileRef = F824373D24CB7A8F00BED341 /* Sunny.caf */; };
		F82437A924CB7A9900BED341 /* Wake_Up_Will_You.caf in Resources */ = {isa = PBXBuildFile; fileRef = F824373E24CB7A8F00BED341 /* Wake_Up_Will_You.caf */; };
		F82437AA24CB7A9900BED341 /* Discreet.caf in Resources */ = {isa = PBXBuildFile; fileRef = F824373F24CB7A8F00BED341 /* Discreet.caf */; };
		F82437AB24CB7A9900BED341 /* Emergency_Alarm_Siren.caf in Resources */ = {isa = PBXBuildFile; fileRef = F824374024CB7A8F00BED341 /* Emergency_Alarm_Siren.caf */; };
		F82437AC24CB7A9900BED341 /* Siri_Alert_Calibration_Needed.caf in Resources */ = {isa = PBXBuildFile; fileRef = F824374124CB7A9000BED341 /* Siri_Alert_Calibration_Needed.caf */; };
		F82437AD24CB7A9900BED341 /* Laser_Shoot.caf in Resources */ = {isa = PBXBuildFile; fileRef = F824374224CB7A9000BED341 /* Laser_Shoot.caf */; };
		F82437AE24CB7A9900BED341 /* Cell_Phone_Ring_Tone.caf in Resources */ = {isa = PBXBuildFile; fileRef = F824374324CB7A9000BED341 /* Cell_Phone_Ring_Tone.caf */; };
		F82437AF24CB7A9900BED341 /* Siri_Alert_Urgent_High_Glucose.caf in Resources */ = {isa = PBXBuildFile; fileRef = F824374424CB7A9100BED341 /* Siri_Alert_Urgent_High_Glucose.caf */; };
		F82437B024CB7A9900BED341 /* In_A_Hurry.caf in Resources */ = {isa = PBXBuildFile; fileRef = F824374524CB7A9100BED341 /* In_A_Hurry.caf */; };
		F82437B124CB7A9900BED341 /* Nightguard.caf in Resources */ = {isa = PBXBuildFile; fileRef = F824374624CB7A9100BED341 /* Nightguard.caf */; };
		F82437B224CB7A9900BED341 /* Burglar_Alarm_Siren_2.caf in Resources */ = {isa = PBXBuildFile; fileRef = F824374724CB7A9100BED341 /* Burglar_Alarm_Siren_2.caf */; };
		F82437B324CB7A9900BED341 /* Rush.caf in Resources */ = {isa = PBXBuildFile; fileRef = F824374824CB7A9200BED341 /* Rush.caf */; };
		F82437B424CB7A9900BED341 /* Siri_Urgent_High_Glucose.caf in Resources */ = {isa = PBXBuildFile; fileRef = F824374924CB7A9200BED341 /* Siri_Urgent_High_Glucose.caf */; };
		F82437B524CB7A9900BED341 /* Alert_Tone_Busy.caf in Resources */ = {isa = PBXBuildFile; fileRef = F824374A24CB7A9200BED341 /* Alert_Tone_Busy.caf */; };
		F82437B624CB7A9900BED341 /* Rise_And_Shine.caf in Resources */ = {isa = PBXBuildFile; fileRef = F824374B24CB7A9200BED341 /* Rise_And_Shine.caf */; };
		F82437B724CB7A9900BED341 /* Cartoon_Tip_Toe_Sneaky_Walk.caf in Resources */ = {isa = PBXBuildFile; fileRef = F824374C24CB7A9300BED341 /* Cartoon_Tip_Toe_Sneaky_Walk.caf */; };
		F82437B824CB7A9900BED341 /* Cuckoo_Clock.caf in Resources */ = {isa = PBXBuildFile; fileRef = F824374D24CB7A9300BED341 /* Cuckoo_Clock.caf */; };
		F82437B924CB7A9900BED341 /* Siri_Alert_Transmitter_Battery_Low.caf in Resources */ = {isa = PBXBuildFile; fileRef = F824374E24CB7A9300BED341 /* Siri_Alert_Transmitter_Battery_Low.caf */; };
		F82437BA24CB7A9900BED341 /* Cartoon_Fail_Strings_Trumpet.caf in Resources */ = {isa = PBXBuildFile; fileRef = F824374F24CB7A9300BED341 /* Cartoon_Fail_Strings_Trumpet.caf */; };
		F82437BB24CB7A9900BED341 /* Sci-Fi_Alarm_Loop_1.caf in Resources */ = {isa = PBXBuildFile; fileRef = F824375024CB7A9300BED341 /* Sci-Fi_Alarm_Loop_1.caf */; };
		F82437BC24CB7A9900BED341 /* Siri_Device_Muted.caf in Resources */ = {isa = PBXBuildFile; fileRef = F824375124CB7A9400BED341 /* Siri_Device_Muted.caf */; };
		F82437BD24CB7A9900BED341 /* Sci-Fi_Spaceship_Warm_Up.caf in Resources */ = {isa = PBXBuildFile; fileRef = F824375224CB7A9400BED341 /* Sci-Fi_Spaceship_Warm_Up.caf */; };
		F82437BE24CB7A9900BED341 /* Cartoon_Dreamy_Glissando_Harp.caf in Resources */ = {isa = PBXBuildFile; fileRef = F824375324CB7A9400BED341 /* Cartoon_Dreamy_Glissando_Harp.caf */; };
		F82437BF24CB7A9900BED341 /* Good_Morning.caf in Resources */ = {isa = PBXBuildFile; fileRef = F824375424CB7A9400BED341 /* Good_Morning.caf */; };
		F82437C024CB7A9900BED341 /* Sci-Fi_Air_Raid_Alarm.caf in Resources */ = {isa = PBXBuildFile; fileRef = F824375524CB7A9400BED341 /* Sci-Fi_Air_Raid_Alarm.caf */; };
		F82437C124CB7A9900BED341 /* Emergency_Alarm_Carbon_Monoxide.caf in Resources */ = {isa = PBXBuildFile; fileRef = F824375624CB7A9500BED341 /* Emergency_Alarm_Carbon_Monoxide.caf */; };
		F82437C224CB7A9900BED341 /* Alert_Tone_Ringtone_2.caf in Resources */ = {isa = PBXBuildFile; fileRef = F824375724CB7A9500BED341 /* Alert_Tone_Ringtone_2.caf */; };
		F82437C324CB7A9900BED341 /* Metallic.caf in Resources */ = {isa = PBXBuildFile; fileRef = F824375824CB7A9500BED341 /* Metallic.caf */; };
		F82437C424CB7A9900BED341 /* Cartoon_Bounce_To_Ceiling.caf in Resources */ = {isa = PBXBuildFile; fileRef = F824375924CB7A9500BED341 /* Cartoon_Bounce_To_Ceiling.caf */; };
		F82437C524CB7A9900BED341 /* Marching_Heavy_Footed_Fat_Elephants.caf in Resources */ = {isa = PBXBuildFile; fileRef = F824375A24CB7A9500BED341 /* Marching_Heavy_Footed_Fat_Elephants.caf */; };
		F82437C624CB7A9900BED341 /* Siri_Alert_High_Glucose.caf in Resources */ = {isa = PBXBuildFile; fileRef = F824375B24CB7A9600BED341 /* Siri_Alert_High_Glucose.caf */; };
		F82437C724CB7A9900BED341 /* Siri_Calibration_Needed.caf in Resources */ = {isa = PBXBuildFile; fileRef = F824375C24CB7A9600BED341 /* Siri_Calibration_Needed.caf */; };
		F82437C824CB7A9900BED341 /* Siri_Alert_Missed_Readings.caf in Resources */ = {isa = PBXBuildFile; fileRef = F824375D24CB7A9600BED341 /* Siri_Alert_Missed_Readings.caf */; };
		F82437C924CB7A9900BED341 /* Computer_Magic.caf in Resources */ = {isa = PBXBuildFile; fileRef = F824375E24CB7A9700BED341 /* Computer_Magic.caf */; };
		F82437CA24CB7A9900BED341 /* Marimba_Flutter_or_Shake.caf in Resources */ = {isa = PBXBuildFile; fileRef = F824375F24CB7A9700BED341 /* Marimba_Flutter_or_Shake.caf */; };
		F82437CB24CB7A9900BED341 /* Orchestral_Horns.caf in Resources */ = {isa = PBXBuildFile; fileRef = F824376024CB7A9700BED341 /* Orchestral_Horns.caf */; };
		F82437CC24CB7A9900BED341 /* Analog_Watch_Alarm.caf in Resources */ = {isa = PBXBuildFile; fileRef = F824376124CB7A9700BED341 /* Analog_Watch_Alarm.caf */; };
		F82437CD24CB7A9900BED341 /* Dhol_Shuffleloop.caf in Resources */ = {isa = PBXBuildFile; fileRef = F824376224CB7A9700BED341 /* Dhol_Shuffleloop.caf */; };
		F82437CE24CB7A9900BED341 /* Cartoon_Ascend_Climb_Sneaky.caf in Resources */ = {isa = PBXBuildFile; fileRef = F824376324CB7A9700BED341 /* Cartoon_Ascend_Climb_Sneaky.caf */; };
		F82437CF24CB7A9900BED341 /* Siri_High_Glucose.caf in Resources */ = {isa = PBXBuildFile; fileRef = F824376424CB7A9800BED341 /* Siri_High_Glucose.caf */; };
		F82437D024CB7A9900BED341 /* Sci-Fi_Engine_Shut_Down.caf in Resources */ = {isa = PBXBuildFile; fileRef = F824376524CB7A9800BED341 /* Sci-Fi_Engine_Shut_Down.caf */; };
		F82437D124CB7A9900BED341 /* Signature_Corporate.caf in Resources */ = {isa = PBXBuildFile; fileRef = F824376624CB7A9800BED341 /* Signature_Corporate.caf */; };
		F82437D224CB7A9900BED341 /* Remembers_Me_Of_Asia.caf in Resources */ = {isa = PBXBuildFile; fileRef = F824376724CB7A9800BED341 /* Remembers_Me_Of_Asia.caf */; };
		F82437D324CB7A9900BED341 /* Soft_Marimba_Pad_Positive.caf in Resources */ = {isa = PBXBuildFile; fileRef = F824376824CB7A9800BED341 /* Soft_Marimba_Pad_Positive.caf */; };
		F82437D424CB7A9900BED341 /* Siri_Alert_Low_Glucose.caf in Resources */ = {isa = PBXBuildFile; fileRef = F824376924CB7A9800BED341 /* Siri_Alert_Low_Glucose.caf */; };
		F8252867243E50FE0067AF77 /* ConstantsLibre.swift in Sources */ = {isa = PBXBuildFile; fileRef = F8252866243E50FE0067AF77 /* ConstantsLibre.swift */; };
		F8284230274ED56A0097E0C9 /* DexcomCalibrationParameters.swift in Sources */ = {isa = PBXBuildFile; fileRef = F828422F274ED56A0097E0C9 /* DexcomCalibrationParameters.swift */; };
		F82842322752CBE00097E0C9 /* DexcomSessionStopTxMessage.swift in Sources */ = {isa = PBXBuildFile; fileRef = F82842312752CBE00097E0C9 /* DexcomSessionStopTxMessage.swift */; };
		F8284237276BE78D0097E0C9 /* String+Dexcom.swift in Sources */ = {isa = PBXBuildFile; fileRef = F8284236276BE78D0097E0C9 /* String+Dexcom.swift */; };
		F8297F4E238DCAD800D74D66 /* BluetoothPeripheralsViewController.swift in Sources */ = {isa = PBXBuildFile; fileRef = F8297F4B238DCAD800D74D66 /* BluetoothPeripheralsViewController.swift */; };
		F8297F4F238DCAD800D74D66 /* BluetoothPeripheralNavigationController.swift in Sources */ = {isa = PBXBuildFile; fileRef = F8297F4C238DCAD800D74D66 /* BluetoothPeripheralNavigationController.swift */; };
		F8297F52238ECA3200D74D66 /* BluetoothPeripheralViewController.swift in Sources */ = {isa = PBXBuildFile; fileRef = F8297F51238ECA3200D74D66 /* BluetoothPeripheralViewController.swift */; };
		F8297F59238EE14E00D74D66 /* TextsBluetoothPeripheralsView.swift in Sources */ = {isa = PBXBuildFile; fileRef = F8297F57238EE14E00D74D66 /* TextsBluetoothPeripheralsView.swift */; };
		F8297F5A238EE14E00D74D66 /* TextsBluetoothPeripheralView.swift in Sources */ = {isa = PBXBuildFile; fileRef = F8297F58238EE14E00D74D66 /* TextsBluetoothPeripheralView.swift */; };
		F83098FE23AD3F84005741DF /* UITabBarController.swift in Sources */ = {isa = PBXBuildFile; fileRef = F83098FD23AD3F84005741DF /* UITabBarController.swift */; };
		F830990523B94ED7005741DF /* TimeScheduleViewController.swift in Sources */ = {isa = PBXBuildFile; fileRef = F830990423B94ED7005741DF /* TimeScheduleViewController.swift */; };
		F830991C23C2909E005741DF /* Watlaa+CoreDataClass.swift in Sources */ = {isa = PBXBuildFile; fileRef = F830991A23C2909E005741DF /* Watlaa+CoreDataClass.swift */; };
		F830991D23C2909E005741DF /* Watlaa+CoreDataProperties.swift in Sources */ = {isa = PBXBuildFile; fileRef = F830991B23C2909E005741DF /* Watlaa+CoreDataProperties.swift */; };
		F830992023C291E2005741DF /* WatlaaBluetoothTransmitter.swift in Sources */ = {isa = PBXBuildFile; fileRef = F830991F23C291E2005741DF /* WatlaaBluetoothTransmitter.swift */; };
		F830992323C291EE005741DF /* Watlaa+BluetoothPeripheral.swift in Sources */ = {isa = PBXBuildFile; fileRef = F830992223C291EE005741DF /* Watlaa+BluetoothPeripheral.swift */; };
		F830992823C32A13005741DF /* TextsWatlaaView.swift in Sources */ = {isa = PBXBuildFile; fileRef = F830992723C32A13005741DF /* TextsWatlaaView.swift */; };
		F830993023C928E0005741DF /* WatlaaBluetoothTransmitterDelegate.swift in Sources */ = {isa = PBXBuildFile; fileRef = F830992F23C928E0005741DF /* WatlaaBluetoothTransmitterDelegate.swift */; };
		F84DDF4B279DF03400F7B5A4 /* TextsNightScout.swift in Sources */ = {isa = PBXBuildFile; fileRef = F84DDF4A279DF03400F7B5A4 /* TextsNightScout.swift */; };
		F855422C2B7182C60058CE09 /* LoopFollowManager.swift in Sources */ = {isa = PBXBuildFile; fileRef = F855422A2B7182C60058CE09 /* LoopFollowManager.swift */; };
		F855422E2B756DF40058CE09 /* OmniPodHeartbeatBluetoothTransmitter.swift in Sources */ = {isa = PBXBuildFile; fileRef = F855422D2B756DF40058CE09 /* OmniPodHeartbeatBluetoothTransmitter.swift */; };
		F85542302B7573930058CE09 /* OmniPodHeartBeat+BluetoothPeripheral.swift in Sources */ = {isa = PBXBuildFile; fileRef = F855422F2B7573930058CE09 /* OmniPodHeartBeat+BluetoothPeripheral.swift */; };
		F85542322B7573D20058CE09 /* OmniPodHeartBeat+CoreDataClass.swift in Sources */ = {isa = PBXBuildFile; fileRef = F85542312B7573D20058CE09 /* OmniPodHeartBeat+CoreDataClass.swift */; };
		F85542342B7574330058CE09 /* OmniPodHeartBeat+CoreDataProperties.swift in Sources */ = {isa = PBXBuildFile; fileRef = F85542332B7574330058CE09 /* OmniPodHeartBeat+CoreDataProperties.swift */; };
		F85542362B7575B40058CE09 /* OmniPodHeartBeatBluetoothPeripheralViewModel.swift in Sources */ = {isa = PBXBuildFile; fileRef = F85542352B7575B40058CE09 /* OmniPodHeartBeatBluetoothPeripheralViewModel.swift */; };
		F85544912B83E6C3002569F8 /* DexcomG7GlucoseDataRxMessage.swift in Sources */ = {isa = PBXBuildFile; fileRef = F85544902B83E6C3002569F8 /* DexcomG7GlucoseDataRxMessage.swift */; };
		F856CE5B22EDC8E50083E436 /* ConstantsBluetoothPairing.swift in Sources */ = {isa = PBXBuildFile; fileRef = F856CE5A22EDC8E50083E436 /* ConstantsBluetoothPairing.swift */; };
		F857A32A253E2D9E00951BB2 /* LibreAlgorithmThresholds.swift in Sources */ = {isa = PBXBuildFile; fileRef = F857A329253E2D9E00951BB2 /* LibreAlgorithmThresholds.swift */; };
		F857A334253F6A7600951BB2 /* LibreCalibrationInfo.swift in Sources */ = {isa = PBXBuildFile; fileRef = F857A333253F6A7500951BB2 /* LibreCalibrationInfo.swift */; };
		F858CCED25AE4CD100786B91 /* LibreOOPWebError.swift in Sources */ = {isa = PBXBuildFile; fileRef = F858CCEC25AE4CD100786B91 /* LibreOOPWebError.swift */; };
		F85DC2ED21CFE2F500B9F74A /* BgReading+CoreDataProperties.swift in Sources */ = {isa = PBXBuildFile; fileRef = F85DC2E721CFE2F500B9F74A /* BgReading+CoreDataProperties.swift */; };
		F85DC2EF21CFE2F500B9F74A /* Sensor+CoreDataProperties.swift in Sources */ = {isa = PBXBuildFile; fileRef = F85DC2E921CFE2F500B9F74A /* Sensor+CoreDataProperties.swift */; };
		F85DC2F321CFE3D400B9F74A /* Calibration+CoreDataClass.swift in Sources */ = {isa = PBXBuildFile; fileRef = F85DC2F021CFE3D400B9F74A /* Calibration+CoreDataClass.swift */; };
		F85DC2F421CFE3D400B9F74A /* Sensor+CoreDataClass.swift in Sources */ = {isa = PBXBuildFile; fileRef = F85DC2F121CFE3D400B9F74A /* Sensor+CoreDataClass.swift */; };
		F85DC2F521CFE3D400B9F74A /* BgReading+CoreDataClass.swift in Sources */ = {isa = PBXBuildFile; fileRef = F85DC2F221CFE3D400B9F74A /* BgReading+CoreDataClass.swift */; };
		F85FB769255DE14600D1C39E /* ConstantsLibreSmoothing.swift in Sources */ = {isa = PBXBuildFile; fileRef = F85FB768255DE14600D1C39E /* ConstantsLibreSmoothing.swift */; };
		F85FF39125288870004E6FF1 /* HouseKeeper.swift in Sources */ = {isa = PBXBuildFile; fileRef = F85FF39025288870004E6FF1 /* HouseKeeper.swift */; };
		F85FF3C4252D0C32004E6FF1 /* xdrip.xcdatamodeld in Sources */ = {isa = PBXBuildFile; fileRef = F85FF3C2252D0C32004E6FF1 /* xdrip.xcdatamodeld */; };
		F85FF3CD252F9FD7004E6FF1 /* SnoozeParameters+CoreDataProperties.swift in Sources */ = {isa = PBXBuildFile; fileRef = F85FF3CC252F9FD7004E6FF1 /* SnoozeParameters+CoreDataProperties.swift */; };
		F85FF3D1252F9FF9004E6FF1 /* SnoozeParameters+CoreDataClass.swift in Sources */ = {isa = PBXBuildFile; fileRef = F85FF3D0252F9FF9004E6FF1 /* SnoozeParameters+CoreDataClass.swift */; };
		F85FF3D7252FB1C0004E6FF1 /* SnoozeParametersAccessor.swift in Sources */ = {isa = PBXBuildFile; fileRef = F85FF3D6252FB1C0004E6FF1 /* SnoozeParametersAccessor.swift */; };
		F866974C28679A0100025441 /* LoopDelayScheduleViewController.swift in Sources */ = {isa = PBXBuildFile; fileRef = F866974B28679A0100025441 /* LoopDelayScheduleViewController.swift */; };
		F86697502867AA4A00025441 /* LoopDelayScheduleView.swift in Sources */ = {isa = PBXBuildFile; fileRef = F866974F2867AA4A00025441 /* LoopDelayScheduleView.swift */; };
		F867E2612252ADAB000FD265 /* Calibration+CoreDataProperties.swift in Sources */ = {isa = PBXBuildFile; fileRef = F867E25D2252ADAB000FD265 /* Calibration+CoreDataProperties.swift */; };
		F8691888239CEEFA0065B607 /* BluetoothPeripheralViewModel.swift in Sources */ = {isa = PBXBuildFile; fileRef = F8691887239CEEFA0065B607 /* BluetoothPeripheralViewModel.swift */; };
		F869188C23A044340065B607 /* TextsM5StackView.swift in Sources */ = {isa = PBXBuildFile; fileRef = F869188B23A044340065B607 /* TextsM5StackView.swift */; };
		F8797CEA255B43960033956B /* GlucoseData+Smoothable.swift in Sources */ = {isa = PBXBuildFile; fileRef = F8797CE9255B43960033956B /* GlucoseData+Smoothable.swift */; };
		F889CB6F236D84AC00A81068 /* M5StackView.strings in Resources */ = {isa = PBXBuildFile; fileRef = F889CB71236D84AC00A81068 /* M5StackView.strings */; };
		F88EC27A260120C000DF0EAF /* ConstantsAlerts.swift in Sources */ = {isa = PBXBuildFile; fileRef = F88EC279260120C000DF0EAF /* ConstantsAlerts.swift */; };
		F890E07A247687AE008FB2EC /* URL.swift in Sources */ = {isa = PBXBuildFile; fileRef = F890E079247687AE008FB2EC /* URL.swift */; };
		F897AAF92200F2D200CDDD10 /* CBPeripheralState.swift in Sources */ = {isa = PBXBuildFile; fileRef = F897AAF82200F2D200CDDD10 /* CBPeripheralState.swift */; };
		F897AAFB2201018800CDDD10 /* String.swift in Sources */ = {isa = PBXBuildFile; fileRef = F897AAFA2201018800CDDD10 /* String.swift */; };
		F897E24B23FC86CF0075E0E8 /* CGMG5TransmitterDelegate.swift in Sources */ = {isa = PBXBuildFile; fileRef = F897E24A23FC86CF0075E0E8 /* CGMG5TransmitterDelegate.swift */; };
		F898EDEA233F53BF00BFB79B /* UIButton.swift in Sources */ = {isa = PBXBuildFile; fileRef = F898EDE9233F53BF00BFB79B /* UIButton.swift */; };
		F898EDEC233F549100BFB79B /* UIBarButtonItem.swift in Sources */ = {isa = PBXBuildFile; fileRef = F898EDEB233F549100BFB79B /* UIBarButtonItem.swift */; };
		F898EDF2234A8A0500BFB79B /* UInt8.swift in Sources */ = {isa = PBXBuildFile; fileRef = F898EDF1234A8A0500BFB79B /* UInt8.swift */; };
		F898EDF4234A8A3200BFB79B /* UInt16.swift in Sources */ = {isa = PBXBuildFile; fileRef = F898EDF3234A8A3200BFB79B /* UInt16.swift */; };
		F898EDF6234A8A5700BFB79B /* UInt32.swift in Sources */ = {isa = PBXBuildFile; fileRef = F898EDF5234A8A5700BFB79B /* UInt32.swift */; };
		F8A1584D22ECA445007F5B5D /* SettingsViewDevelopmentSettingsViewModel.swift in Sources */ = {isa = PBXBuildFile; fileRef = F8A1584C22ECA445007F5B5D /* SettingsViewDevelopmentSettingsViewModel.swift */; };
		F8A1584F22ECB281007F5B5D /* SettingsViewInfoViewModel.swift in Sources */ = {isa = PBXBuildFile; fileRef = F8A1584E22ECB281007F5B5D /* SettingsViewInfoViewModel.swift */; };
		F8A1585122EDB597007F5B5D /* ConstantsBGGraphBuilder.swift in Sources */ = {isa = PBXBuildFile; fileRef = F8A1585022EDB597007F5B5D /* ConstantsBGGraphBuilder.swift */; };
		F8A1585322EDB602007F5B5D /* ConstantsBloodGlucose.swift in Sources */ = {isa = PBXBuildFile; fileRef = F8A1585222EDB602007F5B5D /* ConstantsBloodGlucose.swift */; };
		F8A1585522EDB706007F5B5D /* ConstantsCalibrationAlgorithms.swift in Sources */ = {isa = PBXBuildFile; fileRef = F8A1585422EDB706007F5B5D /* ConstantsCalibrationAlgorithms.swift */; };
		F8A1585722EDB754007F5B5D /* ConstantsCoreData.swift in Sources */ = {isa = PBXBuildFile; fileRef = F8A1585622EDB754007F5B5D /* ConstantsCoreData.swift */; };
		F8A1585922EDB7C6007F5B5D /* ConstantsDefaultAlertLevels.swift in Sources */ = {isa = PBXBuildFile; fileRef = F8A1585822EDB7C6007F5B5D /* ConstantsDefaultAlertLevels.swift */; };
		F8A1585B22EDB7EA007F5B5D /* ConstantsDexcomG5.swift in Sources */ = {isa = PBXBuildFile; fileRef = F8A1585A22EDB7EA007F5B5D /* ConstantsDexcomG5.swift */; };
		F8A1585F22EDB81E007F5B5D /* ConstantsLog.swift in Sources */ = {isa = PBXBuildFile; fileRef = F8A1585E22EDB81E007F5B5D /* ConstantsLog.swift */; };
		F8A1586122EDB844007F5B5D /* ConstantsNotifications.swift in Sources */ = {isa = PBXBuildFile; fileRef = F8A1586022EDB844007F5B5D /* ConstantsNotifications.swift */; };
		F8A1586322EDB86E007F5B5D /* ConstantsSounds.swift in Sources */ = {isa = PBXBuildFile; fileRef = F8A1586222EDB86E007F5B5D /* ConstantsSounds.swift */; };
		F8A1586522EDB89D007F5B5D /* ConstantsDefaultAlertTypeSettings.swift in Sources */ = {isa = PBXBuildFile; fileRef = F8A1586422EDB89D007F5B5D /* ConstantsDefaultAlertTypeSettings.swift */; };
		F8A1586722EDB8BF007F5B5D /* ConstantsHomeView.swift in Sources */ = {isa = PBXBuildFile; fileRef = F8A1586622EDB8BF007F5B5D /* ConstantsHomeView.swift */; };
		F8A1586B22EDB967007F5B5D /* ConstantsMaster.swift in Sources */ = {isa = PBXBuildFile; fileRef = F8A1586A22EDB967007F5B5D /* ConstantsMaster.swift */; };
		F8A1586F22EDC7EE007F5B5D /* ConstantsSuspensionPrevention.swift in Sources */ = {isa = PBXBuildFile; fileRef = F8A1586E22EDC7EE007F5B5D /* ConstantsSuspensionPrevention.swift */; };
		F8A1587122EDC865007F5B5D /* ConstantsSpeakReadingLanguages.swift in Sources */ = {isa = PBXBuildFile; fileRef = F8A1587022EDC865007F5B5D /* ConstantsSpeakReadingLanguages.swift */; };
		F8A1587322EDC893007F5B5D /* ConstantsDexcomShare.swift in Sources */ = {isa = PBXBuildFile; fileRef = F8A1587222EDC893007F5B5D /* ConstantsDexcomShare.swift */; };
		F8A1850C25643B16000EF8A0 /* Double+Smoothable.swift in Sources */ = {isa = PBXBuildFile; fileRef = F8A1850B25643B16000EF8A0 /* Double+Smoothable.swift */; };
		F8A2BBFD25D9D386001D1E78 /* AtomBluetoothPeripheralViewModel.swift in Sources */ = {isa = PBXBuildFile; fileRef = F8A2BBFC25D9D386001D1E78 /* AtomBluetoothPeripheralViewModel.swift */; };
		F8A2BC0425DB093B001D1E78 /* Atom+CoreDataClass.swift in Sources */ = {isa = PBXBuildFile; fileRef = F8A2BC0325DB093B001D1E78 /* Atom+CoreDataClass.swift */; };
		F8A2BC0825DB09BE001D1E78 /* Atom+CoreDataProperties.swift in Sources */ = {isa = PBXBuildFile; fileRef = F8A2BC0725DB09BE001D1E78 /* Atom+CoreDataProperties.swift */; };
		F8A2BC0D25DB0B12001D1E78 /* Atom+BluetoothPeripheral.swift in Sources */ = {isa = PBXBuildFile; fileRef = F8A2BC0C25DB0B12001D1E78 /* Atom+BluetoothPeripheral.swift */; };
		F8A2BC1425DB0B61001D1E78 /* CGMAtomTransmitter.swift in Sources */ = {isa = PBXBuildFile; fileRef = F8A2BC1325DB0B61001D1E78 /* CGMAtomTransmitter.swift */; };
		F8A2BC1A25DB0C28001D1E78 /* CGMAtomTransmitterDelegate.swift in Sources */ = {isa = PBXBuildFile; fileRef = F8A2BC1925DB0C28001D1E78 /* CGMAtomTransmitterDelegate.swift */; };
		F8A2BC2D25DB0D6D001D1E78 /* BluetoothPeripheralManager+CGMG5TransmitterDelegate.swift in Sources */ = {isa = PBXBuildFile; fileRef = F8A2BC1E25DB0D6D001D1E78 /* BluetoothPeripheralManager+CGMG5TransmitterDelegate.swift */; };
		F8A2BC2E25DB0D6D001D1E78 /* BluetoothPeripheralManager+CGMDropletTransmitterDelegate.swift in Sources */ = {isa = PBXBuildFile; fileRef = F8A2BC1F25DB0D6D001D1E78 /* BluetoothPeripheralManager+CGMDropletTransmitterDelegate.swift */; };
		F8A2BC2F25DB0D6D001D1E78 /* BluetoothPeripheralManager+CGMBlueReaderTransmitterDelegate.swift in Sources */ = {isa = PBXBuildFile; fileRef = F8A2BC2025DB0D6D001D1E78 /* BluetoothPeripheralManager+CGMBlueReaderTransmitterDelegate.swift */; };
		F8A2BC3025DB0D6D001D1E78 /* BluetoothPeripheralManager.swift in Sources */ = {isa = PBXBuildFile; fileRef = F8A2BC2125DB0D6D001D1E78 /* BluetoothPeripheralManager.swift */; };
		F8A2BC3125DB0D6D001D1E78 /* BluetoothPeripheralManager+M5StackBluetoothTransmitterDelegate.swift in Sources */ = {isa = PBXBuildFile; fileRef = F8A2BC2225DB0D6D001D1E78 /* BluetoothPeripheralManager+M5StackBluetoothTransmitterDelegate.swift */; };
		F8A2BC3225DB0D6D001D1E78 /* BluetoothPeripheralManaging.swift in Sources */ = {isa = PBXBuildFile; fileRef = F8A2BC2325DB0D6D001D1E78 /* BluetoothPeripheralManaging.swift */; };
		F8A2BC3325DB0D6D001D1E78 /* BluetoothPeripheralManager+CGMDexcomG4TransmitterDelegate.swift in Sources */ = {isa = PBXBuildFile; fileRef = F8A2BC2425DB0D6D001D1E78 /* BluetoothPeripheralManager+CGMDexcomG4TransmitterDelegate.swift */; };
		F8A2BC3425DB0D6D001D1E78 /* BluetoothPeripheralManager+WatlaaBluetoothTransmitterDelegate.swift in Sources */ = {isa = PBXBuildFile; fileRef = F8A2BC2525DB0D6D001D1E78 /* BluetoothPeripheralManager+WatlaaBluetoothTransmitterDelegate.swift */; };
		F8A2BC3525DB0D6D001D1E78 /* BluetoothPeripheralManager+BluetoothTransmitterDelegate.swift in Sources */ = {isa = PBXBuildFile; fileRef = F8A2BC2625DB0D6D001D1E78 /* BluetoothPeripheralManager+BluetoothTransmitterDelegate.swift */; };
		F8A2BC3725DB0D6D001D1E78 /* BluetoothPeripheralManager+CGMMiaoMiaoTransmitterDelegate.swift in Sources */ = {isa = PBXBuildFile; fileRef = F8A2BC2825DB0D6D001D1E78 /* BluetoothPeripheralManager+CGMMiaoMiaoTransmitterDelegate.swift */; };
		F8A2BC3825DB0D6D001D1E78 /* BluetoothPeripheralManager+CGMBluconTransmitterDelegate.swift in Sources */ = {isa = PBXBuildFile; fileRef = F8A2BC2925DB0D6D001D1E78 /* BluetoothPeripheralManager+CGMBluconTransmitterDelegate.swift */; };
		F8A2BC3925DB0D6D001D1E78 /* BluetoothPeripheralManager+CGMLibre2TransmitterDelegate.swift in Sources */ = {isa = PBXBuildFile; fileRef = F8A2BC2A25DB0D6D001D1E78 /* BluetoothPeripheralManager+CGMLibre2TransmitterDelegate.swift */; };
		F8A2BC3A25DB0D6D001D1E78 /* BluetoothPeripheralManager+CGMGNSEntryTransmitterDelegate.swift in Sources */ = {isa = PBXBuildFile; fileRef = F8A2BC2B25DB0D6D001D1E78 /* BluetoothPeripheralManager+CGMGNSEntryTransmitterDelegate.swift */; };
		F8A2BC3B25DB0D6D001D1E78 /* BluetoothPeripheralManager+CGMBubbleTransmitterDelegate.swift in Sources */ = {isa = PBXBuildFile; fileRef = F8A2BC2C25DB0D6D001D1E78 /* BluetoothPeripheralManager+CGMBubbleTransmitterDelegate.swift */; };
		F8A2BC3F25DB0D89001D1E78 /* BluetoothPeripheralManager+CGMAtomTransmitterDelegate.swift in Sources */ = {isa = PBXBuildFile; fileRef = F8A2BC3E25DB0D89001D1E78 /* BluetoothPeripheralManager+CGMAtomTransmitterDelegate.swift */; };
		F8A2BC4525DB2679001D1E78 /* AtomResponseType.swift in Sources */ = {isa = PBXBuildFile; fileRef = F8A2BC4425DB2679001D1E78 /* AtomResponseType.swift */; };
		F8A389C823203E3E0010F405 /* ConstantsM5Stack.swift in Sources */ = {isa = PBXBuildFile; fileRef = F8A389C723203E3E0010F405 /* ConstantsM5Stack.swift */; };
		F8A389CF232AE2EA0010F405 /* M5StackSettingsViewController.swift in Sources */ = {isa = PBXBuildFile; fileRef = F8A389CE232AE2E90010F405 /* M5StackSettingsViewController.swift */; };
		F8A389E7232ECE7E0010F405 /* SettingsViewUtilities.swift in Sources */ = {isa = PBXBuildFile; fileRef = F8A389E6232ECE7E0010F405 /* SettingsViewUtilities.swift */; };
		F8A389EB233175A10010F405 /* SettingsViewM5StackSettingsViewModel.swift in Sources */ = {isa = PBXBuildFile; fileRef = F8A389EA233175A10010F405 /* SettingsViewM5StackSettingsViewModel.swift */; };
		F8A389ED23342EB10010F405 /* ConstantsNightScout.swift in Sources */ = {isa = PBXBuildFile; fileRef = F8A389EC23342EB10010F405 /* ConstantsNightScout.swift */; };
		F8A54AAD22D6859200934E7A /* SlopeParameters.swift in Sources */ = {isa = PBXBuildFile; fileRef = F8A54AAC22D6859200934E7A /* SlopeParameters.swift */; };
		F8A5EEAE25791F370085E660 /* Libre2BLEUtilities.swift in Sources */ = {isa = PBXBuildFile; fileRef = F8A5EEAD25791F370085E660 /* Libre2BLEUtilities.swift */; };
		F8A5EEB2257CEC290085E660 /* LibreNFC.swift in Sources */ = {isa = PBXBuildFile; fileRef = F8A5EEB1257CEC290085E660 /* LibreNFC.swift */; };
		F8A5EEB8257CF2940085E660 /* TextsLibreNFC.swift in Sources */ = {isa = PBXBuildFile; fileRef = F8A5EEB7257CF2940085E660 /* TextsLibreNFC.swift */; };
		F8A5EEC2257D18DC0085E660 /* LibreNFCDelegate.swift in Sources */ = {isa = PBXBuildFile; fileRef = F8A5EEC1257D18DC0085E660 /* LibreNFCDelegate.swift */; };
		F8AC425E21ADEBD60078C348 /* AppDelegate.swift in Sources */ = {isa = PBXBuildFile; fileRef = F8AC425D21ADEBD60078C348 /* AppDelegate.swift */; };
		F8AC426021ADEBD60078C348 /* RootViewController.swift in Sources */ = {isa = PBXBuildFile; fileRef = F8AC425F21ADEBD60078C348 /* RootViewController.swift */; };
		F8AC426521ADEBD60078C348 /* Main.storyboard in Resources */ = {isa = PBXBuildFile; fileRef = F8AC426321ADEBD60078C348 /* Main.storyboard */; };
		F8AC426721ADEBD70078C348 /* Assets.xcassets in Resources */ = {isa = PBXBuildFile; fileRef = F8AC426621ADEBD70078C348 /* Assets.xcassets */; };
		F8AC426A21ADEBD70078C348 /* LaunchScreen.storyboard in Resources */ = {isa = PBXBuildFile; fileRef = F8AC426821ADEBD70078C348 /* LaunchScreen.storyboard */; };
		F8AF11F324B1279500AE5BA2 /* TextsLibreErrors.swift in Sources */ = {isa = PBXBuildFile; fileRef = F8AF11F224B1279500AE5BA2 /* TextsLibreErrors.swift */; };
		F8AF11F824B1E6EE00AE5BA2 /* XdripError.swift in Sources */ = {isa = PBXBuildFile; fileRef = F8AF11F724B1E6EE00AE5BA2 /* XdripError.swift */; };
		F8AF11FA24B1FB3500AE5BA2 /* DexcomError.swift in Sources */ = {isa = PBXBuildFile; fileRef = F8AF11F924B1FB3500AE5BA2 /* DexcomError.swift */; };
		F8AF11FD24B3B62D00AE5BA2 /* LibreErrors.strings in Resources */ = {isa = PBXBuildFile; fileRef = F8AF11FF24B3B62D00AE5BA2 /* LibreErrors.strings */; };
		F8AF120124B9082000AE5BA2 /* Calibration+NightScout.swift in Sources */ = {isa = PBXBuildFile; fileRef = F8AF120024B9082000AE5BA2 /* Calibration+NightScout.swift */; };
		F8AF36152455C6F700B5977B /* ConstantsTrace.swift in Sources */ = {isa = PBXBuildFile; fileRef = F8AF36142455C6F700B5977B /* ConstantsTrace.swift */; };
		F8AF361B245D93EE00B5977B /* Int16.swift in Sources */ = {isa = PBXBuildFile; fileRef = F8AF361A245D93ED00B5977B /* Int16.swift */; };
		F8B3A786225D4473004BA588 /* NightScoutTestResult.strings in Resources */ = {isa = PBXBuildFile; fileRef = F8B3A788225D4473004BA588 /* NightScoutTestResult.strings */; };
		F8B3A78B225D473D004BA588 /* UIAlertController.swift in Sources */ = {isa = PBXBuildFile; fileRef = F8B3A78A225D473D004BA588 /* UIAlertController.swift */; };
		F8B3A78E22622954004BA588 /* AlertType+CoreDataClass.swift in Sources */ = {isa = PBXBuildFile; fileRef = F8B3A78C22622953004BA588 /* AlertType+CoreDataClass.swift */; };
		F8B3A79522635A25004BA588 /* AlertType+CoreDataProperties.swift in Sources */ = {isa = PBXBuildFile; fileRef = F8B3A79022635A25004BA588 /* AlertType+CoreDataProperties.swift */; };
		F8B3A79622635A25004BA588 /* AlertEntry+CoreDataClass.swift in Sources */ = {isa = PBXBuildFile; fileRef = F8B3A79122635A25004BA588 /* AlertEntry+CoreDataClass.swift */; };
		F8B3A79722635A25004BA588 /* AlertEntry+CoreDataProperties.swift in Sources */ = {isa = PBXBuildFile; fileRef = F8B3A79222635A25004BA588 /* AlertEntry+CoreDataProperties.swift */; };
		F8B3A7B2226A0878004BA588 /* TextsAlerts.swift in Sources */ = {isa = PBXBuildFile; fileRef = F8B3A7B1226A0878004BA588 /* TextsAlerts.swift */; };
		F8B3A7B5226A0A71004BA588 /* Alerts.strings in Resources */ = {isa = PBXBuildFile; fileRef = F8B3A7B3226A0A71004BA588 /* Alerts.strings */; };
		F8B3A7C6226CC0B7004BA588 /* shortlow2.caf in Resources */ = {isa = PBXBuildFile; fileRef = F8B3A7B8226CC0B7004BA588 /* shortlow2.caf */; };
		F8B3A7C7226CC0B7004BA588 /* shortlow3.caf in Resources */ = {isa = PBXBuildFile; fileRef = F8B3A7B9226CC0B7004BA588 /* shortlow3.caf */; };
		F8B3A7C8226CC0B7004BA588 /* bruteforce.caf in Resources */ = {isa = PBXBuildFile; fileRef = F8B3A7BA226CC0B7004BA588 /* bruteforce.caf */; };
		F8B3A7C9226CC0B7004BA588 /* modern2.caf in Resources */ = {isa = PBXBuildFile; fileRef = F8B3A7BB226CC0B7004BA588 /* modern2.caf */; };
		F8B3A7CA226CC0B7004BA588 /* shortlow1.caf in Resources */ = {isa = PBXBuildFile; fileRef = F8B3A7BC226CC0B7004BA588 /* shortlow1.caf */; };
		F8B3A7CB226CC0B7004BA588 /* shortlow4.caf in Resources */ = {isa = PBXBuildFile; fileRef = F8B3A7BD226CC0B7004BA588 /* shortlow4.caf */; };
		F8B3A7CC226CC0B7004BA588 /* shorthigh1.caf in Resources */ = {isa = PBXBuildFile; fileRef = F8B3A7BE226CC0B7004BA588 /* shorthigh1.caf */; };
		F8B3A7CD226CC0B7004BA588 /* shorthigh3.caf in Resources */ = {isa = PBXBuildFile; fileRef = F8B3A7BF226CC0B7004BA588 /* shorthigh3.caf */; };
		F8B3A7CE226CC0B7004BA588 /* shorthigh2.caf in Resources */ = {isa = PBXBuildFile; fileRef = F8B3A7C0226CC0B7004BA588 /* shorthigh2.caf */; };
		F8B3A7CF226CC0B7004BA588 /* shorthigh4.caf in Resources */ = {isa = PBXBuildFile; fileRef = F8B3A7C1226CC0B7004BA588 /* shorthigh4.caf */; };
		F8B3A7D0226CC0B7004BA588 /* modernalarm.caf in Resources */ = {isa = PBXBuildFile; fileRef = F8B3A7C2226CC0B7004BA588 /* modernalarm.caf */; };
		F8B3A7D1226CC0B7004BA588 /* betterwakeup.caf in Resources */ = {isa = PBXBuildFile; fileRef = F8B3A7C3226CC0B7004BA588 /* betterwakeup.caf */; };
		F8B3A7D2226CC0B7004BA588 /* spaceship.caf in Resources */ = {isa = PBXBuildFile; fileRef = F8B3A7C4226CC0B7004BA588 /* spaceship.caf */; };
		F8B3A7D3226CC0B7004BA588 /* xdripalert.aif in Resources */ = {isa = PBXBuildFile; fileRef = F8B3A7C5226CC0B7004BA588 /* xdripalert.aif */; };
		F8B3A7DF226E48C1004BA588 /* SoundPlayer.swift in Sources */ = {isa = PBXBuildFile; fileRef = F8B3A7DE226E48C1004BA588 /* SoundPlayer.swift */; };
		F8B3A7FA2278E0E8004BA588 /* SettingsViewModelProtocol.swift in Sources */ = {isa = PBXBuildFile; fileRef = F8B3A7F22278E0E7004BA588 /* SettingsViewModelProtocol.swift */; };
		F8B3A808227A2933004BA588 /* SettingsSelectedRowAction.swift in Sources */ = {isa = PBXBuildFile; fileRef = F8B3A807227A2933004BA588 /* SettingsSelectedRowAction.swift */; };
		F8B3A80A227A3D11004BA588 /* TextsAlertTypeSettings.swift in Sources */ = {isa = PBXBuildFile; fileRef = F8B3A809227A3D11004BA588 /* TextsAlertTypeSettings.swift */; };
		F8B3A80D227A3E98004BA588 /* AlertTypesSettingsView.strings in Resources */ = {isa = PBXBuildFile; fileRef = F8B3A80B227A3E97004BA588 /* AlertTypesSettingsView.strings */; };
		F8B3A81B227DEC92004BA588 /* SensorsAccessor.swift in Sources */ = {isa = PBXBuildFile; fileRef = F8B3A815227DEC91004BA588 /* SensorsAccessor.swift */; };
		F8B3A81C227DEC92004BA588 /* AlertEntriesAccessor.swift in Sources */ = {isa = PBXBuildFile; fileRef = F8B3A816227DEC91004BA588 /* AlertEntriesAccessor.swift */; };
		F8B3A81D227DEC92004BA588 /* CalibrationsAccessor.swift in Sources */ = {isa = PBXBuildFile; fileRef = F8B3A817227DEC91004BA588 /* CalibrationsAccessor.swift */; };
		F8B3A81E227DEC92004BA588 /* BgReadingsAccessor.swift in Sources */ = {isa = PBXBuildFile; fileRef = F8B3A818227DEC92004BA588 /* BgReadingsAccessor.swift */; };
		F8B3A81F227DEC92004BA588 /* README.md in Resources */ = {isa = PBXBuildFile; fileRef = F8B3A819227DEC92004BA588 /* README.md */; };
		F8B3A820227DEC92004BA588 /* AlertTypesAccessor.swift in Sources */ = {isa = PBXBuildFile; fileRef = F8B3A81A227DEC92004BA588 /* AlertTypesAccessor.swift */; };
		F8B3A82D227F07D6004BA588 /* SettingsNavigationController.swift in Sources */ = {isa = PBXBuildFile; fileRef = F8B3A82C227F07D6004BA588 /* SettingsNavigationController.swift */; };
		F8B3A830227F085A004BA588 /* SettingsTableViewCell.swift in Sources */ = {isa = PBXBuildFile; fileRef = F8B3A82F227F085A004BA588 /* SettingsTableViewCell.swift */; };
		F8B3A834227F08AC004BA588 /* PickerViewData.swift in Sources */ = {isa = PBXBuildFile; fileRef = F8B3A832227F08AC004BA588 /* PickerViewData.swift */; };
		F8B3A835227F08AC004BA588 /* PickerViewController.swift in Sources */ = {isa = PBXBuildFile; fileRef = F8B3A833227F08AC004BA588 /* PickerViewController.swift */; };
		F8B3A844227F090E004BA588 /* SettingsViewAlertSettingsViewModel.swift in Sources */ = {isa = PBXBuildFile; fileRef = F8B3A838227F090D004BA588 /* SettingsViewAlertSettingsViewModel.swift */; };
		F8B3A845227F090E004BA588 /* SettingsViewDexcomSettingsViewModel.swift in Sources */ = {isa = PBXBuildFile; fileRef = F8B3A839227F090D004BA588 /* SettingsViewDexcomSettingsViewModel.swift */; };
		F8B3A847227F090E004BA588 /* SettingsViewNightScoutSettingsViewModel.swift in Sources */ = {isa = PBXBuildFile; fileRef = F8B3A83B227F090D004BA588 /* SettingsViewNightScoutSettingsViewModel.swift */; };
		F8B3A848227F090E004BA588 /* SettingsViewHealthKitSettingsViewModel.swift in Sources */ = {isa = PBXBuildFile; fileRef = F8B3A83C227F090D004BA588 /* SettingsViewHealthKitSettingsViewModel.swift */; };
		F8B3A849227F090E004BA588 /* SettingsViewSpeakSettingsViewModel.swift in Sources */ = {isa = PBXBuildFile; fileRef = F8B3A83D227F090D004BA588 /* SettingsViewSpeakSettingsViewModel.swift */; };
		F8B3A84A227F090E004BA588 /* SettingsViewNotificationsSettingsViewModel.swift in Sources */ = {isa = PBXBuildFile; fileRef = F8B3A83E227F090D004BA588 /* SettingsViewNotificationsSettingsViewModel.swift */; };
		F8B3A84C227F090E004BA588 /* SettingsViewController.swift in Sources */ = {isa = PBXBuildFile; fileRef = F8B3A841227F090D004BA588 /* SettingsViewController.swift */; };
		F8B3A850227F26F8004BA588 /* AlertTypesSettingsViewController.swift in Sources */ = {isa = PBXBuildFile; fileRef = F8B3A84F227F26F8004BA588 /* AlertTypesSettingsViewController.swift */; };
		F8B3A853227F2743004BA588 /* AlertsSettingsViewController.swift in Sources */ = {isa = PBXBuildFile; fileRef = F8B3A852227F2743004BA588 /* AlertsSettingsViewController.swift */; };
		F8B3A856227F28DC004BA588 /* AlertTypeSettingsViewController.swift in Sources */ = {isa = PBXBuildFile; fileRef = F8B3A855227F28DC004BA588 /* AlertTypeSettingsViewController.swift */; };
		F8B3A858227F6971004BA588 /* UISwitch.swift in Sources */ = {isa = PBXBuildFile; fileRef = F8B3A857227F6971004BA588 /* UISwitch.swift */; };
		F8B3A85B2280CCD1004BA588 /* AlertSettingsViewController.swift in Sources */ = {isa = PBXBuildFile; fileRef = F8B3A85A2280CCD1004BA588 /* AlertSettingsViewController.swift */; };
		F8B3A85D22821BB6004BA588 /* Int.swift in Sources */ = {isa = PBXBuildFile; fileRef = F8B3A85C22821BB6004BA588 /* Int.swift */; };
		F8B48A9422B2A705009BCC01 /* TextsSpeakReading.swift in Sources */ = {isa = PBXBuildFile; fileRef = F8B48A9322B2A705009BCC01 /* TextsSpeakReading.swift */; };
		F8B48A9C22B2FA66009BCC01 /* SpeakReading.strings in Resources */ = {isa = PBXBuildFile; fileRef = F8B48A9A22B2FA66009BCC01 /* SpeakReading.strings */; };
		F8B48AA022B2FA7B009BCC01 /* HomeView.strings in Resources */ = {isa = PBXBuildFile; fileRef = F8B48A9E22B2FA7B009BCC01 /* HomeView.strings */; };
		F8B48AA422B2FA9B009BCC01 /* CalibrationRequest.strings in Resources */ = {isa = PBXBuildFile; fileRef = F8B48AA222B2FA9A009BCC01 /* CalibrationRequest.strings */; };
		F8B955B1258BEE9D00C06016 /* ConstantsSpeakReading.swift in Sources */ = {isa = PBXBuildFile; fileRef = F8B955B0258BEE9D00C06016 /* ConstantsSpeakReading.swift */; };
		F8B955B7258D5E2000C06016 /* ConstantsHealthKit.swift in Sources */ = {isa = PBXBuildFile; fileRef = F8B955B6258D5E2000C06016 /* ConstantsHealthKit.swift */; };
		F8B955EB2591355200C06016 /* CGMLibre2Transmitter+TestData.swift in Sources */ = {isa = PBXBuildFile; fileRef = F8B955EA2591355200C06016 /* CGMLibre2Transmitter+TestData.swift */; };
		F8BDD4242218790E006EAB84 /* UserDefaults.swift in Sources */ = {isa = PBXBuildFile; fileRef = F8BDD4232218790E006EAB84 /* UserDefaults.swift */; };
		F8BDD438221A0349006EAB84 /* Localizable.strings in Resources */ = {isa = PBXBuildFile; fileRef = F8BDD436221A0349006EAB84 /* Localizable.strings */; };
		F8BDD43F221B5BAF006EAB84 /* TextsErrorMessages.swift in Sources */ = {isa = PBXBuildFile; fileRef = F8BDD43E221B5BAF006EAB84 /* TextsErrorMessages.swift */; };
		F8BDD442221C9D0D006EAB84 /* Common.strings in Resources */ = {isa = PBXBuildFile; fileRef = F8BDD444221C9D0D006EAB84 /* Common.strings */; };
		F8BDD448221C9D70006EAB84 /* ErrorMessages.strings in Resources */ = {isa = PBXBuildFile; fileRef = F8BDD44A221C9D70006EAB84 /* ErrorMessages.strings */; };
		F8BDD450221CAA64006EAB84 /* TextsCommon.swift in Sources */ = {isa = PBXBuildFile; fileRef = F8BDD44F221CAA64006EAB84 /* TextsCommon.swift */; };
		F8BDD452221DEAB2006EAB84 /* TextsSettingsView.swift in Sources */ = {isa = PBXBuildFile; fileRef = F8BDD451221DEAB1006EAB84 /* TextsSettingsView.swift */; };
		F8BDD455221DEF22006EAB84 /* SettingsViews.strings in Resources */ = {isa = PBXBuildFile; fileRef = F8BDD457221DEF22006EAB84 /* SettingsViews.strings */; };
		F8BECB02235CE3E20060DAE1 /* BloodGlucoseChartView.swift in Sources */ = {isa = PBXBuildFile; fileRef = F8BECB01235CE3E20060DAE1 /* BloodGlucoseChartView.swift */; };
		F8BECB05235CE5D80060DAE1 /* GlucoseChartManager.swift in Sources */ = {isa = PBXBuildFile; fileRef = F8BECB04235CE5D80060DAE1 /* GlucoseChartManager.swift */; };
		F8BECB12235CEA9B0060DAE1 /* TimeInterval.swift in Sources */ = {isa = PBXBuildFile; fileRef = F8BECB11235CEA9B0060DAE1 /* TimeInterval.swift */; };
		F8C5EBE722F38F0E00563B5F /* Trace.swift in Sources */ = {isa = PBXBuildFile; fileRef = F8C5EBE622F38F0E00563B5F /* Trace.swift */; };
		F8C9784D2428052E00A09483 /* CGMSensorType.swift in Sources */ = {isa = PBXBuildFile; fileRef = F8C9784C2428052D00A09483 /* CGMSensorType.swift */; };
		F8C97850242A9FD500A09483 /* MiaoMiaoBluetoothPeripheralViewModel.swift in Sources */ = {isa = PBXBuildFile; fileRef = F8C9784F242A9FD500A09483 /* MiaoMiaoBluetoothPeripheralViewModel.swift */; };
		F8C97853242AA70D00A09483 /* MiaoMiao+CoreDataClass.swift in Sources */ = {isa = PBXBuildFile; fileRef = F8C97851242AA70C00A09483 /* MiaoMiao+CoreDataClass.swift */; };
		F8C97854242AA70D00A09483 /* MiaoMiao+CoreDataProperties.swift in Sources */ = {isa = PBXBuildFile; fileRef = F8C97852242AA70C00A09483 /* MiaoMiao+CoreDataProperties.swift */; };
		F8C97856242AA86B00A09483 /* CGMMiaoMiaoTransmitterDelegate.swift in Sources */ = {isa = PBXBuildFile; fileRef = F8C97855242AA86B00A09483 /* CGMMiaoMiaoTransmitterDelegate.swift */; };
		F8C97859242AAE7B00A09483 /* MiaoMiao+BluetoothPeripheral.swift in Sources */ = {isa = PBXBuildFile; fileRef = F8C97858242AAE7A00A09483 /* MiaoMiao+BluetoothPeripheral.swift */; };
		F8CB59C02734976D00BA199E /* DexcomTransmitterTimeTxMessage.swift in Sources */ = {isa = PBXBuildFile; fileRef = F8CB59BF2734976D00BA199E /* DexcomTransmitterTimeTxMessage.swift */; };
		F8CB59C22738206D00BA199E /* DexcomGlucoseDataTxMessage.swift in Sources */ = {isa = PBXBuildFile; fileRef = F8CB59C12738206D00BA199E /* DexcomGlucoseDataTxMessage.swift */; };
		F8CB59C42739D1CD00BA199E /* DexcomBackfillTxMessage.swift in Sources */ = {isa = PBXBuildFile; fileRef = F8CB59C32739D1CD00BA199E /* DexcomBackfillTxMessage.swift */; };
		F8CB59C6273ECFE500BA199E /* DexcomG6GlucoseDataRxMessage.swift in Sources */ = {isa = PBXBuildFile; fileRef = F8CB59C5273ECFE500BA199E /* DexcomG6GlucoseDataRxMessage.swift */; };
		F8CB59C8273EF9F800BA199E /* DexcomAlgorithmState.swift in Sources */ = {isa = PBXBuildFile; fileRef = F8CB59C7273EF9F800BA199E /* DexcomAlgorithmState.swift */; };
		F8CB59CA27405A6800BA199E /* DexcomCalibrationTxMessage.swift in Sources */ = {isa = PBXBuildFile; fileRef = F8CB59C927405A6800BA199E /* DexcomCalibrationTxMessage.swift */; };
		F8CB59CC2744471100BA199E /* DexcomSessionStartResponse.swift in Sources */ = {isa = PBXBuildFile; fileRef = F8CB59CB2744471000BA199E /* DexcomSessionStartResponse.swift */; };
		F8CB59CE27444D6300BA199E /* DexcomSessionStopResponse.swift in Sources */ = {isa = PBXBuildFile; fileRef = F8CB59CD27444D6300BA199E /* DexcomSessionStopResponse.swift */; };
		F8CB59D3274D94AF00BA199E /* DexcomSessionStartTxMessage.swift in Sources */ = {isa = PBXBuildFile; fileRef = F8CB59D2274D94AE00BA199E /* DexcomSessionStartTxMessage.swift */; };
		F8D0587C24BCB570008C8734 /* SettingsViewHomeScreenSettingsViewModel.swift in Sources */ = {isa = PBXBuildFile; fileRef = F8D0587B24BCB570008C8734 /* SettingsViewHomeScreenSettingsViewModel.swift */; };
		F8DB19D22B89583F00569C37 /* DexcomG7BackfillMessage.swift in Sources */ = {isa = PBXBuildFile; fileRef = F8DB19D12B89583F00569C37 /* DexcomG7BackfillMessage.swift */; };
		F8DF765323E34F4500063910 /* DexcomG5+CoreDataClass.swift in Sources */ = {isa = PBXBuildFile; fileRef = F8DF765223E34F4500063910 /* DexcomG5+CoreDataClass.swift */; };
		F8DF765523E34FD500063910 /* DexcomG5+CoreDataProperties.swift in Sources */ = {isa = PBXBuildFile; fileRef = F8DF765423E34FD500063910 /* DexcomG5+CoreDataProperties.swift */; };
		F8DF765C23E350B100063910 /* DexcomG5+BluetoothPeripheral.swift in Sources */ = {isa = PBXBuildFile; fileRef = F8DF765B23E350B100063910 /* DexcomG5+BluetoothPeripheral.swift */; };
		F8DF766023E38FC100063910 /* BLEPeripheral+CoreDataClass.swift in Sources */ = {isa = PBXBuildFile; fileRef = F8DF765F23E38FC100063910 /* BLEPeripheral+CoreDataClass.swift */; };
		F8DF766223E390D100063910 /* BLEPeripheral+CoreDataProperties.swift in Sources */ = {isa = PBXBuildFile; fileRef = F8DF766123E390D100063910 /* BLEPeripheral+CoreDataProperties.swift */; };
		F8DF766423E781C100063910 /* BLEPeripheralAccessor.swift in Sources */ = {isa = PBXBuildFile; fileRef = F8DF766323E781C100063910 /* BLEPeripheralAccessor.swift */; };
		F8DF766D23ED9B0900063910 /* DexcomG5BluetoothPeripheralViewModel.swift in Sources */ = {isa = PBXBuildFile; fileRef = F8DF766C23ED9B0900063910 /* DexcomG5BluetoothPeripheralViewModel.swift */; };
		F8E0475E28CC8E330049D8C9 /* GlucoseData+LoopShare.swift in Sources */ = {isa = PBXBuildFile; fileRef = F8E0475D28CC8E330049D8C9 /* GlucoseData+LoopShare.swift */; };
		F8E3A2A323D4E7E200E5E98A /* Default-568h@2x.png in Resources */ = {isa = PBXBuildFile; fileRef = F8E3A2A223D4E7E200E5E98A /* Default-568h@2x.png */; };
		F8E3A2A923D906C200E5E98A /* CalendarManager.swift in Sources */ = {isa = PBXBuildFile; fileRef = F8E3A2A823D906C200E5E98A /* CalendarManager.swift */; };
		F8E3A2AB23DA520B00E5E98A /* ConstantsCalendar.swift in Sources */ = {isa = PBXBuildFile; fileRef = F8E3A2AA23DA520B00E5E98A /* ConstantsCalendar.swift */; };
		F8E3C3AB21FE17B700907A04 /* StringProtocol.swift in Sources */ = {isa = PBXBuildFile; fileRef = F8E3C3AA21FE17B700907A04 /* StringProtocol.swift */; };
		F8E3C3AD21FE551C00907A04 /* DexcomCalibrator.swift in Sources */ = {isa = PBXBuildFile; fileRef = F8E3C3AC21FE551C00907A04 /* DexcomCalibrator.swift */; };
		F8E51D5D2448D8B5001C9E5A /* LoopManager.swift in Sources */ = {isa = PBXBuildFile; fileRef = F8E51D5C2448D8B5001C9E5A /* LoopManager.swift */; };
		F8E51D5F2448E2E8001C9E5A /* ConstantsShareWithLoop.swift in Sources */ = {isa = PBXBuildFile; fileRef = F8E51D5E2448E2E8001C9E5A /* ConstantsShareWithLoop.swift */; };
		F8E51D612448E695001C9E5A /* Bundle.swift in Sources */ = {isa = PBXBuildFile; fileRef = F8E51D602448E695001C9E5A /* Bundle.swift */; };
		F8E51D63244B3386001C9E5A /* MiaoMiaoResponseType.swift in Sources */ = {isa = PBXBuildFile; fileRef = F8E51D62244B3386001C9E5A /* MiaoMiaoResponseType.swift */; };
		F8E51D65244BA790001C9E5A /* WatlaaBluetoothPeripheralViewModel.swift in Sources */ = {isa = PBXBuildFile; fileRef = F8E51D64244BA790001C9E5A /* WatlaaBluetoothPeripheralViewModel.swift */; };
		F8E51D67244BAE0E001C9E5A /* WatlaaBluetoothTransmitterMaster+CGMTransmitter.swift in Sources */ = {isa = PBXBuildFile; fileRef = F8E51D66244BAE0E001C9E5A /* WatlaaBluetoothTransmitterMaster+CGMTransmitter.swift */; };
		F8E51D6924549E2C001C9E5A /* SettingsViewTraceSettingsViewModel.swift in Sources */ = {isa = PBXBuildFile; fileRef = F8E51D6824549E2C001C9E5A /* SettingsViewTraceSettingsViewModel.swift */; };
		F8E5404C2522624800052CE5 /* ConstantsHousekeeping.swift in Sources */ = {isa = PBXBuildFile; fileRef = F8E5404B2522624800052CE5 /* ConstantsHousekeeping.swift */; };
		F8E6C78C24CDDB83007C1199 /* SnoozeViewController.swift in Sources */ = {isa = PBXBuildFile; fileRef = F8E6C78B24CDDB83007C1199 /* SnoozeViewController.swift */; };
		F8E6C79024CEC22A007C1199 /* TextsSnooze.swift in Sources */ = {isa = PBXBuildFile; fileRef = F8E6C78F24CEC22A007C1199 /* TextsSnooze.swift */; };
		F8E6C79124CEC2E3007C1199 /* Snooze.strings in Resources */ = {isa = PBXBuildFile; fileRef = F8E6C79324CEC2E3007C1199 /* Snooze.strings */; };
		F8EA6C8221B723BC0082976B /* Date.swift in Sources */ = {isa = PBXBuildFile; fileRef = F8EA6C8121B723BC0082976B /* Date.swift */; };
		F8EA6CA921BBE3010082976B /* UniqueId.swift in Sources */ = {isa = PBXBuildFile; fileRef = F8EA6CA821BBE3010082976B /* UniqueId.swift */; };
		F8EE3E9E2B6831A200B27B96 /* DexcomG7HeartBeat+BluetoothPeripheral.swift in Sources */ = {isa = PBXBuildFile; fileRef = F8EE3E9C2B6831A200B27B96 /* DexcomG7HeartBeat+BluetoothPeripheral.swift */; };
		F8EE3E9F2B6831A200B27B96 /* Libre2HeartBeat+BluetoothPeripheral.swift in Sources */ = {isa = PBXBuildFile; fileRef = F8EE3E9D2B6831A200B27B96 /* Libre2HeartBeat+BluetoothPeripheral.swift */; };
		F8EE3EA22B68332200B27B96 /* ConstantsHeartBeat.swift in Sources */ = {isa = PBXBuildFile; fileRef = F8EE3EA12B68332200B27B96 /* ConstantsHeartBeat.swift */; };
		F8EE3EA62B6833FA00B27B96 /* DexcomG7HeartBeatBluetoothPeripheralViewModel.swift in Sources */ = {isa = PBXBuildFile; fileRef = F8EE3EA42B6833FA00B27B96 /* DexcomG7HeartBeatBluetoothPeripheralViewModel.swift */; };
		F8EE3EA72B6833FA00B27B96 /* Libre3HeartBeatBluetoothPeripheralViewModel.swift in Sources */ = {isa = PBXBuildFile; fileRef = F8EE3EA52B6833FA00B27B96 /* Libre3HeartBeatBluetoothPeripheralViewModel.swift */; };
		F8EE3EAC2B6834FD00B27B96 /* Libre2HeartBeat+CoreDataClass.swift in Sources */ = {isa = PBXBuildFile; fileRef = F8EE3EA82B6834FD00B27B96 /* Libre2HeartBeat+CoreDataClass.swift */; };
		F8EE3EAD2B6834FD00B27B96 /* DexcomG7HeartBeat+CoreDataProperties.swift in Sources */ = {isa = PBXBuildFile; fileRef = F8EE3EA92B6834FD00B27B96 /* DexcomG7HeartBeat+CoreDataProperties.swift */; };
		F8EE3EAE2B6834FD00B27B96 /* DexcomG7HeartBeat+CoreDataClass.swift in Sources */ = {isa = PBXBuildFile; fileRef = F8EE3EAA2B6834FD00B27B96 /* DexcomG7HeartBeat+CoreDataClass.swift */; };
		F8EE3EAF2B6834FD00B27B96 /* Libre2HeartBeat+CoreDataProperties.swift in Sources */ = {isa = PBXBuildFile; fileRef = F8EE3EAB2B6834FD00B27B96 /* Libre2HeartBeat+CoreDataProperties.swift */; };
		F8EE3EB22B683B2100B27B96 /* Libre3HeartbeatBluetoothTransmitter.swift in Sources */ = {isa = PBXBuildFile; fileRef = F8EE3EB02B683B2100B27B96 /* Libre3HeartbeatBluetoothTransmitter.swift */; };
		F8EE3EB32B683B2100B27B96 /* DexcomG7HeartbeatBluetoothTransmitter.swift in Sources */ = {isa = PBXBuildFile; fileRef = F8EE3EB12B683B2100B27B96 /* DexcomG7HeartbeatBluetoothTransmitter.swift */; };
		F8EEDD5422FF685400D2D610 /* NSMutableURLRequest.swift in Sources */ = {isa = PBXBuildFile; fileRef = F8EEDD5322FF685400D2D610 /* NSMutableURLRequest.swift */; };
		F8EEDD552300136F00D2D610 /* DexcomShareTestResult.strings in Resources */ = {isa = PBXBuildFile; fileRef = F8EEDD572300136F00D2D610 /* DexcomShareTestResult.strings */; };
		F8EEDD6423020FAD00D2D610 /* NoCalibrator.swift in Sources */ = {isa = PBXBuildFile; fileRef = F8EEDD6323020FAD00D2D610 /* NoCalibrator.swift */; };
		F8F1670A2727317D001AA3D8 /* DexcomTransmitterTimeRxMessage.swift in Sources */ = {isa = PBXBuildFile; fileRef = F8F167092727317C001AA3D8 /* DexcomTransmitterTimeRxMessage.swift */; };
		F8F1670C27273774001AA3D8 /* GlucoseBackfillRxMessage.swift in Sources */ = {isa = PBXBuildFile; fileRef = F8F1670B27273774001AA3D8 /* GlucoseBackfillRxMessage.swift */; };
		F8F1670E27273EA7001AA3D8 /* GlucoseDataRxMessage.swift in Sources */ = {isa = PBXBuildFile; fileRef = F8F1670D27273EA7001AA3D8 /* GlucoseDataRxMessage.swift */; };
		F8F1671327274557001AA3D8 /* DexcomCalibrationRxMessage.swift in Sources */ = {isa = PBXBuildFile; fileRef = F8F1671227274557001AA3D8 /* DexcomCalibrationRxMessage.swift */; };
		F8F16715272745A2001AA3D8 /* DexcomCalibrationResponseType.swift in Sources */ = {isa = PBXBuildFile; fileRef = F8F16714272745A2001AA3D8 /* DexcomCalibrationResponseType.swift */; };
		F8F1671727288B24001AA3D8 /* DexcomSessionStopRxMessage.swift in Sources */ = {isa = PBXBuildFile; fileRef = F8F1671627288B24001AA3D8 /* DexcomSessionStopRxMessage.swift */; };
		F8F1671927288FC6001AA3D8 /* DexcomSessionStartRxMessage.swift in Sources */ = {isa = PBXBuildFile; fileRef = F8F1671827288FC6001AA3D8 /* DexcomSessionStartRxMessage.swift */; };
		F8F1671B272B3E4F001AA3D8 /* DexcomBackfillStream.swift in Sources */ = {isa = PBXBuildFile; fileRef = F8F1671A272B3E4F001AA3D8 /* DexcomBackfillStream.swift */; };
		F8F71D742B7C1143005076E8 /* CGMG7Transmitter.swift in Sources */ = {isa = PBXBuildFile; fileRef = F8F71D732B7C1143005076E8 /* CGMG7Transmitter.swift */; };
		F8F71D782B7D2754005076E8 /* CGMG7TransmitterDelegate.swift in Sources */ = {isa = PBXBuildFile; fileRef = F8F71D772B7D2754005076E8 /* CGMG7TransmitterDelegate.swift */; };
		F8F71D7A2B7E9DFB005076E8 /* ConstantsDexcomG7.swift in Sources */ = {isa = PBXBuildFile; fileRef = F8F71D792B7E9DFB005076E8 /* ConstantsDexcomG7.swift */; };
		F8F71D7D2B7EA600005076E8 /* DexcomG7BluetoothPeripheralViewModel.swift in Sources */ = {isa = PBXBuildFile; fileRef = F8F71D7C2B7EA600005076E8 /* DexcomG7BluetoothPeripheralViewModel.swift */; };
		F8F71D802B7EAA2E005076E8 /* DexcomG7+CoreDataClass.swift in Sources */ = {isa = PBXBuildFile; fileRef = F8F71D7E2B7EAA2D005076E8 /* DexcomG7+CoreDataClass.swift */; };
		F8F71D812B7EAA2E005076E8 /* DexcomG7+CoreDataProperties.swift in Sources */ = {isa = PBXBuildFile; fileRef = F8F71D7F2B7EAA2D005076E8 /* DexcomG7+CoreDataProperties.swift */; };
		F8F71D832B7EACC9005076E8 /* BluetoothPeripheralManager+CGMG7TransmitterDelegate.swift in Sources */ = {isa = PBXBuildFile; fileRef = F8F71D822B7EACC9005076E8 /* BluetoothPeripheralManager+CGMG7TransmitterDelegate.swift */; };
		F8F71D862B7EC1AD005076E8 /* DexcomG7+BluetoothPeripheral.swift in Sources */ = {isa = PBXBuildFile; fileRef = F8F71D852B7EC1AD005076E8 /* DexcomG7+BluetoothPeripheral.swift */; };
		F8F7B8E6259A6EBF00C47B04 /* LibreSmoothing.swift in Sources */ = {isa = PBXBuildFile; fileRef = F8F7B8E5259A6EBF00C47B04 /* LibreSmoothing.swift */; };
		F8F7B8EB259A7B1C00C47B04 /* SavitzkyGolaySmoothableArray.swift in Sources */ = {isa = PBXBuildFile; fileRef = F8F7B8EA259A7B1C00C47B04 /* SavitzkyGolaySmoothableArray.swift */; };
		F8F971B623A5914D00C3F17D /* M5Stack+BluetoothPeripheral.swift in Sources */ = {isa = PBXBuildFile; fileRef = F8F971B123A5914C00C3F17D /* M5Stack+BluetoothPeripheral.swift */; };
		F8F971B723A5914D00C3F17D /* BluetoothPeripheralType.swift in Sources */ = {isa = PBXBuildFile; fileRef = F8F971B423A5914C00C3F17D /* BluetoothPeripheralType.swift */; };
		F8F971B823A5914D00C3F17D /* BluetoothPeripheral.swift in Sources */ = {isa = PBXBuildFile; fileRef = F8F971B523A5914C00C3F17D /* BluetoothPeripheral.swift */; };
		F8F9720323A5915900C3F17D /* CGMG5Transmitter.swift in Sources */ = {isa = PBXBuildFile; fileRef = F8F971BF23A5915900C3F17D /* CGMG5Transmitter.swift */; };
		F8F9720423A5915900C3F17D /* TransmitterVersionTxMessage.swift in Sources */ = {isa = PBXBuildFile; fileRef = F8F971C123A5915900C3F17D /* TransmitterVersionTxMessage.swift */; };
		F8F9720523A5915900C3F17D /* TransmitterMessage.swift in Sources */ = {isa = PBXBuildFile; fileRef = F8F971C223A5915900C3F17D /* TransmitterMessage.swift */; };
		F8F9720623A5915900C3F17D /* AuthRequestTxMessage.swift in Sources */ = {isa = PBXBuildFile; fileRef = F8F971C323A5915900C3F17D /* AuthRequestTxMessage.swift */; };
		F8F9720723A5915900C3F17D /* AuthChallengeTxMessage.swift in Sources */ = {isa = PBXBuildFile; fileRef = F8F971C423A5915900C3F17D /* AuthChallengeTxMessage.swift */; };
		F8F9720823A5915900C3F17D /* BatteryStatusTxMessage.swift in Sources */ = {isa = PBXBuildFile; fileRef = F8F971C523A5915900C3F17D /* BatteryStatusTxMessage.swift */; };
		F8F9720923A5915900C3F17D /* AESCrypt.m in Sources */ = {isa = PBXBuildFile; fileRef = F8F971C623A5915900C3F17D /* AESCrypt.m */; };
		F8F9720A23A5915900C3F17D /* DexcomTransmitterOpCode.swift in Sources */ = {isa = PBXBuildFile; fileRef = F8F971C723A5915900C3F17D /* DexcomTransmitterOpCode.swift */; };
		F8F9720B23A5915900C3F17D /* SensorDataRxMessage.swift in Sources */ = {isa = PBXBuildFile; fileRef = F8F971C823A5915900C3F17D /* SensorDataRxMessage.swift */; };
		F8F9720C23A5915900C3F17D /* SensorDataTxMessage.swift in Sources */ = {isa = PBXBuildFile; fileRef = F8F971C923A5915900C3F17D /* SensorDataTxMessage.swift */; };
		F8F9720D23A5915900C3F17D /* ResetMessage.swift in Sources */ = {isa = PBXBuildFile; fileRef = F8F971CB23A5915900C3F17D /* ResetMessage.swift */; };
		F8F9720E23A5915900C3F17D /* AuthRequestRxMessage.swift in Sources */ = {isa = PBXBuildFile; fileRef = F8F971CC23A5915900C3F17D /* AuthRequestRxMessage.swift */; };
		F8F9720F23A5915900C3F17D /* NSData+CRC.swift in Sources */ = {isa = PBXBuildFile; fileRef = F8F971CD23A5915900C3F17D /* NSData+CRC.swift */; };
		F8F9721023A5915900C3F17D /* TransmitterVersionRxMessage.swift in Sources */ = {isa = PBXBuildFile; fileRef = F8F971CE23A5915900C3F17D /* TransmitterVersionRxMessage.swift */; };
		F8F9721123A5915900C3F17D /* KeepAliveTxMessage.swift in Sources */ = {isa = PBXBuildFile; fileRef = F8F971CF23A5915900C3F17D /* KeepAliveTxMessage.swift */; };
		F8F9721223A5915900C3F17D /* FirmwareVersionTxMessage.swift in Sources */ = {isa = PBXBuildFile; fileRef = F8F971D023A5915900C3F17D /* FirmwareVersionTxMessage.swift */; };
		F8F9721323A5915900C3F17D /* BatteryStatusRxMessage.swift in Sources */ = {isa = PBXBuildFile; fileRef = F8F971D123A5915900C3F17D /* BatteryStatusRxMessage.swift */; };
		F8F9721423A5915900C3F17D /* AuthChallengeRxMessage.swift in Sources */ = {isa = PBXBuildFile; fileRef = F8F971D223A5915900C3F17D /* AuthChallengeRxMessage.swift */; };
		F8F9721523A5915900C3F17D /* PairRequestTxMessage.swift in Sources */ = {isa = PBXBuildFile; fileRef = F8F971D323A5915900C3F17D /* PairRequestTxMessage.swift */; };
		F8F9721623A5915900C3F17D /* CGMG4xDripTransmitter.swift in Sources */ = {isa = PBXBuildFile; fileRef = F8F971D523A5915900C3F17D /* CGMG4xDripTransmitter.swift */; };
		F8F9721723A5915900C3F17D /* CGMDroplet1Transmitter.swift in Sources */ = {isa = PBXBuildFile; fileRef = F8F971D823A5915900C3F17D /* CGMDroplet1Transmitter.swift */; };
		F8F9721823A5915900C3F17D /* CGMBlueReaderTransmitter.swift in Sources */ = {isa = PBXBuildFile; fileRef = F8F971DA23A5915900C3F17D /* CGMBlueReaderTransmitter.swift */; };
		F8F9721923A5915900C3F17D /* CGMGNSEntryTransmitter.swift in Sources */ = {isa = PBXBuildFile; fileRef = F8F971DC23A5915900C3F17D /* CGMGNSEntryTransmitter.swift */; };
		F8F9721A23A5915900C3F17D /* CGMBubbleTransmitter.swift in Sources */ = {isa = PBXBuildFile; fileRef = F8F971DE23A5915900C3F17D /* CGMBubbleTransmitter.swift */; };
		F8F9721B23A5915900C3F17D /* CGMMiaoMiaoTransmitter.swift in Sources */ = {isa = PBXBuildFile; fileRef = F8F971E023A5915900C3F17D /* CGMMiaoMiaoTransmitter.swift */; };
		F8F9721E23A5915900C3F17D /* LibreSensorState.swift in Sources */ = {isa = PBXBuildFile; fileRef = F8F971E423A5915900C3F17D /* LibreSensorState.swift */; };
		F8F9722123A5915900C3F17D /* LibreSensorSerialNumber.swift in Sources */ = {isa = PBXBuildFile; fileRef = F8F971E723A5915900C3F17D /* LibreSensorSerialNumber.swift */; };
		F8F9722223A5915900C3F17D /* CRC.swift in Sources */ = {isa = PBXBuildFile; fileRef = F8F971E823A5915900C3F17D /* CRC.swift */; };
		F8F9722323A5915900C3F17D /* LibreDataParser.swift in Sources */ = {isa = PBXBuildFile; fileRef = F8F971E923A5915900C3F17D /* LibreDataParser.swift */; };
		F8F9722423A5915900C3F17D /* LibreMeasurement.swift in Sources */ = {isa = PBXBuildFile; fileRef = F8F971EA23A5915900C3F17D /* LibreMeasurement.swift */; };
		F8F9722623A5915900C3F17D /* BluconTransmitterOpCode.swift in Sources */ = {isa = PBXBuildFile; fileRef = F8F971ED23A5915900C3F17D /* BluconTransmitterOpCode.swift */; };
		F8F9722723A5915900C3F17D /* CGMBluconTransmitter.swift in Sources */ = {isa = PBXBuildFile; fileRef = F8F971EE23A5915900C3F17D /* CGMBluconTransmitter.swift */; };
		F8F9722823A5915900C3F17D /* BluconUtilities.swift in Sources */ = {isa = PBXBuildFile; fileRef = F8F971EF23A5915900C3F17D /* BluconUtilities.swift */; };
		F8F9722923A5915900C3F17D /* CGMTransmitter.swift in Sources */ = {isa = PBXBuildFile; fileRef = F8F971F123A5915900C3F17D /* CGMTransmitter.swift */; };
		F8F9722A23A5915900C3F17D /* TransmitterBatteryInfo.swift in Sources */ = {isa = PBXBuildFile; fileRef = F8F971F223A5915900C3F17D /* TransmitterBatteryInfo.swift */; };
		F8F9722B23A5915900C3F17D /* CGMTransmitterDelegate.swift in Sources */ = {isa = PBXBuildFile; fileRef = F8F971F323A5915900C3F17D /* CGMTransmitterDelegate.swift */; };
		F8F9722C23A5915900C3F17D /* GlucoseData.swift in Sources */ = {isa = PBXBuildFile; fileRef = F8F971F423A5915900C3F17D /* GlucoseData.swift */; };
		F8F9722D23A5915900C3F17D /* M5StackBluetoothTransmitter.swift in Sources */ = {isa = PBXBuildFile; fileRef = F8F971F623A5915900C3F17D /* M5StackBluetoothTransmitter.swift */; };
		F8F9722E23A5915900C3F17D /* M5StackTransmitterOpCode.swift in Sources */ = {isa = PBXBuildFile; fileRef = F8F971F723A5915900C3F17D /* M5StackTransmitterOpCode.swift */; };
		F8F9722F23A5915900C3F17D /* M5StackPacket.swift in Sources */ = {isa = PBXBuildFile; fileRef = F8F971F923A5915900C3F17D /* M5StackPacket.swift */; };
		F8F9723023A5915900C3F17D /* M5StackUtilities.swift in Sources */ = {isa = PBXBuildFile; fileRef = F8F971FA23A5915900C3F17D /* M5StackUtilities.swift */; };
		F8F9723123A5915900C3F17D /* M5StackAuthenticateTXMessage.swift in Sources */ = {isa = PBXBuildFile; fileRef = F8F971FC23A5915900C3F17D /* M5StackAuthenticateTXMessage.swift */; };
		F8F9723223A5915900C3F17D /* M5StackReadBlePassWordTxMessage.swift in Sources */ = {isa = PBXBuildFile; fileRef = F8F971FD23A5915900C3F17D /* M5StackReadBlePassWordTxMessage.swift */; };
		F8F9723323A5915900C3F17D /* M5StackBluetoothTransmitterDelegate.swift in Sources */ = {isa = PBXBuildFile; fileRef = F8F971FE23A5915900C3F17D /* M5StackBluetoothTransmitterDelegate.swift */; };
		F8F9723423A5915900C3F17D /* BluetoothTransmitterDelegate.swift in Sources */ = {isa = PBXBuildFile; fileRef = F8F9720023A5915900C3F17D /* BluetoothTransmitterDelegate.swift */; };
		F8F9723523A5915900C3F17D /* BluetoothTransmitter.swift in Sources */ = {isa = PBXBuildFile; fileRef = F8F9720123A5915900C3F17D /* BluetoothTransmitter.swift */; };
		F8F9723923A5928D00C3F17D /* M5StackBluetoothPeripheralViewModel.swift in Sources */ = {isa = PBXBuildFile; fileRef = F8F9723823A5928D00C3F17D /* M5StackBluetoothPeripheralViewModel.swift */; };
		F8F9723E23A593C000C3F17D /* M5StickCBluetoothPeripheralViewModel.swift in Sources */ = {isa = PBXBuildFile; fileRef = F8F9723D23A593C000C3F17D /* M5StickCBluetoothPeripheralViewModel.swift */; };
		F8F9724723A69A8000C3F17D /* BluetoothPeripheralCategory.swift in Sources */ = {isa = PBXBuildFile; fileRef = F8F9724623A69A8000C3F17D /* BluetoothPeripheralCategory.swift */; };
		F8F9724923A69DAE00C3F17D /* M5StickC.swift in Sources */ = {isa = PBXBuildFile; fileRef = F8F9724823A69DAE00C3F17D /* M5StickC.swift */; };
		F8FDD6CB2553385000625B49 /* Array.swift in Sources */ = {isa = PBXBuildFile; fileRef = F8FDD6CA2553385000625B49 /* Array.swift */; };
		F8FDFEA9260DE1A70047597D /* DTCustomColoredAccessory.m in Sources */ = {isa = PBXBuildFile; fileRef = F8FDFEA8260DE1A70047597D /* DTCustomColoredAccessory.m */; };
		F8FDFEAD260DE1B90047597D /* ConstantsUI.swift in Sources */ = {isa = PBXBuildFile; fileRef = F8FDFEAC260DE1B90047597D /* ConstantsUI.swift */; };
/* End PBXBuildFile section */

/* Begin PBXContainerItemProxy section */
		4716A4FC2B406C3F00419052 /* PBXContainerItemProxy */ = {
			isa = PBXContainerItemProxy;
			containerPortal = F8AC425221ADEBD60078C348 /* Project object */;
			proxyType = 1;
			remoteGlobalIDString = 4716A4EC2B406C3D00419052;
			remoteInfo = xDripWidgetExtension;
		};
		4793598E2B88B95B007D3CEE /* PBXContainerItemProxy */ = {
			isa = PBXContainerItemProxy;
			containerPortal = F8AC425221ADEBD60078C348 /* Project object */;
			proxyType = 1;
			remoteGlobalIDString = 479359842B88B95A007D3CEE;
			remoteInfo = "xDrip Watch ComplicationExtension";
		};
		47DE41B02B864EE50041DA19 /* PBXContainerItemProxy */ = {
			isa = PBXContainerItemProxy;
			containerPortal = F8AC425221ADEBD60078C348 /* Project object */;
			proxyType = 1;
			remoteGlobalIDString = 47A6ABDE2B790CC60047A4BA;
			remoteInfo = "xDrip Watch App";
		};
/* End PBXContainerItemProxy section */

/* Begin PBXCopyFilesBuildPhase section */
		470824D4297484B500C52317 /* Embed Frameworks */ = {
			isa = PBXCopyFilesBuildPhase;
			buildActionMask = 2147483647;
			dstPath = "";
			dstSubfolderSpec = 10;
			files = (
				470824D3297484B500C52317 /* SwiftCharts in Embed Frameworks */,
			);
			name = "Embed Frameworks";
			runOnlyForDeploymentPostprocessing = 0;
		};
		470B61A2270C448200561E56 /* Embed Watch Content */ = {
			isa = PBXCopyFilesBuildPhase;
			buildActionMask = 2147483647;
			dstPath = "$(CONTENTS_FOLDER_PATH)/Watch";
			dstSubfolderSpec = 16;
			files = (
				47DE41AF2B864EE50041DA19 /* xDrip Watch App.app in Embed Watch Content */,
			);
			name = "Embed Watch Content";
			runOnlyForDeploymentPostprocessing = 0;
		};
		479359912B88B95B007D3CEE /* Embed Foundation Extensions */ = {
			isa = PBXCopyFilesBuildPhase;
			buildActionMask = 2147483647;
			dstPath = "";
			dstSubfolderSpec = 13;
			files = (
				479359902B88B95B007D3CEE /* xDrip Watch Complication Extension.appex in Embed Foundation Extensions */,
			);
			name = "Embed Foundation Extensions";
			runOnlyForDeploymentPostprocessing = 0;
		};
		F870D3DE25126A49008967B0 /* Embed Foundation Extensions */ = {
			isa = PBXCopyFilesBuildPhase;
			buildActionMask = 2147483647;
			dstPath = "";
			dstSubfolderSpec = 13;
			files = (
				4716A4FE2B406C3F00419052 /* xDrip Widget Extension.appex in Embed Foundation Extensions */,
			);
			name = "Embed Foundation Extensions";
			runOnlyForDeploymentPostprocessing = 0;
		};
/* End PBXCopyFilesBuildPhase section */

/* Begin PBXFileReference section */
		198D44C4260A3A3300A2B4A2 /* sv */ = {isa = PBXFileReference; lastKnownFileType = text.plist.strings; name = sv; path = sv.lproj/Alerts.strings; sourceTree = "<group>"; };
		198D44C5260A3A3300A2B4A2 /* sv */ = {isa = PBXFileReference; lastKnownFileType = text.plist.strings; name = sv; path = sv.lproj/AlertTypesSettingsView.strings; sourceTree = "<group>"; };
		198D44C6260A3A3300A2B4A2 /* sv */ = {isa = PBXFileReference; lastKnownFileType = text.plist.strings; name = sv; path = sv.lproj/BluetoothPeripheralsView.strings; sourceTree = "<group>"; };
		198D44C7260A3A3300A2B4A2 /* sv */ = {isa = PBXFileReference; lastKnownFileType = text.plist.strings; name = sv; path = sv.lproj/BluetoothPeripheralView.strings; sourceTree = "<group>"; };
		198D44C8260A3A3300A2B4A2 /* sv */ = {isa = PBXFileReference; lastKnownFileType = text.plist.strings; name = sv; path = sv.lproj/CalibrationRequest.strings; sourceTree = "<group>"; };
		198D44C9260A3A3300A2B4A2 /* sv */ = {isa = PBXFileReference; lastKnownFileType = text.plist.strings; name = sv; path = sv.lproj/Common.strings; sourceTree = "<group>"; };
		198D44CA260A3A3300A2B4A2 /* sv */ = {isa = PBXFileReference; lastKnownFileType = text.plist.strings; name = sv; path = sv.lproj/DexcomShareTestResult.strings; sourceTree = "<group>"; };
		198D44CB260A3A3300A2B4A2 /* sv */ = {isa = PBXFileReference; lastKnownFileType = text.plist.strings; name = sv; path = sv.lproj/ErrorMessages.strings; sourceTree = "<group>"; };
		198D44CC260A3A3400A2B4A2 /* sv */ = {isa = PBXFileReference; lastKnownFileType = text.plist.strings; name = sv; path = sv.lproj/HomeView.strings; sourceTree = "<group>"; };
		198D44CD260A3A3400A2B4A2 /* sv */ = {isa = PBXFileReference; lastKnownFileType = text.plist.strings; name = sv; path = sv.lproj/Localizable.strings; sourceTree = "<group>"; };
		198D44CE260A3A3400A2B4A2 /* sv */ = {isa = PBXFileReference; lastKnownFileType = text.plist.strings; name = sv; path = sv.lproj/M5StackView.strings; sourceTree = "<group>"; };
		198D44CF260A3A3400A2B4A2 /* sv */ = {isa = PBXFileReference; lastKnownFileType = text.plist.strings; name = sv; path = sv.lproj/NightScoutTestResult.strings; sourceTree = "<group>"; };
		198D44D1260A3A3400A2B4A2 /* sv */ = {isa = PBXFileReference; lastKnownFileType = text.plist.strings; name = sv; path = sv.lproj/SettingsViews.strings; sourceTree = "<group>"; };
		198D44D2260A3A3400A2B4A2 /* sv */ = {isa = PBXFileReference; lastKnownFileType = text.plist.strings; name = sv; path = sv.lproj/SpeakReading.strings; sourceTree = "<group>"; };
		198D44D3260A3A3400A2B4A2 /* sv */ = {isa = PBXFileReference; lastKnownFileType = text.plist.strings; name = sv; path = sv.lproj/WatlaaView.strings; sourceTree = "<group>"; };
		198D44D4260A3A3400A2B4A2 /* sv */ = {isa = PBXFileReference; lastKnownFileType = text.plist.strings; name = sv; path = sv.lproj/LaunchScreen.strings; sourceTree = "<group>"; };
		198D44D5260A3A3400A2B4A2 /* sv */ = {isa = PBXFileReference; lastKnownFileType = text.plist.strings; name = sv; path = sv.lproj/LibreErrors.strings; sourceTree = "<group>"; };
		198D44D6260A3A3400A2B4A2 /* sv */ = {isa = PBXFileReference; lastKnownFileType = text.plist.strings; name = sv; path = sv.lproj/LibreStates.strings; sourceTree = "<group>"; };
		198D44D7260A3A3400A2B4A2 /* sv */ = {isa = PBXFileReference; lastKnownFileType = text.plist.strings; name = sv; path = sv.lproj/Snooze.strings; sourceTree = "<group>"; };
		198D44D8260A3A3400A2B4A2 /* sv */ = {isa = PBXFileReference; lastKnownFileType = text.plist.strings; name = sv; path = sv.lproj/LibreNFC.strings; sourceTree = "<group>"; };
		198D44E7260A822000A2B4A2 /* sv */ = {isa = PBXFileReference; lastKnownFileType = text.plist.strings; name = sv; path = sv.lproj/Main.strings; sourceTree = "<group>"; };
		2867F5C825BC209400AA1E98 /* fi */ = {isa = PBXFileReference; lastKnownFileType = text.plist.strings; name = fi; path = fi.lproj/LaunchScreen.strings; sourceTree = "<group>"; };
		2867F5C925BC209500AA1E98 /* fi */ = {isa = PBXFileReference; lastKnownFileType = text.plist.strings; name = fi; path = fi.lproj/Main.strings; sourceTree = "<group>"; };
		2867F5CB25BC209500AA1E98 /* fi */ = {isa = PBXFileReference; lastKnownFileType = text.plist.strings; name = fi; path = fi.lproj/Alerts.strings; sourceTree = "<group>"; };
		2867F5CC25BC209500AA1E98 /* fi */ = {isa = PBXFileReference; lastKnownFileType = text.plist.strings; name = fi; path = fi.lproj/AlertTypesSettingsView.strings; sourceTree = "<group>"; };
		2867F5CD25BC209500AA1E98 /* fi */ = {isa = PBXFileReference; lastKnownFileType = text.plist.strings; name = fi; path = fi.lproj/BluetoothPeripheralsView.strings; sourceTree = "<group>"; };
		2867F5CE25BC209600AA1E98 /* fi */ = {isa = PBXFileReference; lastKnownFileType = text.plist.strings; name = fi; path = fi.lproj/BluetoothPeripheralView.strings; sourceTree = "<group>"; };
		2867F5CF25BC209600AA1E98 /* fi */ = {isa = PBXFileReference; lastKnownFileType = text.plist.strings; name = fi; path = fi.lproj/CalibrationRequest.strings; sourceTree = "<group>"; };
		2867F5D025BC209600AA1E98 /* fi */ = {isa = PBXFileReference; lastKnownFileType = text.plist.strings; name = fi; path = fi.lproj/Common.strings; sourceTree = "<group>"; };
		2867F5D125BC209700AA1E98 /* fi */ = {isa = PBXFileReference; lastKnownFileType = text.plist.strings; name = fi; path = fi.lproj/DexcomShareTestResult.strings; sourceTree = "<group>"; };
		2867F5D225BC209900AA1E98 /* fi */ = {isa = PBXFileReference; lastKnownFileType = text.plist.strings; name = fi; path = fi.lproj/ErrorMessages.strings; sourceTree = "<group>"; };
		2867F5D325BC209900AA1E98 /* fi */ = {isa = PBXFileReference; lastKnownFileType = text.plist.strings; name = fi; path = fi.lproj/HomeView.strings; sourceTree = "<group>"; };
		2867F5D425BC209A00AA1E98 /* fi */ = {isa = PBXFileReference; lastKnownFileType = text.plist.strings; name = fi; path = fi.lproj/Localizable.strings; sourceTree = "<group>"; };
		2867F5D525BC209A00AA1E98 /* fi */ = {isa = PBXFileReference; lastKnownFileType = text.plist.strings; name = fi; path = fi.lproj/M5StackView.strings; sourceTree = "<group>"; };
		2867F5D625BC209A00AA1E98 /* fi */ = {isa = PBXFileReference; lastKnownFileType = text.plist.strings; name = fi; path = fi.lproj/NightScoutTestResult.strings; sourceTree = "<group>"; };
		2867F5D725BC209B00AA1E98 /* fi */ = {isa = PBXFileReference; lastKnownFileType = text.plist.strings; name = fi; path = fi.lproj/SettingsViews.strings; sourceTree = "<group>"; };
		2867F5D825BC209B00AA1E98 /* fi */ = {isa = PBXFileReference; lastKnownFileType = text.plist.strings; name = fi; path = fi.lproj/SpeakReading.strings; sourceTree = "<group>"; };
		2867F5D925BC209B00AA1E98 /* fi */ = {isa = PBXFileReference; lastKnownFileType = text.plist.strings; name = fi; path = fi.lproj/LibreErrors.strings; sourceTree = "<group>"; };
		2867F5DA25BC209C00AA1E98 /* fi */ = {isa = PBXFileReference; lastKnownFileType = text.plist.strings; name = fi; path = fi.lproj/Snooze.strings; sourceTree = "<group>"; };
		2867F5DB25BC209C00AA1E98 /* fi */ = {isa = PBXFileReference; lastKnownFileType = text.plist.strings; name = fi; path = fi.lproj/LibreNFC.strings; sourceTree = "<group>"; };
		4166BFB728C3501500199980 /* el */ = {isa = PBXFileReference; lastKnownFileType = text.plist.strings; name = el; path = el.lproj/LaunchScreen.strings; sourceTree = "<group>"; };
		4166BFB828C3501500199980 /* el */ = {isa = PBXFileReference; lastKnownFileType = text.plist.strings; name = el; path = el.lproj/Main.strings; sourceTree = "<group>"; };
		4166BFBA28C3501500199980 /* el */ = {isa = PBXFileReference; lastKnownFileType = text.plist.strings; name = el; path = el.lproj/Treatments.strings; sourceTree = "<group>"; };
		4166BFBB28C3501500199980 /* el */ = {isa = PBXFileReference; lastKnownFileType = text.plist.strings; name = el; path = el.lproj/Alerts.strings; sourceTree = "<group>"; };
		4166BFBC28C3501500199980 /* el */ = {isa = PBXFileReference; lastKnownFileType = text.plist.strings; name = el; path = el.lproj/AlertTypesSettingsView.strings; sourceTree = "<group>"; };
		4166BFBD28C3501500199980 /* el */ = {isa = PBXFileReference; lastKnownFileType = text.plist.strings; name = el; path = el.lproj/BluetoothPeripheralsView.strings; sourceTree = "<group>"; };
		4166BFBE28C3501500199980 /* el */ = {isa = PBXFileReference; lastKnownFileType = text.plist.strings; name = el; path = el.lproj/BluetoothPeripheralView.strings; sourceTree = "<group>"; };
		4166BFBF28C3501500199980 /* el */ = {isa = PBXFileReference; lastKnownFileType = text.plist.strings; name = el; path = el.lproj/CalibrationRequest.strings; sourceTree = "<group>"; };
		4166BFC028C3501500199980 /* el */ = {isa = PBXFileReference; lastKnownFileType = text.plist.strings; name = el; path = el.lproj/Common.strings; sourceTree = "<group>"; };
		4166BFC128C3501500199980 /* el */ = {isa = PBXFileReference; lastKnownFileType = text.plist.strings; name = el; path = el.lproj/DexcomShareTestResult.strings; sourceTree = "<group>"; };
		4166BFC228C3501500199980 /* el */ = {isa = PBXFileReference; lastKnownFileType = text.plist.strings; name = el; path = el.lproj/ErrorMessages.strings; sourceTree = "<group>"; };
		4166BFC328C3501500199980 /* el */ = {isa = PBXFileReference; lastKnownFileType = text.plist.strings; name = el; path = el.lproj/HomeView.strings; sourceTree = "<group>"; };
		4166BFC428C3501500199980 /* el */ = {isa = PBXFileReference; lastKnownFileType = text.plist.strings; name = el; path = el.lproj/Localizable.strings; sourceTree = "<group>"; };
		4166BFC528C3501500199980 /* el */ = {isa = PBXFileReference; lastKnownFileType = text.plist.strings; name = el; path = el.lproj/M5StackView.strings; sourceTree = "<group>"; };
		4166BFC628C3501500199980 /* el */ = {isa = PBXFileReference; lastKnownFileType = text.plist.strings; name = el; path = el.lproj/NightScoutTestResult.strings; sourceTree = "<group>"; };
		4166BFC728C3501500199980 /* el */ = {isa = PBXFileReference; lastKnownFileType = text.plist.strings; name = el; path = el.lproj/SettingsViews.strings; sourceTree = "<group>"; };
		4166BFC828C3501500199980 /* el */ = {isa = PBXFileReference; lastKnownFileType = text.plist.strings; name = el; path = el.lproj/SpeakReading.strings; sourceTree = "<group>"; };
		4166BFC928C3501500199980 /* el */ = {isa = PBXFileReference; lastKnownFileType = text.plist.strings; name = el; path = el.lproj/WatlaaView.strings; sourceTree = "<group>"; };
		4166BFCA28C3501500199980 /* el */ = {isa = PBXFileReference; lastKnownFileType = text.plist.strings; name = el; path = el.lproj/LibreErrors.strings; sourceTree = "<group>"; };
		4166BFCB28C3501500199980 /* el */ = {isa = PBXFileReference; lastKnownFileType = text.plist.strings; name = el; path = el.lproj/LibreStates.strings; sourceTree = "<group>"; };
		4166BFCC28C3501500199980 /* el */ = {isa = PBXFileReference; lastKnownFileType = text.plist.strings; name = el; path = el.lproj/Snooze.strings; sourceTree = "<group>"; };
		4166BFCD28C3501500199980 /* el */ = {isa = PBXFileReference; lastKnownFileType = text.plist.strings; name = el; path = el.lproj/LibreNFC.strings; sourceTree = "<group>"; };
		47046EA32A6E8BA700A6F736 /* TextsBgReadings.swift */ = {isa = PBXFileReference; lastKnownFileType = sourcecode.swift; path = TextsBgReadings.swift; sourceTree = "<group>"; };
		47046EA82A6E8F7B00A6F736 /* en */ = {isa = PBXFileReference; lastKnownFileType = text.plist.strings; name = en; path = en.lproj/BgReadings.strings; sourceTree = "<group>"; };
		47046EAA2A6E8F8200A6F736 /* es */ = {isa = PBXFileReference; lastKnownFileType = text.plist.strings; name = es; path = es.lproj/BgReadings.strings; sourceTree = "<group>"; };
		470CE1FF246802F400D5CB74 /* en */ = {isa = PBXFileReference; lastKnownFileType = text.plist.strings; name = en; path = en.lproj/BluetoothPeripheralsView.strings; sourceTree = "<group>"; };
		47150A3F27F6211C00DB2994 /* SettingsViewTreatmentsSettingsViewModel.swift */ = {isa = PBXFileReference; lastKnownFileType = sourcecode.swift; path = SettingsViewTreatmentsSettingsViewModel.swift; sourceTree = "<group>"; };
		4716A4ED2B406C3D00419052 /* xDrip Widget Extension.appex */ = {isa = PBXFileReference; explicitFileType = "wrapper.app-extension"; includeInIndex = 0; path = "xDrip Widget Extension.appex"; sourceTree = BUILT_PRODUCTS_DIR; };
		4716A4EE2B406C3D00419052 /* WidgetKit.framework */ = {isa = PBXFileReference; lastKnownFileType = wrapper.framework; name = WidgetKit.framework; path = System/Library/Frameworks/WidgetKit.framework; sourceTree = SDKROOT; };
		4716A4F02B406C3D00419052 /* SwiftUI.framework */ = {isa = PBXFileReference; lastKnownFileType = wrapper.framework; name = SwiftUI.framework; path = System/Library/Frameworks/SwiftUI.framework; sourceTree = SDKROOT; };
		4716A4F32B406C3D00419052 /* XDripWidgetBundle.swift */ = {isa = PBXFileReference; lastKnownFileType = sourcecode.swift; path = XDripWidgetBundle.swift; sourceTree = "<group>"; };
		4716A4F52B406C3D00419052 /* XDripWidgetLiveActivity.swift */ = {isa = PBXFileReference; lastKnownFileType = sourcecode.swift; path = XDripWidgetLiveActivity.swift; sourceTree = "<group>"; };
		4716A4F72B406C3D00419052 /* XDripWidget.swift */ = {isa = PBXFileReference; lastKnownFileType = sourcecode.swift; path = XDripWidget.swift; sourceTree = "<group>"; };
		4716A4F92B406C3F00419052 /* Assets.xcassets */ = {isa = PBXFileReference; lastKnownFileType = folder.assetcatalog; path = Assets.xcassets; sourceTree = "<group>"; };
		4716A4FB2B406C3F00419052 /* Info.plist */ = {isa = PBXFileReference; lastKnownFileType = text.plist.xml; path = Info.plist; sourceTree = "<group>"; };
		4716A5042B40709E00419052 /* XDripWidgetAttributes.swift */ = {isa = PBXFileReference; lastKnownFileType = sourcecode.swift; path = XDripWidgetAttributes.swift; sourceTree = "<group>"; };
		4716A50C2B416EE100419052 /* ConstantsGlucoseChartSwiftUI.swift */ = {isa = PBXFileReference; lastKnownFileType = sourcecode.swift; path = ConstantsGlucoseChartSwiftUI.swift; sourceTree = "<group>"; };
		4716A5132B41CAD000419052 /* LiveActivityManager.swift */ = {isa = PBXFileReference; lastKnownFileType = sourcecode.swift; path = LiveActivityManager.swift; sourceTree = "<group>"; };
		471C9C012B9333D5005E1326 /* xDrip Watch Complication Extension.entitlements */ = {isa = PBXFileReference; lastKnownFileType = text.plist.entitlements; path = "xDrip Watch Complication Extension.entitlements"; sourceTree = "<group>"; };
		471C9C022B933461005E1326 /* xDrip Widget Extension.entitlements */ = {isa = PBXFileReference; lastKnownFileType = text.plist.entitlements; path = "xDrip Widget Extension.entitlements"; sourceTree = "<group>"; };
		471C9C052B94DFAE005E1326 /* xDrip-Watch-App-Info.plist */ = {isa = PBXFileReference; lastKnownFileType = text.plist; path = "xDrip-Watch-App-Info.plist"; sourceTree = SOURCE_ROOT; };
		471C9C062B94E2B3005E1326 /* xDrip Watch App.entitlements */ = {isa = PBXFileReference; lastKnownFileType = text.plist.entitlements; path = "xDrip Watch App.entitlements"; sourceTree = "<group>"; };
		47228B142996BDD2008725DB /* BgReadingsView.swift */ = {isa = PBXFileReference; lastKnownFileType = sourcecode.swift; path = BgReadingsView.swift; sourceTree = "<group>"; };
		472596042B76301F00459D12 /* WatchManager.swift */ = {isa = PBXFileReference; lastKnownFileType = sourcecode.swift; path = WatchManager.swift; sourceTree = "<group>"; };
		4733B93D2AD17C99001D609D /* FollowerBgReading.swift */ = {isa = PBXFileReference; lastKnownFileType = sourcecode.swift; path = FollowerBgReading.swift; sourceTree = "<group>"; };
		4733B93F2AD17D15001D609D /* FollowerDelegate.swift */ = {isa = PBXFileReference; lastKnownFileType = sourcecode.swift; path = FollowerDelegate.swift; sourceTree = "<group>"; };
		474606632B95E48D00AC9214 /* ComplicationSharedUserDefaultsModel.swift */ = {isa = PBXFileReference; lastKnownFileType = sourcecode.swift; path = ComplicationSharedUserDefaultsModel.swift; sourceTree = "<group>"; };
		474606682B9616AA00AC9214 /* AccessoryRectangularView.swift */ = {isa = PBXFileReference; lastKnownFileType = sourcecode.swift; path = AccessoryRectangularView.swift; sourceTree = "<group>"; };
		4746066A2B96185C00AC9214 /* AccessoryCircularView.swift */ = {isa = PBXFileReference; lastKnownFileType = sourcecode.swift; path = AccessoryCircularView.swift; sourceTree = "<group>"; };
		4746066C2B9618B800AC9214 /* AccessoryCornerView.swift */ = {isa = PBXFileReference; lastKnownFileType = sourcecode.swift; path = AccessoryCornerView.swift; sourceTree = "<group>"; };
		4746066E2B9618FD00AC9214 /* AccessoryInlineView.swift */ = {isa = PBXFileReference; lastKnownFileType = sourcecode.swift; path = AccessoryInlineView.swift; sourceTree = "<group>"; };
		474606722B962B9500AC9214 /* XDripWidget+Entry.swift */ = {isa = PBXFileReference; lastKnownFileType = sourcecode.swift; path = "XDripWidget+Entry.swift"; sourceTree = "<group>"; };
		474606742B962C4D00AC9214 /* XDripWidget+EntryView.swift */ = {isa = PBXFileReference; lastKnownFileType = sourcecode.swift; path = "XDripWidget+EntryView.swift"; sourceTree = "<group>"; };
		474606762B962CCD00AC9214 /* XDripWidget+Provider.swift */ = {isa = PBXFileReference; lastKnownFileType = sourcecode.swift; path = "XDripWidget+Provider.swift"; sourceTree = "<group>"; };
		474606792B962F4C00AC9214 /* SystemSmallView.swift */ = {isa = PBXFileReference; lastKnownFileType = sourcecode.swift; path = SystemSmallView.swift; sourceTree = "<group>"; };
		4746067B2B962F8500AC9214 /* SystemMediumView.swift */ = {isa = PBXFileReference; lastKnownFileType = sourcecode.swift; path = SystemMediumView.swift; sourceTree = "<group>"; };
		4746067D2B962FBD00AC9214 /* SystemLargeView.swift */ = {isa = PBXFileReference; lastKnownFileType = sourcecode.swift; path = SystemLargeView.swift; sourceTree = "<group>"; };
		4746067F2B96308A00AC9214 /* WidgetSharedUserDefaultsModel.swift */ = {isa = PBXFileReference; lastKnownFileType = sourcecode.swift; path = WidgetSharedUserDefaultsModel.swift; sourceTree = "<group>"; };
		4746068D2B963EA100AC9214 /* View.swift */ = {isa = PBXFileReference; lastKnownFileType = sourcecode.swift; path = View.swift; sourceTree = "<group>"; };
		4749EB9C25B36E010072DF8B /* en */ = {isa = PBXFileReference; lastKnownFileType = text.plist.strings; name = en; path = en.lproj/LibreNFC.strings; sourceTree = "<group>"; };
		47503383247420A200D2260B /* en */ = {isa = PBXFileReference; lastKnownFileType = text.plist.strings; name = en; path = en.lproj/BluetoothPeripheralView.strings; sourceTree = "<group>"; };
		4752B3FF263570DA0081D551 /* ConstantsStatistics.swift */ = {isa = PBXFileReference; lastKnownFileType = sourcecode.swift; path = ConstantsStatistics.swift; sourceTree = "<group>"; };
		4752B4052635878E0081D551 /* SettingsViewStatisticsSettingsViewModel.swift */ = {isa = PBXFileReference; lastKnownFileType = sourcecode.swift; path = SettingsViewStatisticsSettingsViewModel.swift; sourceTree = "<group>"; };
		475DED96244AF92A00F78473 /* en */ = {isa = PBXFileReference; lastKnownFileType = text.plist.strings; name = en; path = en.lproj/Alerts.strings; sourceTree = "<group>"; };
		476FE8FE2B2F1D1700537E0A /* ConstantsFollower.swift */ = {isa = PBXFileReference; fileEncoding = 4; lastKnownFileType = sourcecode.swift; path = ConstantsFollower.swift; sourceTree = "<group>"; };
		477B2C7D2B432775002F64A4 /* LiveActivityType.swift */ = {isa = PBXFileReference; lastKnownFileType = sourcecode.swift; path = LiveActivityType.swift; sourceTree = "<group>"; };
		477F45E5285B993100AC8475 /* GlucoseMiniChartManager.swift */ = {isa = PBXFileReference; lastKnownFileType = sourcecode.swift; path = GlucoseMiniChartManager.swift; sourceTree = "<group>"; };
		478A925E2B8FB5290084C394 /* XDripWatchComplication+Entry.swift */ = {isa = PBXFileReference; lastKnownFileType = sourcecode.swift; path = "XDripWatchComplication+Entry.swift"; sourceTree = "<group>"; };
		478A92602B8FB53B0084C394 /* XDripWatchComplication+EntryView.swift */ = {isa = PBXFileReference; lastKnownFileType = sourcecode.swift; path = "XDripWatchComplication+EntryView.swift"; sourceTree = "<group>"; };
		478A92622B8FB5490084C394 /* XDripWatchComplication+Provider.swift */ = {isa = PBXFileReference; lastKnownFileType = sourcecode.swift; path = "XDripWatchComplication+Provider.swift"; sourceTree = "<group>"; };
		479359852B88B95A007D3CEE /* xDrip Watch Complication Extension.appex */ = {isa = PBXFileReference; explicitFileType = "wrapper.app-extension"; includeInIndex = 0; path = "xDrip Watch Complication Extension.appex"; sourceTree = BUILT_PRODUCTS_DIR; };
		479359892B88B95A007D3CEE /* XDripWatchComplication.swift */ = {isa = PBXFileReference; lastKnownFileType = sourcecode.swift; path = XDripWatchComplication.swift; sourceTree = "<group>"; };
		4793598B2B88B95B007D3CEE /* Assets.xcassets */ = {isa = PBXFileReference; lastKnownFileType = folder.assetcatalog; path = Assets.xcassets; sourceTree = "<group>"; };
		4793598D2B88B95B007D3CEE /* Info.plist */ = {isa = PBXFileReference; lastKnownFileType = text.plist.xml; path = Info.plist; sourceTree = "<group>"; };
		479359992B8A2A4E007D3CEE /* InfoView.swift */ = {isa = PBXFileReference; lastKnownFileType = sourcecode.swift; path = InfoView.swift; sourceTree = "<group>"; };
		4798BAC727BA6AA8002583BC /* tr */ = {isa = PBXFileReference; lastKnownFileType = text.plist.strings; name = tr; path = tr.lproj/LaunchScreen.strings; sourceTree = "<group>"; };
		4798BAC827BA6AA8002583BC /* tr */ = {isa = PBXFileReference; lastKnownFileType = text.plist.strings; name = tr; path = tr.lproj/Main.strings; sourceTree = "<group>"; };
		4798BACB27BA7688002583BC /* tr */ = {isa = PBXFileReference; lastKnownFileType = text.plist.strings; name = tr; path = tr.lproj/Alerts.strings; sourceTree = "<group>"; };
		4798BACC27BA7691002583BC /* tr */ = {isa = PBXFileReference; lastKnownFileType = text.plist.strings; name = tr; path = tr.lproj/AlertTypesSettingsView.strings; sourceTree = "<group>"; };
		4798BACD27BA7887002583BC /* tr */ = {isa = PBXFileReference; lastKnownFileType = text.plist.strings; name = tr; path = tr.lproj/BluetoothPeripheralsView.strings; sourceTree = "<group>"; };
		4798BACE27BA7892002583BC /* tr */ = {isa = PBXFileReference; lastKnownFileType = text.plist.strings; name = tr; path = tr.lproj/BluetoothPeripheralView.strings; sourceTree = "<group>"; };
		4798BACF27BA7896002583BC /* tr */ = {isa = PBXFileReference; lastKnownFileType = text.plist.strings; name = tr; path = tr.lproj/CalibrationRequest.strings; sourceTree = "<group>"; };
		4798BAD027BA789B002583BC /* tr */ = {isa = PBXFileReference; lastKnownFileType = text.plist.strings; name = tr; path = tr.lproj/Common.strings; sourceTree = "<group>"; };
		4798BAD127BA78A0002583BC /* tr */ = {isa = PBXFileReference; lastKnownFileType = text.plist.strings; name = tr; path = tr.lproj/DexcomShareTestResult.strings; sourceTree = "<group>"; };
		4798BAD227BA78A9002583BC /* tr */ = {isa = PBXFileReference; lastKnownFileType = text.plist.strings; name = tr; path = tr.lproj/ErrorMessages.strings; sourceTree = "<group>"; };
		4798BAD327BA78AF002583BC /* tr */ = {isa = PBXFileReference; lastKnownFileType = text.plist.strings; name = tr; path = tr.lproj/HomeView.strings; sourceTree = "<group>"; };
		4798BAD427BA78C3002583BC /* tr */ = {isa = PBXFileReference; lastKnownFileType = text.plist.strings; name = tr; path = tr.lproj/Localizable.strings; sourceTree = "<group>"; };
		4798BAD527BA7934002583BC /* tr */ = {isa = PBXFileReference; lastKnownFileType = text.plist.strings; name = tr; path = tr.lproj/NightScoutTestResult.strings; sourceTree = "<group>"; };
		4798BAD627BA7943002583BC /* tr */ = {isa = PBXFileReference; lastKnownFileType = text.plist.strings; name = tr; path = tr.lproj/SettingsViews.strings; sourceTree = "<group>"; };
		4798BAD727BA7947002583BC /* tr */ = {isa = PBXFileReference; lastKnownFileType = text.plist.strings; name = tr; path = tr.lproj/SpeakReading.strings; sourceTree = "<group>"; };
		4798BAD827BA794C002583BC /* tr */ = {isa = PBXFileReference; lastKnownFileType = text.plist.strings; name = tr; path = tr.lproj/WatlaaView.strings; sourceTree = "<group>"; };
		4798BAD927BA7956002583BC /* tr */ = {isa = PBXFileReference; lastKnownFileType = text.plist.strings; name = tr; path = tr.lproj/LibreErrors.strings; sourceTree = "<group>"; };
		4798BADA27BA795A002583BC /* tr */ = {isa = PBXFileReference; lastKnownFileType = text.plist.strings; name = tr; path = tr.lproj/LibreStates.strings; sourceTree = "<group>"; };
		4798BADB27BA795E002583BC /* tr */ = {isa = PBXFileReference; lastKnownFileType = text.plist.strings; name = tr; path = tr.lproj/Snooze.strings; sourceTree = "<group>"; };
		4798BADC27BA7965002583BC /* tr */ = {isa = PBXFileReference; lastKnownFileType = text.plist.strings; name = tr; path = tr.lproj/LibreNFC.strings; sourceTree = "<group>"; };
		4798BADD27BA7996002583BC /* tr */ = {isa = PBXFileReference; lastKnownFileType = text.plist.strings; name = tr; path = tr.lproj/M5StackView.strings; sourceTree = "<group>"; };
		4798BADE27BA79B8002583BC /* sv */ = {isa = PBXFileReference; lastKnownFileType = text.plist.strings; name = sv; path = sv.lproj/LaunchScreen.strings; sourceTree = "<group>"; };
		47A6ABDF2B790CC60047A4BA /* xDrip Watch App.app */ = {isa = PBXFileReference; explicitFileType = wrapper.application; includeInIndex = 0; path = "xDrip Watch App.app"; sourceTree = BUILT_PRODUCTS_DIR; };
		47A6ABE12B790CC60047A4BA /* xDripWatchApp.swift */ = {isa = PBXFileReference; lastKnownFileType = sourcecode.swift; path = xDripWatchApp.swift; sourceTree = "<group>"; };
		47A6ABE32B790CC60047A4BA /* MainView.swift */ = {isa = PBXFileReference; lastKnownFileType = sourcecode.swift; path = MainView.swift; sourceTree = "<group>"; };
		47A6ABE52B790CC70047A4BA /* Assets.xcassets */ = {isa = PBXFileReference; lastKnownFileType = folder.assetcatalog; path = Assets.xcassets; sourceTree = "<group>"; };
		47A6ABE82B790CC70047A4BA /* Preview Assets.xcassets */ = {isa = PBXFileReference; lastKnownFileType = folder.assetcatalog; path = "Preview Assets.xcassets"; sourceTree = "<group>"; };
		47A6ABEE2B7949B80047A4BA /* WatchStateModel.swift */ = {isa = PBXFileReference; lastKnownFileType = sourcecode.swift; path = WatchStateModel.swift; sourceTree = "<group>"; };
		47AB72F227105EF4005E7CAB /* SettingsViewHelpSettingModel.swift */ = {isa = PBXFileReference; lastKnownFileType = sourcecode.swift; path = SettingsViewHelpSettingModel.swift; sourceTree = "<group>"; };
		47ADD2DE27FAF8630025E2F4 /* ChartPointsScatterDownTrianglesLayer.swift */ = {isa = PBXFileReference; fileEncoding = 4; lastKnownFileType = sourcecode.swift; path = ChartPointsScatterDownTrianglesLayer.swift; sourceTree = "<group>"; };
		47ADD2E027FB05EB0025E2F4 /* ChartPointsScatterDownTrianglesWithDropdownLineLayer.swift */ = {isa = PBXFileReference; lastKnownFileType = sourcecode.swift; path = ChartPointsScatterDownTrianglesWithDropdownLineLayer.swift; sourceTree = "<group>"; };
		47B60F3626F389E2003198D3 /* LandscapeChartViewController.swift */ = {isa = PBXFileReference; lastKnownFileType = sourcecode.swift; path = LandscapeChartViewController.swift; sourceTree = "<group>"; };
		47B7313F2B83DC0200B0A450 /* ConstantsLiveActivity.swift */ = {isa = PBXFileReference; lastKnownFileType = sourcecode.swift; path = ConstantsLiveActivity.swift; sourceTree = "<group>"; };
		47B7FC712B00CF4B004C872B /* FollowerBackgroundKeepAliveType.swift */ = {isa = PBXFileReference; lastKnownFileType = sourcecode.swift; path = FollowerBackgroundKeepAliveType.swift; sourceTree = "<group>"; };
		47C210ED2B5298EB00005711 /* GlucoseChartType.swift */ = {isa = PBXFileReference; fileEncoding = 4; lastKnownFileType = sourcecode.swift; path = GlucoseChartType.swift; sourceTree = "<group>"; };
		47C210EF2B52A05B00005711 /* GlucoseChartView.swift */ = {isa = PBXFileReference; lastKnownFileType = sourcecode.swift; path = GlucoseChartView.swift; sourceTree = "<group>"; };
		47CA61E32B965E7100C2A597 /* AccessoryCircularView.swift */ = {isa = PBXFileReference; lastKnownFileType = sourcecode.swift; path = AccessoryCircularView.swift; sourceTree = "<group>"; };
		47CA61E52B966A9700C2A597 /* AccessoryRectangularView.swift */ = {isa = PBXFileReference; lastKnownFileType = sourcecode.swift; path = AccessoryRectangularView.swift; sourceTree = "<group>"; };
		47CF18B12B37689A00FA6160 /* TimeInRangeType.swift */ = {isa = PBXFileReference; lastKnownFileType = sourcecode.swift; path = TimeInRangeType.swift; sourceTree = "<group>"; };
		47D08D5D2B54390B00B0BEA7 /* LiveActivitySize.swift */ = {isa = PBXFileReference; lastKnownFileType = sourcecode.swift; path = LiveActivitySize.swift; sourceTree = "<group>"; };
		47D2DB3A2B14F6D000C8EE6B /* ScreenLockDimmingType.swift */ = {isa = PBXFileReference; lastKnownFileType = sourcecode.swift; path = ScreenLockDimmingType.swift; sourceTree = "<group>"; };
		47D9BC942A78498500AB85B2 /* BgReadingsDetailView.swift */ = {isa = PBXFileReference; fileEncoding = 4; lastKnownFileType = sourcecode.swift; path = BgReadingsDetailView.swift; sourceTree = "<group>"; };
		47DB06C02A6FB3CC00267BE3 /* nl */ = {isa = PBXFileReference; lastKnownFileType = text.plist.strings; name = nl; path = nl.lproj/BgReadings.strings; sourceTree = "<group>"; };
		47DB06C12A6FC02200267BE3 /* SettingsViewDataSourceSettingsViewModel.swift */ = {isa = PBXFileReference; lastKnownFileType = sourcecode.swift; path = SettingsViewDataSourceSettingsViewModel.swift; sourceTree = "<group>"; };
		47DB06C52A6FC72000267BE3 /* SettingsViewCalendarEventsSettingsViewModel.swift */ = {isa = PBXFileReference; fileEncoding = 4; lastKnownFileType = sourcecode.swift; path = SettingsViewCalendarEventsSettingsViewModel.swift; sourceTree = "<group>"; };
		47DB06CF2A70141E00267BE3 /* FollowerDataSourceType.swift */ = {isa = PBXFileReference; fileEncoding = 4; lastKnownFileType = sourcecode.swift; path = FollowerDataSourceType.swift; sourceTree = "<group>"; };
		47DB06E22A7137B000267BE3 /* LibreLinkUpFollowManager.swift */ = {isa = PBXFileReference; lastKnownFileType = sourcecode.swift; path = LibreLinkUpFollowManager.swift; sourceTree = "<group>"; };
		47DB06E62A715EC500267BE3 /* ConstantsLibreLinkUp.swift */ = {isa = PBXFileReference; lastKnownFileType = sourcecode.swift; path = ConstantsLibreLinkUp.swift; sourceTree = "<group>"; };
		47DB06E82A715FD900267BE3 /* LibreLinkUpModels.swift */ = {isa = PBXFileReference; lastKnownFileType = sourcecode.swift; path = LibreLinkUpModels.swift; sourceTree = "<group>"; };
		47DE41A92B860DF00041DA19 /* WatchConnectivity.framework */ = {isa = PBXFileReference; lastKnownFileType = wrapper.framework; name = WatchConnectivity.framework; path = System/Library/Frameworks/WatchConnectivity.framework; sourceTree = SDKROOT; };
		47DE41AC2B863D370041DA19 /* WatchState.swift */ = {isa = PBXFileReference; lastKnownFileType = sourcecode.swift; path = WatchState.swift; sourceTree = "<group>"; };
		47DE41B22B8672F90041DA19 /* DataSourceView.swift */ = {isa = PBXFileReference; lastKnownFileType = sourcecode.swift; path = DataSourceView.swift; sourceTree = "<group>"; };
		47DE41B42B8693CB0041DA19 /* HeaderView.swift */ = {isa = PBXFileReference; lastKnownFileType = sourcecode.swift; path = HeaderView.swift; sourceTree = "<group>"; };
		47DE41B82B87B2680041DA19 /* ConstantsAppleWatch.swift */ = {isa = PBXFileReference; lastKnownFileType = sourcecode.swift; path = ConstantsAppleWatch.swift; sourceTree = "<group>"; };
		47FB28072636B04200042FFB /* StatisticsManager.swift */ = {isa = PBXFileReference; lastKnownFileType = sourcecode.swift; path = StatisticsManager.swift; sourceTree = "<group>"; };
		666E283826F7E54C00ACE4DF /* xDrip.xcconfig */ = {isa = PBXFileReference; fileEncoding = 4; lastKnownFileType = text.xcconfig; name = xDrip.xcconfig; path = xdrip/xDrip.xcconfig; sourceTree = "<group>"; };
		666E283926F7E54C00ACE4DF /* Version.xcconfig */ = {isa = PBXFileReference; fileEncoding = 4; lastKnownFileType = text.xcconfig; name = Version.xcconfig; path = xdrip/Version.xcconfig; sourceTree = "<group>"; };
		CE1B2FC825D0261500F642F5 /* fr */ = {isa = PBXFileReference; lastKnownFileType = text.plist.strings; name = fr; path = fr.lproj/Alerts.strings; sourceTree = "<group>"; };
		CE1B2FCD25D0264900F642F5 /* fr */ = {isa = PBXFileReference; lastKnownFileType = text.plist.strings; name = fr; path = fr.lproj/AlertTypesSettingsView.strings; sourceTree = "<group>"; };
		CE1B2FCE25D0264900F642F5 /* fr */ = {isa = PBXFileReference; lastKnownFileType = text.plist.strings; name = fr; path = fr.lproj/WatlaaView.strings; sourceTree = "<group>"; };
		CE1B2FCF25D0264900F642F5 /* fr */ = {isa = PBXFileReference; lastKnownFileType = text.plist.strings; name = fr; path = fr.lproj/LibreNFC.strings; sourceTree = "<group>"; };
		CE1B2FD025D0264900F642F5 /* fr */ = {isa = PBXFileReference; lastKnownFileType = text.plist.strings; name = fr; path = fr.lproj/LibreErrors.strings; sourceTree = "<group>"; };
		CE1B2FD225D0264900F642F5 /* fr */ = {isa = PBXFileReference; lastKnownFileType = text.plist.strings; name = fr; path = fr.lproj/LaunchScreen.strings; sourceTree = "<group>"; };
		CE1B2FD325D0264900F642F5 /* fr */ = {isa = PBXFileReference; lastKnownFileType = text.plist.strings; name = fr; path = fr.lproj/ErrorMessages.strings; sourceTree = "<group>"; };
		CE1B2FD525D0264A00F642F5 /* fr */ = {isa = PBXFileReference; lastKnownFileType = text.plist.strings; name = fr; path = fr.lproj/Main.strings; sourceTree = "<group>"; };
		CE1B2FD625D0264A00F642F5 /* fr */ = {isa = PBXFileReference; lastKnownFileType = text.plist.strings; name = fr; path = fr.lproj/CalibrationRequest.strings; sourceTree = "<group>"; };
		CE1B2FD725D0264A00F642F5 /* fr */ = {isa = PBXFileReference; lastKnownFileType = text.plist.strings; name = fr; path = fr.lproj/BluetoothPeripheralsView.strings; sourceTree = "<group>"; };
		CE1B2FD825D0264A00F642F5 /* fr */ = {isa = PBXFileReference; lastKnownFileType = text.plist.strings; name = fr; path = fr.lproj/Common.strings; sourceTree = "<group>"; };
		CE1B2FD925D0264A00F642F5 /* fr */ = {isa = PBXFileReference; lastKnownFileType = text.plist.strings; name = fr; path = fr.lproj/NightScoutTestResult.strings; sourceTree = "<group>"; };
		CE1B2FDA25D0264A00F642F5 /* fr */ = {isa = PBXFileReference; lastKnownFileType = text.plist.strings; name = fr; path = fr.lproj/DexcomShareTestResult.strings; sourceTree = "<group>"; };
		CE1B2FDB25D0264A00F642F5 /* fr */ = {isa = PBXFileReference; lastKnownFileType = text.plist.strings; name = fr; path = fr.lproj/HomeView.strings; sourceTree = "<group>"; };
		CE1B2FDC25D0264B00F642F5 /* fr */ = {isa = PBXFileReference; lastKnownFileType = text.plist.strings; name = fr; path = fr.lproj/LibreStates.strings; sourceTree = "<group>"; };
		CE1B2FDD25D0264B00F642F5 /* fr */ = {isa = PBXFileReference; lastKnownFileType = text.plist.strings; name = fr; path = fr.lproj/M5StackView.strings; sourceTree = "<group>"; };
		CE1B2FDE25D0264B00F642F5 /* fr */ = {isa = PBXFileReference; lastKnownFileType = text.plist.strings; name = fr; path = fr.lproj/Snooze.strings; sourceTree = "<group>"; };
		CE1B2FDF25D0264B00F642F5 /* fr */ = {isa = PBXFileReference; lastKnownFileType = text.plist.strings; name = fr; path = fr.lproj/BluetoothPeripheralView.strings; sourceTree = "<group>"; };
		D400F8022778BD8000B57648 /* TextsTreatmentsView.swift */ = {isa = PBXFileReference; lastKnownFileType = sourcecode.swift; path = TextsTreatmentsView.swift; sourceTree = "<group>"; };
		D4028CBF2774A50600341476 /* TreatmentsViewController.swift */ = {isa = PBXFileReference; lastKnownFileType = sourcecode.swift; path = TreatmentsViewController.swift; sourceTree = "<group>"; };
		D40C3DA3277542C400111B73 /* TreatmentEntry+CoreDataClass.swift */ = {isa = PBXFileReference; lastKnownFileType = sourcecode.swift; path = "TreatmentEntry+CoreDataClass.swift"; sourceTree = "<group>"; };
		D40C3DA52775438F00111B73 /* TreatmentEntry+CoreDataProperties.swift */ = {isa = PBXFileReference; lastKnownFileType = sourcecode.swift; path = "TreatmentEntry+CoreDataProperties.swift"; sourceTree = "<group>"; };
		D417E51B282EC8DB008DC467 /* ProgressBarViewController.swift */ = {isa = PBXFileReference; lastKnownFileType = sourcecode.swift; path = ProgressBarViewController.swift; sourceTree = "<group>"; };
		D41F32912827240E00861B3D /* SettingsViewHousekeeperSettingsViewModel.swift */ = {isa = PBXFileReference; lastKnownFileType = sourcecode.swift; path = SettingsViewHousekeeperSettingsViewModel.swift; sourceTree = "<group>"; };
		D41F32932827332000861B3D /* DataExporter.swift */ = {isa = PBXFileReference; lastKnownFileType = sourcecode.swift; path = DataExporter.swift; sourceTree = "<group>"; };
		D482BD932776153F003C4FB2 /* TreatmentsNavigationController.swift */ = {isa = PBXFileReference; lastKnownFileType = sourcecode.swift; path = TreatmentsNavigationController.swift; sourceTree = "<group>"; };
		D484BC282774F783008490E9 /* TreatmentsInsertViewController.swift */ = {isa = PBXFileReference; lastKnownFileType = sourcecode.swift; path = TreatmentsInsertViewController.swift; sourceTree = "<group>"; };
		D48E8F77278E49B300CCEE08 /* TreatmentNSResponse.swift */ = {isa = PBXFileReference; lastKnownFileType = sourcecode.swift; path = TreatmentNSResponse.swift; sourceTree = "<group>"; };
		D4AC54422778C82B0097FF10 /* en */ = {isa = PBXFileReference; lastKnownFileType = text.plist.strings; name = en; path = en.lproj/Treatments.strings; sourceTree = "<group>"; };
		D4AC54432778C82B0097FF10 /* sl */ = {isa = PBXFileReference; lastKnownFileType = text.plist.strings; name = sl; path = sl.lproj/Treatments.strings; sourceTree = "<group>"; };
		D4AC54442778C82B0097FF10 /* de */ = {isa = PBXFileReference; lastKnownFileType = text.plist.strings; name = de; path = de.lproj/Treatments.strings; sourceTree = "<group>"; };
		D4AC54452778C82B0097FF10 /* sv */ = {isa = PBXFileReference; lastKnownFileType = text.plist.strings; name = sv; path = sv.lproj/Treatments.strings; sourceTree = "<group>"; };
		D4AC54462778C82B0097FF10 /* es */ = {isa = PBXFileReference; lastKnownFileType = text.plist.strings; name = es; path = es.lproj/Treatments.strings; sourceTree = "<group>"; };
		D4AC54472778C82B0097FF10 /* pt */ = {isa = PBXFileReference; lastKnownFileType = text.plist.strings; name = pt; path = pt.lproj/Treatments.strings; sourceTree = "<group>"; };
		D4AC54482778C82B0097FF10 /* pl-PL */ = {isa = PBXFileReference; lastKnownFileType = text.plist.strings; name = "pl-PL"; path = "pl-PL.lproj/Treatments.strings"; sourceTree = "<group>"; };
		D4AC54492778C82B0097FF10 /* ru */ = {isa = PBXFileReference; lastKnownFileType = text.plist.strings; name = ru; path = ru.lproj/Treatments.strings; sourceTree = "<group>"; };
		D4AC544A2778C82B0097FF10 /* nl */ = {isa = PBXFileReference; lastKnownFileType = text.plist.strings; name = nl; path = nl.lproj/Treatments.strings; sourceTree = "<group>"; };
		D4AC544B2778C82B0097FF10 /* fr */ = {isa = PBXFileReference; lastKnownFileType = text.plist.strings; name = fr; path = fr.lproj/Treatments.strings; sourceTree = "<group>"; };
		D4AC544C2778C82B0097FF10 /* fi */ = {isa = PBXFileReference; lastKnownFileType = text.plist.strings; name = fi; path = fi.lproj/Treatments.strings; sourceTree = "<group>"; };
		D4AC544D2778C82C0097FF10 /* zh */ = {isa = PBXFileReference; lastKnownFileType = text.plist.strings; name = zh; path = zh.lproj/Treatments.strings; sourceTree = "<group>"; };
		D4AC544E2778C82C0097FF10 /* it */ = {isa = PBXFileReference; lastKnownFileType = text.plist.strings; name = it; path = it.lproj/Treatments.strings; sourceTree = "<group>"; };
		D4AC544F2778C82C0097FF10 /* ar */ = {isa = PBXFileReference; lastKnownFileType = text.plist.strings; name = ar; path = ar.lproj/Treatments.strings; sourceTree = "<group>"; };
		D4BAF37527769B38009D3465 /* TreatmentTableViewCell.swift */ = {isa = PBXFileReference; lastKnownFileType = sourcecode.swift; path = TreatmentTableViewCell.swift; sourceTree = "<group>"; };
		D4E499AA277B43E3000F8CBA /* TreatmentCollection.swift */ = {isa = PBXFileReference; lastKnownFileType = sourcecode.swift; path = TreatmentCollection.swift; sourceTree = "<group>"; };
		D4E499AC277B4CE7000F8CBA /* DateOnly.swift */ = {isa = PBXFileReference; lastKnownFileType = sourcecode.swift; path = DateOnly.swift; sourceTree = "<group>"; };
		D4FD899627772F9100689788 /* TreatmentEntryAccessor.swift */ = {isa = PBXFileReference; fileEncoding = 4; lastKnownFileType = sourcecode.swift; path = TreatmentEntryAccessor.swift; sourceTree = "<group>"; };
		F51B9F7C24B216CD00FC0643 /* Libre1NonFixedSlopeCalibrator.swift */ = {isa = PBXFileReference; lastKnownFileType = sourcecode.swift; path = Libre1NonFixedSlopeCalibrator.swift; sourceTree = "<group>"; };
		F64039AF281C3F9D0051EFFE /* QuickActionsManager.swift */ = {isa = PBXFileReference; lastKnownFileType = sourcecode.swift; path = QuickActionsManager.swift; sourceTree = "<group>"; };
		F64039B1281E90CF0051EFFE /* QuickActions.strings */ = {isa = PBXFileReference; lastKnownFileType = text.plist.strings; path = QuickActions.strings; sourceTree = "<group>"; };
		F64039B4281E91500051EFFE /* TextsQuickActions.swift */ = {isa = PBXFileReference; lastKnownFileType = sourcecode.swift; path = TextsQuickActions.swift; sourceTree = "<group>"; };
		F8025C0921D94FD700ECF0C0 /* CBManagerState.swift */ = {isa = PBXFileReference; lastKnownFileType = sourcecode.swift; path = CBManagerState.swift; sourceTree = "<group>"; };
		F8025C1221DA683400ECF0C0 /* Data.swift */ = {isa = PBXFileReference; lastKnownFileType = sourcecode.swift; path = Data.swift; sourceTree = "<group>"; };
		F8025E4D21ED450300ECF0C0 /* Double.swift */ = {isa = PBXFileReference; lastKnownFileType = sourcecode.swift; path = Double.swift; sourceTree = "<group>"; };
		F8025E4F21EE746400ECF0C0 /* Calibrator.swift */ = {isa = PBXFileReference; lastKnownFileType = sourcecode.swift; path = Calibrator.swift; sourceTree = "<group>"; };
		F8025E5321EE8D2100ECF0C0 /* Libre1Calibrator.swift */ = {isa = PBXFileReference; lastKnownFileType = sourcecode.swift; path = Libre1Calibrator.swift; sourceTree = "<group>"; };
		F8025E6A21F7CD7600ECF0C0 /* UIStoryboard.swift */ = {isa = PBXFileReference; fileEncoding = 4; lastKnownFileType = sourcecode.swift; path = UIStoryboard.swift; sourceTree = "<group>"; };
		F804870A2336D90200EBDDB7 /* M5Stack+CoreDataClass.swift */ = {isa = PBXFileReference; fileEncoding = 4; lastKnownFileType = sourcecode.swift; path = "M5Stack+CoreDataClass.swift"; sourceTree = "<group>"; };
		F804870B2336D90200EBDDB7 /* M5Stack+CoreDataProperties.swift */ = {isa = PBXFileReference; fileEncoding = 4; lastKnownFileType = sourcecode.swift; path = "M5Stack+CoreDataProperties.swift"; sourceTree = "<group>"; };
		F80610C3222D4E4D00D8F236 /* ActionClosureable-extension.swift */ = {isa = PBXFileReference; lastKnownFileType = sourcecode.swift; path = "ActionClosureable-extension.swift"; sourceTree = "<group>"; };
		F80859262364355F00F3829D /* ConstantsGlucoseChart.swift */ = {isa = PBXFileReference; lastKnownFileType = sourcecode.swift; path = ConstantsGlucoseChart.swift; sourceTree = "<group>"; };
		F80859282364D61B00F3829D /* UserDefaults+charts.swift */ = {isa = PBXFileReference; lastKnownFileType = sourcecode.swift; path = "UserDefaults+charts.swift"; sourceTree = "<group>"; };
		F808592C23677D6A00F3829D /* ChartPoint.swift */ = {isa = PBXFileReference; lastKnownFileType = sourcecode.swift; path = ChartPoint.swift; sourceTree = "<group>"; };
		F808D2C7240323CA0084B5DB /* BubbleBluetoothPeripheralViewModel.swift */ = {isa = PBXFileReference; lastKnownFileType = sourcecode.swift; path = BubbleBluetoothPeripheralViewModel.swift; sourceTree = "<group>"; };
		F808D2C9240325E40084B5DB /* CGMBubbleTransmitterDelegate.swift */ = {isa = PBXFileReference; lastKnownFileType = sourcecode.swift; path = CGMBubbleTransmitterDelegate.swift; sourceTree = "<group>"; };
		F808D2CB240328FA0084B5DB /* Bubble+CoreDataClass.swift */ = {isa = PBXFileReference; lastKnownFileType = sourcecode.swift; path = "Bubble+CoreDataClass.swift"; sourceTree = "<group>"; };
		F808D2CD2403292C0084B5DB /* Bubble+CoreDataProperties.swift */ = {isa = PBXFileReference; lastKnownFileType = sourcecode.swift; path = "Bubble+CoreDataProperties.swift"; sourceTree = "<group>"; };
		F808D2D1240329E70084B5DB /* Bubble+BluetoothPeripheral.swift */ = {isa = PBXFileReference; lastKnownFileType = sourcecode.swift; path = "Bubble+BluetoothPeripheral.swift"; sourceTree = "<group>"; };
		F80D915B24F06A40006840B5 /* PreLibre2.swift */ = {isa = PBXFileReference; fileEncoding = 4; lastKnownFileType = sourcecode.swift; path = PreLibre2.swift; sourceTree = "<group>"; };
		F80D915F24F45EB2006840B5 /* LibreError.swift */ = {isa = PBXFileReference; lastKnownFileType = sourcecode.swift; path = LibreError.swift; sourceTree = "<group>"; };
		F80D916224F5B3DE006840B5 /* Libre2+CoreDataProperties.swift */ = {isa = PBXFileReference; fileEncoding = 4; lastKnownFileType = sourcecode.swift; path = "Libre2+CoreDataProperties.swift"; sourceTree = "<group>"; };
		F80D916324F5B3DE006840B5 /* Libre2+CoreDataClass.swift */ = {isa = PBXFileReference; fileEncoding = 4; lastKnownFileType = sourcecode.swift; path = "Libre2+CoreDataClass.swift"; sourceTree = "<group>"; };
		F80D916724F7086D006840B5 /* Libre2BluetoothPeripheralViewModel.swift */ = {isa = PBXFileReference; lastKnownFileType = sourcecode.swift; path = Libre2BluetoothPeripheralViewModel.swift; sourceTree = "<group>"; };
		F80D916A24F82913006840B5 /* CGMLibre2Transmitter.swift */ = {isa = PBXFileReference; lastKnownFileType = sourcecode.swift; path = CGMLibre2Transmitter.swift; sourceTree = "<group>"; };
		F80D916C24F82A17006840B5 /* CGMLibre2TransmitterDelegate.swift */ = {isa = PBXFileReference; lastKnownFileType = sourcecode.swift; path = CGMLibre2TransmitterDelegate.swift; sourceTree = "<group>"; };
		F80D916F24F85C7A006840B5 /* Libre2+BluetoothPeripheral.swift */ = {isa = PBXFileReference; lastKnownFileType = sourcecode.swift; path = "Libre2+BluetoothPeripheral.swift"; sourceTree = "<group>"; };
		F80ED2E9236F68F90005C035 /* SettingsViewM5StackBluetoothSettingsViewModel.swift */ = {isa = PBXFileReference; fileEncoding = 4; lastKnownFileType = sourcecode.swift; path = SettingsViewM5StackBluetoothSettingsViewModel.swift; sourceTree = "<group>"; };
		F80ED2EA236F68F90005C035 /* SettingsViewM5StackGeneralSettingsViewModel.swift */ = {isa = PBXFileReference; fileEncoding = 4; lastKnownFileType = sourcecode.swift; path = SettingsViewM5StackGeneralSettingsViewModel.swift; sourceTree = "<group>"; };
		F80ED2EB236F68F90005C035 /* SettingsViewM5StackWiFiSettingsViewModel.swift */ = {isa = PBXFileReference; fileEncoding = 4; lastKnownFileType = sourcecode.swift; path = SettingsViewM5StackWiFiSettingsViewModel.swift; sourceTree = "<group>"; };
		F816E0E12432A4D1009EE65B /* Blucon+BluetoothPeripheral.swift */ = {isa = PBXFileReference; fileEncoding = 4; lastKnownFileType = sourcecode.swift; path = "Blucon+BluetoothPeripheral.swift"; sourceTree = "<group>"; };
		F816E0E32432A4FA009EE65B /* CGMBluconTransmitterDelegate.swift */ = {isa = PBXFileReference; fileEncoding = 4; lastKnownFileType = sourcecode.swift; path = CGMBluconTransmitterDelegate.swift; sourceTree = "<group>"; };
		F816E0EC2432A55F009EE65B /* BluconBluetoothPeripheralViewModel.swift */ = {isa = PBXFileReference; fileEncoding = 4; lastKnownFileType = sourcecode.swift; path = BluconBluetoothPeripheralViewModel.swift; sourceTree = "<group>"; };
		F816E0EE2433C31B009EE65B /* Blucon+CoreDataProperties.swift */ = {isa = PBXFileReference; fileEncoding = 4; lastKnownFileType = sourcecode.swift; path = "Blucon+CoreDataProperties.swift"; sourceTree = "<group>"; };
		F816E0EF2433C31B009EE65B /* Blucon+CoreDataClass.swift */ = {isa = PBXFileReference; fileEncoding = 4; lastKnownFileType = sourcecode.swift; path = "Blucon+CoreDataClass.swift"; sourceTree = "<group>"; };
		F816E0F424367131009EE65B /* GNSEntry+CoreDataProperties.swift */ = {isa = PBXFileReference; fileEncoding = 4; lastKnownFileType = sourcecode.swift; path = "GNSEntry+CoreDataProperties.swift"; sourceTree = "<group>"; };
		F816E0F624367137009EE65B /* GNSEntry+CoreDataClass.swift */ = {isa = PBXFileReference; fileEncoding = 4; lastKnownFileType = sourcecode.swift; path = "GNSEntry+CoreDataClass.swift"; sourceTree = "<group>"; };
		F816E0FD24367338009EE65B /* GNSEntry+BluetoothPeripheral.swift */ = {isa = PBXFileReference; fileEncoding = 4; lastKnownFileType = sourcecode.swift; path = "GNSEntry+BluetoothPeripheral.swift"; sourceTree = "<group>"; };
		F816E0FF2436734C009EE65B /* CGMGNSEntryTransmitterDelegate.swift */ = {isa = PBXFileReference; fileEncoding = 4; lastKnownFileType = sourcecode.swift; path = CGMGNSEntryTransmitterDelegate.swift; sourceTree = "<group>"; };
		F816E10224367389009EE65B /* GNSEntryBluetoothPeripheralViewModel.swift */ = {isa = PBXFileReference; fileEncoding = 4; lastKnownFileType = sourcecode.swift; path = GNSEntryBluetoothPeripheralViewModel.swift; sourceTree = "<group>"; };
		F816E1072437E5B9009EE65B /* BlueReader+BluetoothPeripheral.swift */ = {isa = PBXFileReference; lastKnownFileType = sourcecode.swift; path = "BlueReader+BluetoothPeripheral.swift"; sourceTree = "<group>"; };
		F816E1092437E7B8009EE65B /* CGMBlueReaderTransmitterDelegate.swift */ = {isa = PBXFileReference; lastKnownFileType = sourcecode.swift; path = CGMBlueReaderTransmitterDelegate.swift; sourceTree = "<group>"; };
		F816E10B2437EA8E009EE65B /* BlueReader+CoreDataClass.swift */ = {isa = PBXFileReference; lastKnownFileType = sourcecode.swift; path = "BlueReader+CoreDataClass.swift"; sourceTree = "<group>"; };
		F816E10D2437EAC9009EE65B /* BlueReader+CoreDataProperties.swift */ = {isa = PBXFileReference; lastKnownFileType = sourcecode.swift; path = "BlueReader+CoreDataProperties.swift"; sourceTree = "<group>"; };
		F816E11524391A02009EE65B /* Droplet+BluetoothPeripheral.swift */ = {isa = PBXFileReference; lastKnownFileType = sourcecode.swift; path = "Droplet+BluetoothPeripheral.swift"; sourceTree = "<group>"; };
		F816E117243921FB009EE65B /* CGMBDropletTransmitterDelegate.swift */ = {isa = PBXFileReference; lastKnownFileType = sourcecode.swift; path = CGMBDropletTransmitterDelegate.swift; sourceTree = "<group>"; };
		F816E119243923B2009EE65B /* Droplet+CoreDataClass.swift */ = {isa = PBXFileReference; lastKnownFileType = sourcecode.swift; path = "Droplet+CoreDataClass.swift"; sourceTree = "<group>"; };
		F816E11B2439243B009EE65B /* Droplet+CoreDataProperties.swift */ = {isa = PBXFileReference; lastKnownFileType = sourcecode.swift; path = "Droplet+CoreDataProperties.swift"; sourceTree = "<group>"; };
		F816E12024392D40009EE65B /* DropletBluetoothPeripheralViewModel.swift */ = {isa = PBXFileReference; lastKnownFileType = sourcecode.swift; path = DropletBluetoothPeripheralViewModel.swift; sourceTree = "<group>"; };
		F816E1232439DB63009EE65B /* DexcomG4+BluetoothPeripheral.swift */ = {isa = PBXFileReference; lastKnownFileType = sourcecode.swift; path = "DexcomG4+BluetoothPeripheral.swift"; sourceTree = "<group>"; };
		F816E1272439DE55009EE65B /* CGMDexomG4TransmitterDelegate.swift */ = {isa = PBXFileReference; lastKnownFileType = sourcecode.swift; path = CGMDexomG4TransmitterDelegate.swift; sourceTree = "<group>"; };
		F816E1292439DF3A009EE65B /* DexcomG4+CoreDataClass.swift */ = {isa = PBXFileReference; lastKnownFileType = sourcecode.swift; path = "DexcomG4+CoreDataClass.swift"; sourceTree = "<group>"; };
		F816E12B2439DFBA009EE65B /* DexcomG4+CoreDataProperties.swift */ = {isa = PBXFileReference; lastKnownFileType = sourcecode.swift; path = "DexcomG4+CoreDataProperties.swift"; sourceTree = "<group>"; };
		F816E1302439E2DD009EE65B /* DexcomG4BluetoothPeripheralViewModel.swift */ = {isa = PBXFileReference; lastKnownFileType = sourcecode.swift; path = DexcomG4BluetoothPeripheralViewModel.swift; sourceTree = "<group>"; };
		F8177022248CF78300AA3600 /* LibreSensorType.swift */ = {isa = PBXFileReference; lastKnownFileType = sourcecode.swift; path = LibreSensorType.swift; sourceTree = "<group>"; };
		F8177024248ED4DE00AA3600 /* Libre1DerivedAlgorithmParameters.swift */ = {isa = PBXFileReference; lastKnownFileType = sourcecode.swift; path = Libre1DerivedAlgorithmParameters.swift; sourceTree = "<group>"; };
		F817702A2491860F00AA3600 /* fr */ = {isa = PBXFileReference; lastKnownFileType = text.plist.strings; name = fr; path = fr.lproj/SettingsViews.strings; sourceTree = "<group>"; };
		F81D6D4522B67F55005EFAE2 /* pt */ = {isa = PBXFileReference; lastKnownFileType = text.plist.strings; name = pt; path = pt.lproj/SpeakReading.strings; sourceTree = "<group>"; };
		F81D6D4722BD5F62005EFAE2 /* DexcomShareUploadManager.swift */ = {isa = PBXFileReference; lastKnownFileType = sourcecode.swift; path = DexcomShareUploadManager.swift; sourceTree = "<group>"; };
		F81D6D4D22BFC762005EFAE2 /* TextsDexcomShareTestResult.swift */ = {isa = PBXFileReference; lastKnownFileType = sourcecode.swift; path = TextsDexcomShareTestResult.swift; sourceTree = "<group>"; };
		F81D6D5122C27F18005EFAE2 /* BgReading+DexcomShare.swift */ = {isa = PBXFileReference; lastKnownFileType = sourcecode.swift; path = "BgReading+DexcomShare.swift"; sourceTree = "<group>"; };
		F81F36F425C1579C00520946 /* pt */ = {isa = PBXFileReference; lastKnownFileType = text.plist.strings; name = pt; path = pt.lproj/Alerts.strings; sourceTree = "<group>"; };
		F81F36F625C157D200520946 /* pt */ = {isa = PBXFileReference; lastKnownFileType = text.plist.strings; name = pt; path = pt.lproj/AlertTypesSettingsView.strings; sourceTree = "<group>"; };
		F81F36F725C157D900520946 /* pt */ = {isa = PBXFileReference; lastKnownFileType = text.plist.strings; name = pt; path = pt.lproj/BluetoothPeripheralsView.strings; sourceTree = "<group>"; };
		F81F36F825C157DF00520946 /* pt */ = {isa = PBXFileReference; lastKnownFileType = text.plist.strings; name = pt; path = pt.lproj/BluetoothPeripheralView.strings; sourceTree = "<group>"; };
		F81F36F925C157E600520946 /* pt */ = {isa = PBXFileReference; lastKnownFileType = text.plist.strings; name = pt; path = pt.lproj/CalibrationRequest.strings; sourceTree = "<group>"; };
		F81F36FA25C157F200520946 /* pt */ = {isa = PBXFileReference; lastKnownFileType = text.plist.strings; name = pt; path = pt.lproj/ErrorMessages.strings; sourceTree = "<group>"; };
		F81F36FB25C157F800520946 /* pt */ = {isa = PBXFileReference; lastKnownFileType = text.plist.strings; name = pt; path = pt.lproj/HomeView.strings; sourceTree = "<group>"; };
		F81F36FD25C1580700520946 /* pt */ = {isa = PBXFileReference; lastKnownFileType = text.plist.strings; name = pt; path = pt.lproj/LaunchScreen.strings; sourceTree = "<group>"; };
		F81F36FE25C1581000520946 /* pt */ = {isa = PBXFileReference; lastKnownFileType = text.plist.strings; name = pt; path = pt.lproj/Localizable.strings; sourceTree = "<group>"; };
		F81F36FF25C1581900520946 /* pt */ = {isa = PBXFileReference; lastKnownFileType = text.plist.strings; name = pt; path = pt.lproj/M5StackView.strings; sourceTree = "<group>"; };
		F81F370125C1582400520946 /* pt */ = {isa = PBXFileReference; lastKnownFileType = text.plist.strings; name = pt; path = pt.lproj/Main.strings; sourceTree = "<group>"; };
		F81F370225C1582700520946 /* pt */ = {isa = PBXFileReference; lastKnownFileType = text.plist.strings; name = pt; path = pt.lproj/NightScoutTestResult.strings; sourceTree = "<group>"; };
		F81F370425C1583400520946 /* en */ = {isa = PBXFileReference; lastKnownFileType = text.plist.strings; name = en; path = en.lproj/WatlaaView.strings; sourceTree = "<group>"; };
		F81F370625C1583E00520946 /* pt */ = {isa = PBXFileReference; lastKnownFileType = text.plist.strings; name = pt; path = pt.lproj/WatlaaView.strings; sourceTree = "<group>"; };
		F81F370725C1584200520946 /* pt */ = {isa = PBXFileReference; lastKnownFileType = text.plist.strings; name = pt; path = pt.lproj/LibreErrors.strings; sourceTree = "<group>"; };
		F81F370925C1584A00520946 /* en */ = {isa = PBXFileReference; lastKnownFileType = text.plist.strings; name = en; path = en.lproj/LibreStates.strings; sourceTree = "<group>"; };
		F81F370D25C1584F00520946 /* pt */ = {isa = PBXFileReference; lastKnownFileType = text.plist.strings; name = pt; path = pt.lproj/LibreStates.strings; sourceTree = "<group>"; };
		F81F370E25C1585500520946 /* pt */ = {isa = PBXFileReference; lastKnownFileType = text.plist.strings; name = pt; path = pt.lproj/Snooze.strings; sourceTree = "<group>"; };
		F81F370F25C1585800520946 /* pt */ = {isa = PBXFileReference; lastKnownFileType = text.plist.strings; name = pt; path = pt.lproj/LibreNFC.strings; sourceTree = "<group>"; };
		F81F39A725C5FAE500520946 /* nl */ = {isa = PBXFileReference; lastKnownFileType = text.plist.strings; name = nl; path = nl.lproj/BluetoothPeripheralsView.strings; sourceTree = "<group>"; };
		F81F39A825C5FAEF00520946 /* nl */ = {isa = PBXFileReference; lastKnownFileType = text.plist.strings; name = nl; path = nl.lproj/BluetoothPeripheralView.strings; sourceTree = "<group>"; };
		F81F39A925C5FAF500520946 /* nl */ = {isa = PBXFileReference; lastKnownFileType = text.plist.strings; name = nl; path = nl.lproj/CalibrationRequest.strings; sourceTree = "<group>"; };
		F81F39AA25C5FB0700520946 /* nl */ = {isa = PBXFileReference; lastKnownFileType = text.plist.strings; name = nl; path = nl.lproj/DexcomShareTestResult.strings; sourceTree = "<group>"; };
		F81F39AB25C5FB0B00520946 /* nl */ = {isa = PBXFileReference; lastKnownFileType = text.plist.strings; name = nl; path = nl.lproj/ErrorMessages.strings; sourceTree = "<group>"; };
		F81F39AC25C5FB1000520946 /* nl */ = {isa = PBXFileReference; lastKnownFileType = text.plist.strings; name = nl; path = nl.lproj/HomeView.strings; sourceTree = "<group>"; };
		F81F39AD25C5FB1C00520946 /* nl */ = {isa = PBXFileReference; lastKnownFileType = text.plist.strings; name = nl; path = nl.lproj/M5StackView.strings; sourceTree = "<group>"; };
		F81F39AE25C5FB2900520946 /* nl */ = {isa = PBXFileReference; lastKnownFileType = text.plist.strings; name = nl; path = nl.lproj/NightScoutTestResult.strings; sourceTree = "<group>"; };
		F81F39AF25C5FB3200520946 /* nl */ = {isa = PBXFileReference; lastKnownFileType = text.plist.strings; name = nl; path = nl.lproj/WatlaaView.strings; sourceTree = "<group>"; };
		F81F39B025C5FB3B00520946 /* nl */ = {isa = PBXFileReference; lastKnownFileType = text.plist.strings; name = nl; path = nl.lproj/LibreErrors.strings; sourceTree = "<group>"; };
		F81F39B125C5FB4100520946 /* nl */ = {isa = PBXFileReference; lastKnownFileType = text.plist.strings; name = nl; path = nl.lproj/LibreStates.strings; sourceTree = "<group>"; };
		F81F39B225C5FB4700520946 /* nl */ = {isa = PBXFileReference; lastKnownFileType = text.plist.strings; name = nl; path = nl.lproj/Snooze.strings; sourceTree = "<group>"; };
		F81F39B325C5FB4D00520946 /* nl */ = {isa = PBXFileReference; lastKnownFileType = text.plist.strings; name = nl; path = nl.lproj/LibreNFC.strings; sourceTree = "<group>"; };
		F81F39C825C6106600520946 /* ar */ = {isa = PBXFileReference; lastKnownFileType = text.plist.strings; name = ar; path = ar.lproj/WatlaaView.strings; sourceTree = "<group>"; };
		F81F39C925C6107600520946 /* ar */ = {isa = PBXFileReference; lastKnownFileType = text.plist.strings; name = ar; path = ar.lproj/LibreErrors.strings; sourceTree = "<group>"; };
		F81F39CA25C6107900520946 /* ar */ = {isa = PBXFileReference; lastKnownFileType = text.plist.strings; name = ar; path = ar.lproj/LibreStates.strings; sourceTree = "<group>"; };
		F81F39CB25C6107E00520946 /* ar */ = {isa = PBXFileReference; lastKnownFileType = text.plist.strings; name = ar; path = ar.lproj/Snooze.strings; sourceTree = "<group>"; };
		F81F39CC25C6108300520946 /* ar */ = {isa = PBXFileReference; lastKnownFileType = text.plist.strings; name = ar; path = ar.lproj/LibreNFC.strings; sourceTree = "<group>"; };
		F81F39DB25C6167100520946 /* de */ = {isa = PBXFileReference; lastKnownFileType = text.plist.strings; name = de; path = de.lproj/Alerts.strings; sourceTree = "<group>"; };
		F81F39DC25C6167600520946 /* de */ = {isa = PBXFileReference; lastKnownFileType = text.plist.strings; name = de; path = de.lproj/AlertTypesSettingsView.strings; sourceTree = "<group>"; };
		F81F39DD25C6167D00520946 /* de */ = {isa = PBXFileReference; lastKnownFileType = text.plist.strings; name = de; path = de.lproj/BluetoothPeripheralsView.strings; sourceTree = "<group>"; };
		F81F39DE25C6168100520946 /* de */ = {isa = PBXFileReference; lastKnownFileType = text.plist.strings; name = de; path = de.lproj/CalibrationRequest.strings; sourceTree = "<group>"; };
		F81F39DF25C6168400520946 /* de */ = {isa = PBXFileReference; lastKnownFileType = text.plist.strings; name = de; path = de.lproj/Common.strings; sourceTree = "<group>"; };
		F81F39E025C6168700520946 /* de */ = {isa = PBXFileReference; lastKnownFileType = text.plist.strings; name = de; path = de.lproj/DexcomShareTestResult.strings; sourceTree = "<group>"; };
		F81F39E125C6168A00520946 /* de */ = {isa = PBXFileReference; lastKnownFileType = text.plist.strings; name = de; path = de.lproj/ErrorMessages.strings; sourceTree = "<group>"; };
		F81F39E225C6168E00520946 /* de */ = {isa = PBXFileReference; lastKnownFileType = text.plist.strings; name = de; path = de.lproj/HomeView.strings; sourceTree = "<group>"; };
		F81F39E325C6169C00520946 /* de */ = {isa = PBXFileReference; lastKnownFileType = text.plist.strings; name = de; path = de.lproj/M5StackView.strings; sourceTree = "<group>"; };
		F81F39E425C616A800520946 /* de */ = {isa = PBXFileReference; lastKnownFileType = text.plist.strings; name = de; path = de.lproj/NightScoutTestResult.strings; sourceTree = "<group>"; };
		F81F39E525C616AD00520946 /* de */ = {isa = PBXFileReference; lastKnownFileType = text.plist.strings; name = de; path = de.lproj/SettingsViews.strings; sourceTree = "<group>"; };
		F81F39E625C616AF00520946 /* de */ = {isa = PBXFileReference; lastKnownFileType = text.plist.strings; name = de; path = de.lproj/SpeakReading.strings; sourceTree = "<group>"; };
		F81F39E725C616B900520946 /* de */ = {isa = PBXFileReference; lastKnownFileType = text.plist.strings; name = de; path = de.lproj/WatlaaView.strings; sourceTree = "<group>"; };
		F81F39E825C616BC00520946 /* de */ = {isa = PBXFileReference; lastKnownFileType = text.plist.strings; name = de; path = de.lproj/LibreErrors.strings; sourceTree = "<group>"; };
		F81F39E925C616C000520946 /* de */ = {isa = PBXFileReference; lastKnownFileType = text.plist.strings; name = de; path = de.lproj/LibreStates.strings; sourceTree = "<group>"; };
		F81F39EA25C616C500520946 /* de */ = {isa = PBXFileReference; lastKnownFileType = text.plist.strings; name = de; path = de.lproj/Snooze.strings; sourceTree = "<group>"; };
		F81F39EB25C616C900520946 /* de */ = {isa = PBXFileReference; lastKnownFileType = text.plist.strings; name = de; path = de.lproj/LibreNFC.strings; sourceTree = "<group>"; };
		F81F3A6025C9E5A800520946 /* es */ = {isa = PBXFileReference; lastKnownFileType = text.plist.strings; name = es; path = es.lproj/LaunchScreen.strings; sourceTree = "<group>"; };
		F81F3A6125C9E5A800520946 /* es */ = {isa = PBXFileReference; lastKnownFileType = text.plist.strings; name = es; path = es.lproj/Main.strings; sourceTree = "<group>"; };
		F81F3A6325C9E5A800520946 /* es */ = {isa = PBXFileReference; lastKnownFileType = text.plist.strings; name = es; path = es.lproj/Alerts.strings; sourceTree = "<group>"; };
		F81F3A6425C9E5A800520946 /* es */ = {isa = PBXFileReference; lastKnownFileType = text.plist.strings; name = es; path = es.lproj/AlertTypesSettingsView.strings; sourceTree = "<group>"; };
		F81F3A6525C9E5A800520946 /* es */ = {isa = PBXFileReference; lastKnownFileType = text.plist.strings; name = es; path = es.lproj/BluetoothPeripheralsView.strings; sourceTree = "<group>"; };
		F81F3A6625C9E5A800520946 /* es */ = {isa = PBXFileReference; lastKnownFileType = text.plist.strings; name = es; path = es.lproj/BluetoothPeripheralView.strings; sourceTree = "<group>"; };
		F81F3A6725C9E5A800520946 /* es */ = {isa = PBXFileReference; lastKnownFileType = text.plist.strings; name = es; path = es.lproj/CalibrationRequest.strings; sourceTree = "<group>"; };
		F81F3A6825C9E5A800520946 /* es */ = {isa = PBXFileReference; lastKnownFileType = text.plist.strings; name = es; path = es.lproj/Common.strings; sourceTree = "<group>"; };
		F81F3A6925C9E5A800520946 /* es */ = {isa = PBXFileReference; lastKnownFileType = text.plist.strings; name = es; path = es.lproj/DexcomShareTestResult.strings; sourceTree = "<group>"; };
		F81F3A6A25C9E5A800520946 /* es */ = {isa = PBXFileReference; lastKnownFileType = text.plist.strings; name = es; path = es.lproj/ErrorMessages.strings; sourceTree = "<group>"; };
		F81F3A6B25C9E5A800520946 /* es */ = {isa = PBXFileReference; lastKnownFileType = text.plist.strings; name = es; path = es.lproj/HomeView.strings; sourceTree = "<group>"; };
		F81F3A6C25C9E5A800520946 /* es */ = {isa = PBXFileReference; lastKnownFileType = text.plist.strings; name = es; path = es.lproj/Localizable.strings; sourceTree = "<group>"; };
		F81F3A6D25C9E5A800520946 /* es */ = {isa = PBXFileReference; lastKnownFileType = text.plist.strings; name = es; path = es.lproj/M5StackView.strings; sourceTree = "<group>"; };
		F81F3A6E25C9E5A800520946 /* es */ = {isa = PBXFileReference; lastKnownFileType = text.plist.strings; name = es; path = es.lproj/NightScoutTestResult.strings; sourceTree = "<group>"; };
		F81F3A6F25C9E5A800520946 /* es */ = {isa = PBXFileReference; lastKnownFileType = text.plist.strings; name = es; path = es.lproj/SettingsViews.strings; sourceTree = "<group>"; };
		F81F3A7025C9E5A800520946 /* es */ = {isa = PBXFileReference; lastKnownFileType = text.plist.strings; name = es; path = es.lproj/SpeakReading.strings; sourceTree = "<group>"; };
		F81F3A7125C9E5A800520946 /* es */ = {isa = PBXFileReference; lastKnownFileType = text.plist.strings; name = es; path = es.lproj/WatlaaView.strings; sourceTree = "<group>"; };
		F81F3A7225C9E5A800520946 /* es */ = {isa = PBXFileReference; lastKnownFileType = text.plist.strings; name = es; path = es.lproj/LibreErrors.strings; sourceTree = "<group>"; };
		F81F3A7325C9E5A800520946 /* es */ = {isa = PBXFileReference; lastKnownFileType = text.plist.strings; name = es; path = es.lproj/LibreStates.strings; sourceTree = "<group>"; };
		F81F3A7425C9E5A800520946 /* es */ = {isa = PBXFileReference; lastKnownFileType = text.plist.strings; name = es; path = es.lproj/Snooze.strings; sourceTree = "<group>"; };
		F81F3A7525C9E5A800520946 /* es */ = {isa = PBXFileReference; lastKnownFileType = text.plist.strings; name = es; path = es.lproj/LibreNFC.strings; sourceTree = "<group>"; };
		F81F3BC525D090D800520946 /* de */ = {isa = PBXFileReference; lastKnownFileType = text.plist.strings; name = de; path = de.lproj/BluetoothPeripheralView.strings; sourceTree = "<group>"; };
		F81F3BC625D091EA00520946 /* fi */ = {isa = PBXFileReference; lastKnownFileType = text.plist.strings; name = fi; path = fi.lproj/LibreStates.strings; sourceTree = "<group>"; };
		F81F3BC725D0922D00520946 /* it */ = {isa = PBXFileReference; lastKnownFileType = text.plist.strings; name = it; path = it.lproj/Alerts.strings; sourceTree = "<group>"; };
		F81F3BC825D0923500520946 /* it */ = {isa = PBXFileReference; lastKnownFileType = text.plist.strings; name = it; path = it.lproj/AlertTypesSettingsView.strings; sourceTree = "<group>"; };
		F81F3BC925D0923A00520946 /* it */ = {isa = PBXFileReference; lastKnownFileType = text.plist.strings; name = it; path = it.lproj/BluetoothPeripheralsView.strings; sourceTree = "<group>"; };
		F81F3BCA25D0924300520946 /* it */ = {isa = PBXFileReference; lastKnownFileType = text.plist.strings; name = it; path = it.lproj/BluetoothPeripheralView.strings; sourceTree = "<group>"; };
		F81F3BCB25D0924600520946 /* it */ = {isa = PBXFileReference; lastKnownFileType = text.plist.strings; name = it; path = it.lproj/CalibrationRequest.strings; sourceTree = "<group>"; };
		F81F3BCC25D0924B00520946 /* it */ = {isa = PBXFileReference; lastKnownFileType = text.plist.strings; name = it; path = it.lproj/Common.strings; sourceTree = "<group>"; };
		F81F3BCD25D0924E00520946 /* it */ = {isa = PBXFileReference; lastKnownFileType = text.plist.strings; name = it; path = it.lproj/DexcomShareTestResult.strings; sourceTree = "<group>"; };
		F81F3BCE25D0925200520946 /* it */ = {isa = PBXFileReference; lastKnownFileType = text.plist.strings; name = it; path = it.lproj/ErrorMessages.strings; sourceTree = "<group>"; };
		F81F3BCF25D0925500520946 /* it */ = {isa = PBXFileReference; lastKnownFileType = text.plist.strings; name = it; path = it.lproj/HomeView.strings; sourceTree = "<group>"; };
		F81F3BD025D0926000520946 /* it */ = {isa = PBXFileReference; lastKnownFileType = text.plist.strings; name = it; path = it.lproj/M5StackView.strings; sourceTree = "<group>"; };
		F81F3BD125D0926F00520946 /* it */ = {isa = PBXFileReference; lastKnownFileType = text.plist.strings; name = it; path = it.lproj/NightScoutTestResult.strings; sourceTree = "<group>"; };
		F81F3BD225D0927700520946 /* it */ = {isa = PBXFileReference; lastKnownFileType = text.plist.strings; name = it; path = it.lproj/SettingsViews.strings; sourceTree = "<group>"; };
		F81F3BD325D0928200520946 /* it */ = {isa = PBXFileReference; lastKnownFileType = text.plist.strings; name = it; path = it.lproj/WatlaaView.strings; sourceTree = "<group>"; };
		F81F3BD425D0928A00520946 /* it */ = {isa = PBXFileReference; lastKnownFileType = text.plist.strings; name = it; path = it.lproj/LibreErrors.strings; sourceTree = "<group>"; };
		F81F3BD525D0928E00520946 /* it */ = {isa = PBXFileReference; lastKnownFileType = text.plist.strings; name = it; path = it.lproj/LibreStates.strings; sourceTree = "<group>"; };
		F81F3BD625D0929300520946 /* it */ = {isa = PBXFileReference; lastKnownFileType = text.plist.strings; name = it; path = it.lproj/Snooze.strings; sourceTree = "<group>"; };
		F81F3BD725D0929700520946 /* it */ = {isa = PBXFileReference; lastKnownFileType = text.plist.strings; name = it; path = it.lproj/LibreNFC.strings; sourceTree = "<group>"; };
		F81F3BD825D092C500520946 /* pl-PL */ = {isa = PBXFileReference; lastKnownFileType = text.plist.strings; name = "pl-PL"; path = "pl-PL.lproj/Alerts.strings"; sourceTree = "<group>"; };
		F81F3BD925D092C900520946 /* pl-PL */ = {isa = PBXFileReference; lastKnownFileType = text.plist.strings; name = "pl-PL"; path = "pl-PL.lproj/AlertTypesSettingsView.strings"; sourceTree = "<group>"; };
		F81F3BDA25D092CC00520946 /* pl-PL */ = {isa = PBXFileReference; lastKnownFileType = text.plist.strings; name = "pl-PL"; path = "pl-PL.lproj/BluetoothPeripheralsView.strings"; sourceTree = "<group>"; };
		F81F3BDB25D092CF00520946 /* pl-PL */ = {isa = PBXFileReference; lastKnownFileType = text.plist.strings; name = "pl-PL"; path = "pl-PL.lproj/BluetoothPeripheralView.strings"; sourceTree = "<group>"; };
		F81F3BDC25D092D800520946 /* pl-PL */ = {isa = PBXFileReference; lastKnownFileType = text.plist.strings; name = "pl-PL"; path = "pl-PL.lproj/CalibrationRequest.strings"; sourceTree = "<group>"; };
		F81F3BDD25D092DD00520946 /* pl-PL */ = {isa = PBXFileReference; lastKnownFileType = text.plist.strings; name = "pl-PL"; path = "pl-PL.lproj/Common.strings"; sourceTree = "<group>"; };
		F81F3BDE25D092E000520946 /* pl-PL */ = {isa = PBXFileReference; lastKnownFileType = text.plist.strings; name = "pl-PL"; path = "pl-PL.lproj/DexcomShareTestResult.strings"; sourceTree = "<group>"; };
		F81F3BDF25D092E400520946 /* pl-PL */ = {isa = PBXFileReference; lastKnownFileType = text.plist.strings; name = "pl-PL"; path = "pl-PL.lproj/ErrorMessages.strings"; sourceTree = "<group>"; };
		F81F3BE025D092E800520946 /* pl-PL */ = {isa = PBXFileReference; lastKnownFileType = text.plist.strings; name = "pl-PL"; path = "pl-PL.lproj/HomeView.strings"; sourceTree = "<group>"; };
		F81F3BE125D092FB00520946 /* pl-PL */ = {isa = PBXFileReference; lastKnownFileType = text.plist.strings; name = "pl-PL"; path = "pl-PL.lproj/M5StackView.strings"; sourceTree = "<group>"; };
		F81F3BE225D0930600520946 /* pl-PL */ = {isa = PBXFileReference; lastKnownFileType = text.plist.strings; name = "pl-PL"; path = "pl-PL.lproj/NightScoutTestResult.strings"; sourceTree = "<group>"; };
		F81F3BE325D0932700520946 /* pl-PL */ = {isa = PBXFileReference; lastKnownFileType = text.plist.strings; name = "pl-PL"; path = "pl-PL.lproj/SettingsViews.strings"; sourceTree = "<group>"; };
		F81F3BE425D0932F00520946 /* pl-PL */ = {isa = PBXFileReference; lastKnownFileType = text.plist.strings; name = "pl-PL"; path = "pl-PL.lproj/WatlaaView.strings"; sourceTree = "<group>"; };
		F81F3BE525D0933500520946 /* pl-PL */ = {isa = PBXFileReference; lastKnownFileType = text.plist.strings; name = "pl-PL"; path = "pl-PL.lproj/LibreErrors.strings"; sourceTree = "<group>"; };
		F81F3BE625D0934200520946 /* pl-PL */ = {isa = PBXFileReference; lastKnownFileType = text.plist.strings; name = "pl-PL"; path = "pl-PL.lproj/LibreStates.strings"; sourceTree = "<group>"; };
		F81F3BE725D0934A00520946 /* pl-PL */ = {isa = PBXFileReference; lastKnownFileType = text.plist.strings; name = "pl-PL"; path = "pl-PL.lproj/Snooze.strings"; sourceTree = "<group>"; };
		F81F3BE825D0935000520946 /* pl-PL */ = {isa = PBXFileReference; lastKnownFileType = text.plist.strings; name = "pl-PL"; path = "pl-PL.lproj/LibreNFC.strings"; sourceTree = "<group>"; };
		F81F3BE925D093A400520946 /* ru */ = {isa = PBXFileReference; lastKnownFileType = text.plist.strings; name = ru; path = ru.lproj/Alerts.strings; sourceTree = "<group>"; };
		F81F3BEA25D093AD00520946 /* ru */ = {isa = PBXFileReference; lastKnownFileType = text.plist.strings; name = ru; path = ru.lproj/AlertTypesSettingsView.strings; sourceTree = "<group>"; };
		F81F3BEB25D093B200520946 /* ru */ = {isa = PBXFileReference; lastKnownFileType = text.plist.strings; name = ru; path = ru.lproj/BluetoothPeripheralsView.strings; sourceTree = "<group>"; };
		F81F3BEC25D093B700520946 /* ru */ = {isa = PBXFileReference; lastKnownFileType = text.plist.strings; name = ru; path = ru.lproj/BluetoothPeripheralView.strings; sourceTree = "<group>"; };
		F81F3BED25D093BB00520946 /* ru */ = {isa = PBXFileReference; lastKnownFileType = text.plist.strings; name = ru; path = ru.lproj/CalibrationRequest.strings; sourceTree = "<group>"; };
		F81F3BEE25D093C000520946 /* ru */ = {isa = PBXFileReference; lastKnownFileType = text.plist.strings; name = ru; path = ru.lproj/Common.strings; sourceTree = "<group>"; };
		F81F3BEF25D093C700520946 /* ru */ = {isa = PBXFileReference; lastKnownFileType = text.plist.strings; name = ru; path = ru.lproj/DexcomShareTestResult.strings; sourceTree = "<group>"; };
		F81F3BF025D093CB00520946 /* ru */ = {isa = PBXFileReference; lastKnownFileType = text.plist.strings; name = ru; path = ru.lproj/ErrorMessages.strings; sourceTree = "<group>"; };
		F81F3BF125D093D000520946 /* ru */ = {isa = PBXFileReference; lastKnownFileType = text.plist.strings; name = ru; path = ru.lproj/HomeView.strings; sourceTree = "<group>"; };
		F81F3BF225D093E300520946 /* ru */ = {isa = PBXFileReference; lastKnownFileType = text.plist.strings; name = ru; path = ru.lproj/M5StackView.strings; sourceTree = "<group>"; };
		F81F3BF325D093EA00520946 /* ru */ = {isa = PBXFileReference; lastKnownFileType = text.plist.strings; name = ru; path = ru.lproj/NightScoutTestResult.strings; sourceTree = "<group>"; };
		F81F3BF425D093F200520946 /* ru */ = {isa = PBXFileReference; lastKnownFileType = text.plist.strings; name = ru; path = ru.lproj/SettingsViews.strings; sourceTree = "<group>"; };
		F81F3BF525D093F800520946 /* ru */ = {isa = PBXFileReference; lastKnownFileType = text.plist.strings; name = ru; path = ru.lproj/WatlaaView.strings; sourceTree = "<group>"; };
		F81F3BF625D0940200520946 /* ru */ = {isa = PBXFileReference; lastKnownFileType = text.plist.strings; name = ru; path = ru.lproj/LibreErrors.strings; sourceTree = "<group>"; };
		F81F3BF725D0940500520946 /* ru */ = {isa = PBXFileReference; lastKnownFileType = text.plist.strings; name = ru; path = ru.lproj/LibreStates.strings; sourceTree = "<group>"; };
		F81F3BF825D0940900520946 /* ru */ = {isa = PBXFileReference; lastKnownFileType = text.plist.strings; name = ru; path = ru.lproj/Snooze.strings; sourceTree = "<group>"; };
		F81F3BF925D0940E00520946 /* ru */ = {isa = PBXFileReference; lastKnownFileType = text.plist.strings; name = ru; path = ru.lproj/LibreNFC.strings; sourceTree = "<group>"; };
		F81F3BFA25D0944900520946 /* sl */ = {isa = PBXFileReference; lastKnownFileType = text.plist.strings; name = sl; path = sl.lproj/Alerts.strings; sourceTree = "<group>"; };
		F81F3BFB25D0944D00520946 /* sl */ = {isa = PBXFileReference; lastKnownFileType = text.plist.strings; name = sl; path = sl.lproj/AlertTypesSettingsView.strings; sourceTree = "<group>"; };
		F81F3BFC25D0945000520946 /* sl */ = {isa = PBXFileReference; lastKnownFileType = text.plist.strings; name = sl; path = sl.lproj/BluetoothPeripheralsView.strings; sourceTree = "<group>"; };
		F81F3BFD25D0945400520946 /* sl */ = {isa = PBXFileReference; lastKnownFileType = text.plist.strings; name = sl; path = sl.lproj/BluetoothPeripheralView.strings; sourceTree = "<group>"; };
		F81F3BFE25D0945700520946 /* sl */ = {isa = PBXFileReference; lastKnownFileType = text.plist.strings; name = sl; path = sl.lproj/CalibrationRequest.strings; sourceTree = "<group>"; };
		F81F3BFF25D0945A00520946 /* sl */ = {isa = PBXFileReference; lastKnownFileType = text.plist.strings; name = sl; path = sl.lproj/Common.strings; sourceTree = "<group>"; };
		F81F3C0025D0945E00520946 /* sl */ = {isa = PBXFileReference; lastKnownFileType = text.plist.strings; name = sl; path = sl.lproj/DexcomShareTestResult.strings; sourceTree = "<group>"; };
		F81F3C0125D0946100520946 /* sl */ = {isa = PBXFileReference; lastKnownFileType = text.plist.strings; name = sl; path = sl.lproj/ErrorMessages.strings; sourceTree = "<group>"; };
		F81F3C0225D0946500520946 /* sl */ = {isa = PBXFileReference; lastKnownFileType = text.plist.strings; name = sl; path = sl.lproj/HomeView.strings; sourceTree = "<group>"; };
		F81F3C0325D0947300520946 /* sl */ = {isa = PBXFileReference; lastKnownFileType = text.plist.strings; name = sl; path = sl.lproj/M5StackView.strings; sourceTree = "<group>"; };
		F81F3C0425D0947E00520946 /* sl */ = {isa = PBXFileReference; lastKnownFileType = text.plist.strings; name = sl; path = sl.lproj/NightScoutTestResult.strings; sourceTree = "<group>"; };
		F81F3C0525D0948A00520946 /* sl */ = {isa = PBXFileReference; lastKnownFileType = text.plist.strings; name = sl; path = sl.lproj/LibreErrors.strings; sourceTree = "<group>"; };
		F81F3C0625D0948D00520946 /* sl */ = {isa = PBXFileReference; lastKnownFileType = text.plist.strings; name = sl; path = sl.lproj/LibreStates.strings; sourceTree = "<group>"; };
		F81F3C0725D0949100520946 /* sl */ = {isa = PBXFileReference; lastKnownFileType = text.plist.strings; name = sl; path = sl.lproj/Snooze.strings; sourceTree = "<group>"; };
		F81F3C0825D0949500520946 /* sl */ = {isa = PBXFileReference; lastKnownFileType = text.plist.strings; name = sl; path = sl.lproj/LibreNFC.strings; sourceTree = "<group>"; };
		F81F3C0925D094CF00520946 /* zh */ = {isa = PBXFileReference; lastKnownFileType = text.plist.strings; name = zh; path = zh.lproj/LibreNFC.strings; sourceTree = "<group>"; };
		F81F3C0A25D094D300520946 /* zh */ = {isa = PBXFileReference; lastKnownFileType = text.plist.strings; name = zh; path = zh.lproj/Snooze.strings; sourceTree = "<group>"; };
		F81F3C0B25D0968D00520946 /* zh */ = {isa = PBXFileReference; lastKnownFileType = text.plist.strings; name = zh; path = zh.lproj/LibreStates.strings; sourceTree = "<group>"; };
		F81F3C0C25D0969100520946 /* zh */ = {isa = PBXFileReference; lastKnownFileType = text.plist.strings; name = zh; path = zh.lproj/LibreErrors.strings; sourceTree = "<group>"; };
		F81F3C0D25D0969700520946 /* zh */ = {isa = PBXFileReference; lastKnownFileType = text.plist.strings; name = zh; path = zh.lproj/WatlaaView.strings; sourceTree = "<group>"; };
		F81F3C0E25D096A900520946 /* zh */ = {isa = PBXFileReference; lastKnownFileType = text.plist.strings; name = zh; path = zh.lproj/M5StackView.strings; sourceTree = "<group>"; };
		F81F3C0F25D096BC00520946 /* zh */ = {isa = PBXFileReference; lastKnownFileType = text.plist.strings; name = zh; path = zh.lproj/BluetoothPeripheralView.strings; sourceTree = "<group>"; };
		F81F3C1025D096C000520946 /* zh */ = {isa = PBXFileReference; lastKnownFileType = text.plist.strings; name = zh; path = zh.lproj/BluetoothPeripheralsView.strings; sourceTree = "<group>"; };
		F81F3C4125D1D91300520946 /* CoreNFC.framework */ = {isa = PBXFileReference; lastKnownFileType = wrapper.framework; name = CoreNFC.framework; path = System/Library/Frameworks/CoreNFC.framework; sourceTree = SDKROOT; };
		F81F9FF722861E6D0028C70F /* KeyValueObserverTimeKeeper.swift */ = {isa = PBXFileReference; lastKnownFileType = sourcecode.swift; path = KeyValueObserverTimeKeeper.swift; sourceTree = "<group>"; };
		F81F9FFB2288C7530028C70F /* NewAlertSettingsViewController.swift */ = {isa = PBXFileReference; lastKnownFileType = sourcecode.swift; path = NewAlertSettingsViewController.swift; sourceTree = "<group>"; };
		F81F9FFF2289E4990028C70F /* AlertSettingsViewControllerData.swift */ = {isa = PBXFileReference; lastKnownFileType = sourcecode.swift; path = AlertSettingsViewControllerData.swift; sourceTree = "<group>"; };
		F81FA005228E09D40028C70F /* TextsCalibration.swift */ = {isa = PBXFileReference; lastKnownFileType = sourcecode.swift; path = TextsCalibration.swift; sourceTree = "<group>"; };
		F81FA009228F53680028C70F /* TextsHomeView.swift */ = {isa = PBXFileReference; lastKnownFileType = sourcecode.swift; path = TextsHomeView.swift; sourceTree = "<group>"; };
		F821CF49229BF43A005C1E43 /* AlertKind.swift */ = {isa = PBXFileReference; fileEncoding = 4; lastKnownFileType = sourcecode.swift; path = AlertKind.swift; sourceTree = "<group>"; };
		F821CF4A229BF43A005C1E43 /* SnoozeParameters.swift */ = {isa = PBXFileReference; fileEncoding = 4; lastKnownFileType = sourcecode.swift; path = SnoozeParameters.swift; sourceTree = "<group>"; };
		F821CF4B229BF43A005C1E43 /* AlertManager.swift */ = {isa = PBXFileReference; fileEncoding = 4; lastKnownFileType = sourcecode.swift; path = AlertManager.swift; sourceTree = "<group>"; };
		F821CF4E229BF43A005C1E43 /* CoreDataManager.swift */ = {isa = PBXFileReference; fileEncoding = 4; lastKnownFileType = sourcecode.swift; path = CoreDataManager.swift; sourceTree = "<group>"; };
		F821CF52229BF43A005C1E43 /* NSDateFormatter.swift */ = {isa = PBXFileReference; fileEncoding = 4; lastKnownFileType = sourcecode.swift; path = NSDateFormatter.swift; sourceTree = "<group>"; };
		F821CF53229BF43A005C1E43 /* BgReading+NightScout.swift */ = {isa = PBXFileReference; fileEncoding = 4; lastKnownFileType = sourcecode.swift; path = "BgReading+NightScout.swift"; sourceTree = "<group>"; };
		F821CF55229BF43A005C1E43 /* ApplicationManager.swift */ = {isa = PBXFileReference; fileEncoding = 4; lastKnownFileType = sourcecode.swift; path = ApplicationManager.swift; sourceTree = "<group>"; };
		F821CF60229BF4A2005C1E43 /* NightScoutUploadManager.swift */ = {isa = PBXFileReference; fileEncoding = 4; lastKnownFileType = sourcecode.swift; path = NightScoutUploadManager.swift; sourceTree = "<group>"; };
		F821CF65229EE68B005C1E43 /* NightScoutFollowManager.swift */ = {isa = PBXFileReference; fileEncoding = 4; lastKnownFileType = sourcecode.swift; path = NightScoutFollowManager.swift; sourceTree = "<group>"; };
		F821CF6A229FC22D005C1E43 /* Endpoint.swift */ = {isa = PBXFileReference; fileEncoding = 4; lastKnownFileType = sourcecode.swift; path = Endpoint.swift; sourceTree = "<group>"; };
		F821CF6E229FC280005C1E43 /* Endpoint+NightScout.swift */ = {isa = PBXFileReference; lastKnownFileType = sourcecode.swift; path = "Endpoint+NightScout.swift"; sourceTree = "<group>"; };
		F821CF7C22A46CDD005C1E43 /* 1-millisecond-of-silence.caf */ = {isa = PBXFileReference; lastKnownFileType = audio.caf; path = "1-millisecond-of-silence.caf"; sourceTree = "<group>"; };
		F821CF7E22A4EDCF005C1E43 /* 20ms-of-silence.caf */ = {isa = PBXFileReference; lastKnownFileType = file; path = "20ms-of-silence.caf"; sourceTree = "<group>"; };
		F821CF8022A5C814005C1E43 /* RepeatingTimer.swift */ = {isa = PBXFileReference; lastKnownFileType = sourcecode.swift; path = RepeatingTimer.swift; sourceTree = "<group>"; };
		F821CF8D22AB090C005C1E43 /* DatePickerViewController.swift */ = {isa = PBXFileReference; lastKnownFileType = sourcecode.swift; path = DatePickerViewController.swift; sourceTree = "<group>"; };
		F821CF8F22AB1068005C1E43 /* DatePickerViewData.swift */ = {isa = PBXFileReference; lastKnownFileType = sourcecode.swift; path = DatePickerViewData.swift; sourceTree = "<group>"; };
		F821CF9422ADB0D7005C1E43 /* HealthKitManager.swift */ = {isa = PBXFileReference; fileEncoding = 4; lastKnownFileType = sourcecode.swift; path = HealthKitManager.swift; sourceTree = "<group>"; };
		F821CF9622AE589E005C1E43 /* HealthKit.framework */ = {isa = PBXFileReference; lastKnownFileType = wrapper.framework; name = HealthKit.framework; path = System/Library/Frameworks/HealthKit.framework; sourceTree = SDKROOT; };
		F821CF9822AE589E005C1E43 /* xdrip.entitlements */ = {isa = PBXFileReference; lastKnownFileType = text.plist.entitlements; path = xdrip.entitlements; sourceTree = "<group>"; };
		F821CF9C22AEF483005C1E43 /* BGReadingSpeaker.swift */ = {isa = PBXFileReference; fileEncoding = 4; lastKnownFileType = sourcecode.swift; path = BGReadingSpeaker.swift; sourceTree = "<group>"; };
		F82436FB24BE014000BED341 /* TextsLibreStates.swift */ = {isa = PBXFileReference; lastKnownFileType = sourcecode.swift; path = TextsLibreStates.swift; sourceTree = "<group>"; };
		F82436FF24CB7A7F00BED341 /* Martian_Gun.caf */ = {isa = PBXFileReference; lastKnownFileType = file; path = Martian_Gun.caf; sourceTree = "<group>"; };
		F824370024CB7A8000BED341 /* Thunder_Sound_FX.caf */ = {isa = PBXFileReference; lastKnownFileType = file; path = Thunder_Sound_FX.caf; sourceTree = "<group>"; };
		F824370124CB7A8000BED341 /* Chimes_Glassy.caf */ = {isa = PBXFileReference; lastKnownFileType = file; path = Chimes_Glassy.caf; sourceTree = "<group>"; };
		F824370224CB7A8000BED341 /* Time_Has_Come.caf */ = {isa = PBXFileReference; lastKnownFileType = file; path = Time_Has_Come.caf; sourceTree = "<group>"; };
		F824370324CB7A8000BED341 /* Burglar_Alarm_Siren_1.caf */ = {isa = PBXFileReference; lastKnownFileType = file; path = Burglar_Alarm_Siren_1.caf; sourceTree = "<group>"; };
		F824370424CB7A8100BED341 /* Ambulance.caf */ = {isa = PBXFileReference; lastKnownFileType = file; path = Ambulance.caf; sourceTree = "<group>"; };
		F824370524CB7A8100BED341 /* Siri_Alert_Urgent_Low_Glucose.caf */ = {isa = PBXFileReference; lastKnownFileType = file; path = Siri_Alert_Urgent_Low_Glucose.caf; sourceTree = "<group>"; };
		F824370624CB7A8200BED341 /* Indeed.caf */ = {isa = PBXFileReference; lastKnownFileType = file; path = Indeed.caf; sourceTree = "<group>"; };
		F824370724CB7A8300BED341 /* Ending_Reached.caf */ = {isa = PBXFileReference; lastKnownFileType = file; path = Ending_Reached.caf; sourceTree = "<group>"; };
		F824370824CB7A8300BED341 /* Store_Door_Chime.caf */ = {isa = PBXFileReference; lastKnownFileType = file; path = Store_Door_Chime.caf; sourceTree = "<group>"; };
		F824370924CB7A8300BED341 /* Cartoon_Siren.caf */ = {isa = PBXFileReference; lastKnownFileType = file; path = Cartoon_Siren.caf; sourceTree = "<group>"; };
		F824370A24CB7A8300BED341 /* Big_Clock_Ticking.caf */ = {isa = PBXFileReference; lastKnownFileType = file; path = Big_Clock_Ticking.caf; sourceTree = "<group>"; };
		F824370B24CB7A8300BED341 /* Siri_Glucose_Dropping_Fast.caf */ = {isa = PBXFileReference; lastKnownFileType = file; path = Siri_Glucose_Dropping_Fast.caf; sourceTree = "<group>"; };
		F824370C24CB7A8300BED341 /* Siri_Urgent_Low_Glucose.caf */ = {isa = PBXFileReference; lastKnownFileType = file; path = Siri_Urgent_Low_Glucose.caf; sourceTree = "<group>"; };
		F824370D24CB7A8300BED341 /* Sci-Fi_Alarm_Loop_2.caf */ = {isa = PBXFileReference; lastKnownFileType = file; path = "Sci-Fi_Alarm_Loop_2.caf"; sourceTree = "<group>"; };
		F824370E24CB7A8400BED341 /* Sci-Fi_Alarm_Loop_3.caf */ = {isa = PBXFileReference; lastKnownFileType = file; path = "Sci-Fi_Alarm_Loop_3.caf"; sourceTree = "<group>"; };
		F824370F24CB7A8400BED341 /* Sci-Fi_Spaceship_Message.caf */ = {isa = PBXFileReference; lastKnownFileType = file; path = "Sci-Fi_Spaceship_Message.caf"; sourceTree = "<group>"; };
		F824371024CB7A8400BED341 /* Emergency_Alarm.caf */ = {isa = PBXFileReference; lastKnownFileType = file; path = Emergency_Alarm.caf; sourceTree = "<group>"; };
		F824371124CB7A8400BED341 /* Machine_Charge.caf */ = {isa = PBXFileReference; lastKnownFileType = file; path = Machine_Charge.caf; sourceTree = "<group>"; };
		F824371224CB7A8400BED341 /* Open_Your_Eyes_And_See.caf */ = {isa = PBXFileReference; lastKnownFileType = file; path = Open_Your_Eyes_And_See.caf; sourceTree = "<group>"; };
		F824371324CB7A8400BED341 /* Sci-Fi_Warning.caf */ = {isa = PBXFileReference; lastKnownFileType = file; path = "Sci-Fi_Warning.caf"; sourceTree = "<group>"; };
		F824371424CB7A8500BED341 /* Sci-Fi_Alarm.caf */ = {isa = PBXFileReference; lastKnownFileType = file; path = "Sci-Fi_Alarm.caf"; sourceTree = "<group>"; };
		F824371524CB7A8500BED341 /* Sci-Fi_Alarm_Loop_4.caf */ = {isa = PBXFileReference; lastKnownFileType = file; path = "Sci-Fi_Alarm_Loop_4.caf"; sourceTree = "<group>"; };
		F824371624CB7A8500BED341 /* Cartoon_Uh_Oh.caf */ = {isa = PBXFileReference; lastKnownFileType = file; path = Cartoon_Uh_Oh.caf; sourceTree = "<group>"; };
		F824371724CB7A8500BED341 /* Cartoon_Villain_Horns.caf */ = {isa = PBXFileReference; lastKnownFileType = file; path = Cartoon_Villain_Horns.caf; sourceTree = "<group>"; };
		F824371824CB7A8600BED341 /* Tornado_Siren.caf */ = {isa = PBXFileReference; lastKnownFileType = file; path = Tornado_Siren.caf; sourceTree = "<group>"; };
		F824371924CB7A8600BED341 /* Early_Sunrise.caf */ = {isa = PBXFileReference; lastKnownFileType = file; path = Early_Sunrise.caf; sourceTree = "<group>"; };
		F824371A24CB7A8600BED341 /* Siri_Low_Glucose.caf */ = {isa = PBXFileReference; lastKnownFileType = file; path = Siri_Low_Glucose.caf; sourceTree = "<group>"; };
		F824371B24CB7A8600BED341 /* Alien_Siren.caf */ = {isa = PBXFileReference; lastKnownFileType = file; path = Alien_Siren.caf; sourceTree = "<group>"; };
		F824371C24CB7A8700BED341 /* Ghost_Hover.caf */ = {isa = PBXFileReference; lastKnownFileType = file; path = Ghost_Hover.caf; sourceTree = "<group>"; };
		F824371D24CB7A8700BED341 /* Insistently.caf */ = {isa = PBXFileReference; lastKnownFileType = file; path = Insistently.caf; sourceTree = "<group>"; };
		F824371E24CB7A8700BED341 /* Soft_Warm_Airy_Optimistic.caf */ = {isa = PBXFileReference; lastKnownFileType = file; path = Soft_Warm_Airy_Optimistic.caf; sourceTree = "<group>"; };
		F824371F24CB7A8700BED341 /* Two_Turtle_Doves.caf */ = {isa = PBXFileReference; lastKnownFileType = file; path = Two_Turtle_Doves.caf; sourceTree = "<group>"; };
		F824372024CB7A8800BED341 /* Fly.caf */ = {isa = PBXFileReference; lastKnownFileType = file; path = Fly.caf; sourceTree = "<group>"; };
		F824372124CB7A8800BED341 /* Marimba_Descend.caf */ = {isa = PBXFileReference; lastKnownFileType = file; path = Marimba_Descend.caf; sourceTree = "<group>"; };
		F824372224CB7A8800BED341 /* Soft_Warm_Airy_Reassuring.caf */ = {isa = PBXFileReference; lastKnownFileType = file; path = Soft_Warm_Airy_Reassuring.caf; sourceTree = "<group>"; };
		F824372324CB7A8900BED341 /* Win_Gain.caf */ = {isa = PBXFileReference; lastKnownFileType = file; path = Win_Gain.caf; sourceTree = "<group>"; };
		F824372424CB7A8A00BED341 /* Siri_Alert_Glucose_Rising_Fast.caf */ = {isa = PBXFileReference; lastKnownFileType = file; path = Siri_Alert_Glucose_Rising_Fast.caf; sourceTree = "<group>"; };
		F824372524CB7A8A00BED341 /* CSFX-2_Alarm.caf */ = {isa = PBXFileReference; lastKnownFileType = file; path = "CSFX-2_Alarm.caf"; sourceTree = "<group>"; };
		F824372624CB7A8A00BED341 /* Sci-Fi_Computer_Console_Alarm.caf */ = {isa = PBXFileReference; lastKnownFileType = file; path = "Sci-Fi_Computer_Console_Alarm.caf"; sourceTree = "<group>"; };
		F824372724CB7A8A00BED341 /* Unpaved.caf */ = {isa = PBXFileReference; lastKnownFileType = file; path = Unpaved.caf; sourceTree = "<group>"; };
		F824372824CB7A8B00BED341 /* Martian_Scanner.caf */ = {isa = PBXFileReference; lastKnownFileType = file; path = Martian_Scanner.caf; sourceTree = "<group>"; };
		F824372924CB7A8B00BED341 /* Cartoon_Ascend_Then_Descend.caf */ = {isa = PBXFileReference; lastKnownFileType = file; path = Cartoon_Ascend_Then_Descend.caf; sourceTree = "<group>"; };
		F824372A24CB7A8B00BED341 /* Pager_Beeps.caf */ = {isa = PBXFileReference; lastKnownFileType = file; path = Pager_Beeps.caf; sourceTree = "<group>"; };
		F824372B24CB7A8B00BED341 /* Oringz.caf */ = {isa = PBXFileReference; lastKnownFileType = file; path = Oringz.caf; sourceTree = "<group>"; };
		F824372C24CB7A8C00BED341 /* Siri_Transmitter_Battery_Low.caf */ = {isa = PBXFileReference; lastKnownFileType = file; path = Siri_Transmitter_Battery_Low.caf; sourceTree = "<group>"; };
		F824372D24CB7A8C00BED341 /* Not_Kiddin.caf */ = {isa = PBXFileReference; lastKnownFileType = file; path = Not_Kiddin.caf; sourceTree = "<group>"; };
		F824372E24CB7A8C00BED341 /* Magical_Twinkle.caf */ = {isa = PBXFileReference; lastKnownFileType = file; path = Magical_Twinkle.caf; sourceTree = "<group>"; };
		F824372F24CB7A8C00BED341 /* Siri_Alert_Device_Muted.caf */ = {isa = PBXFileReference; lastKnownFileType = file; path = Siri_Alert_Device_Muted.caf; sourceTree = "<group>"; };
		F824373024CB7A8D00BED341 /* Sci-Fi_Console_Alarm.caf */ = {isa = PBXFileReference; lastKnownFileType = file; path = "Sci-Fi_Console_Alarm.caf"; sourceTree = "<group>"; };
		F824373124CB7A8D00BED341 /* Wrong_Answer.caf */ = {isa = PBXFileReference; lastKnownFileType = file; path = Wrong_Answer.caf; sourceTree = "<group>"; };
		F824373224CB7A8D00BED341 /* Alarm_Buzzer.caf */ = {isa = PBXFileReference; lastKnownFileType = file; path = Alarm_Buzzer.caf; sourceTree = "<group>"; };
		F824373324CB7A8D00BED341 /* Hell_Yeah_Somewhat_Calmer.caf */ = {isa = PBXFileReference; lastKnownFileType = file; path = Hell_Yeah_Somewhat_Calmer.caf; sourceTree = "<group>"; };
		F824373424CB7A8D00BED341 /* Sci-Fi_Incoming_Message_Alert.caf */ = {isa = PBXFileReference; lastKnownFileType = file; path = "Sci-Fi_Incoming_Message_Alert.caf"; sourceTree = "<group>"; };
		F824373524CB7A8D00BED341 /* Siri_Missed_Readings.caf */ = {isa = PBXFileReference; lastKnownFileType = file; path = Siri_Missed_Readings.caf; sourceTree = "<group>"; };
		F824373624CB7A8E00BED341 /* Jingle_All_The_Way.caf */ = {isa = PBXFileReference; lastKnownFileType = file; path = Jingle_All_The_Way.caf; sourceTree = "<group>"; };
		F824373724CB7A8E00BED341 /* Sci-Fi_Eerie_Alarm.caf */ = {isa = PBXFileReference; lastKnownFileType = file; path = "Sci-Fi_Eerie_Alarm.caf"; sourceTree = "<group>"; };
		F824373824CB7A8E00BED341 /* Siri_Alert_Glucose_Dropping_Fast.caf */ = {isa = PBXFileReference; lastKnownFileType = file; path = Siri_Alert_Glucose_Dropping_Fast.caf; sourceTree = "<group>"; };
		F824373924CB7A8E00BED341 /* Alert_Tone_Ringtone_1.caf */ = {isa = PBXFileReference; lastKnownFileType = file; path = Alert_Tone_Ringtone_1.caf; sourceTree = "<group>"; };
		F824373A24CB7A8E00BED341 /* Cartoon_Machine_Clumsy_Loop.caf */ = {isa = PBXFileReference; lastKnownFileType = file; path = Cartoon_Machine_Clumsy_Loop.caf; sourceTree = "<group>"; };
		F824373B24CB7A8F00BED341 /* Siri_Glucose_Rising_Fast.caf */ = {isa = PBXFileReference; lastKnownFileType = file; path = Siri_Glucose_Rising_Fast.caf; sourceTree = "<group>"; };
		F824373C24CB7A8F00BED341 /* Alarm_Clock.caf */ = {isa = PBXFileReference; lastKnownFileType = file; path = Alarm_Clock.caf; sourceTree = "<group>"; };
		F824373D24CB7A8F00BED341 /* Sunny.caf */ = {isa = PBXFileReference; lastKnownFileType = file; path = Sunny.caf; sourceTree = "<group>"; };
		F824373E24CB7A8F00BED341 /* Wake_Up_Will_You.caf */ = {isa = PBXFileReference; lastKnownFileType = file; path = Wake_Up_Will_You.caf; sourceTree = "<group>"; };
		F824373F24CB7A8F00BED341 /* Discreet.caf */ = {isa = PBXFileReference; lastKnownFileType = file; path = Discreet.caf; sourceTree = "<group>"; };
		F824374024CB7A8F00BED341 /* Emergency_Alarm_Siren.caf */ = {isa = PBXFileReference; lastKnownFileType = file; path = Emergency_Alarm_Siren.caf; sourceTree = "<group>"; };
		F824374124CB7A9000BED341 /* Siri_Alert_Calibration_Needed.caf */ = {isa = PBXFileReference; lastKnownFileType = file; path = Siri_Alert_Calibration_Needed.caf; sourceTree = "<group>"; };
		F824374224CB7A9000BED341 /* Laser_Shoot.caf */ = {isa = PBXFileReference; lastKnownFileType = file; path = Laser_Shoot.caf; sourceTree = "<group>"; };
		F824374324CB7A9000BED341 /* Cell_Phone_Ring_Tone.caf */ = {isa = PBXFileReference; lastKnownFileType = file; path = Cell_Phone_Ring_Tone.caf; sourceTree = "<group>"; };
		F824374424CB7A9100BED341 /* Siri_Alert_Urgent_High_Glucose.caf */ = {isa = PBXFileReference; lastKnownFileType = file; path = Siri_Alert_Urgent_High_Glucose.caf; sourceTree = "<group>"; };
		F824374524CB7A9100BED341 /* In_A_Hurry.caf */ = {isa = PBXFileReference; lastKnownFileType = file; path = In_A_Hurry.caf; sourceTree = "<group>"; };
		F824374624CB7A9100BED341 /* Nightguard.caf */ = {isa = PBXFileReference; lastKnownFileType = file; path = Nightguard.caf; sourceTree = "<group>"; };
		F824374724CB7A9100BED341 /* Burglar_Alarm_Siren_2.caf */ = {isa = PBXFileReference; lastKnownFileType = file; path = Burglar_Alarm_Siren_2.caf; sourceTree = "<group>"; };
		F824374824CB7A9200BED341 /* Rush.caf */ = {isa = PBXFileReference; lastKnownFileType = file; path = Rush.caf; sourceTree = "<group>"; };
		F824374924CB7A9200BED341 /* Siri_Urgent_High_Glucose.caf */ = {isa = PBXFileReference; lastKnownFileType = file; path = Siri_Urgent_High_Glucose.caf; sourceTree = "<group>"; };
		F824374A24CB7A9200BED341 /* Alert_Tone_Busy.caf */ = {isa = PBXFileReference; lastKnownFileType = file; path = Alert_Tone_Busy.caf; sourceTree = "<group>"; };
		F824374B24CB7A9200BED341 /* Rise_And_Shine.caf */ = {isa = PBXFileReference; lastKnownFileType = file; path = Rise_And_Shine.caf; sourceTree = "<group>"; };
		F824374C24CB7A9300BED341 /* Cartoon_Tip_Toe_Sneaky_Walk.caf */ = {isa = PBXFileReference; lastKnownFileType = file; path = Cartoon_Tip_Toe_Sneaky_Walk.caf; sourceTree = "<group>"; };
		F824374D24CB7A9300BED341 /* Cuckoo_Clock.caf */ = {isa = PBXFileReference; lastKnownFileType = file; path = Cuckoo_Clock.caf; sourceTree = "<group>"; };
		F824374E24CB7A9300BED341 /* Siri_Alert_Transmitter_Battery_Low.caf */ = {isa = PBXFileReference; lastKnownFileType = file; path = Siri_Alert_Transmitter_Battery_Low.caf; sourceTree = "<group>"; };
		F824374F24CB7A9300BED341 /* Cartoon_Fail_Strings_Trumpet.caf */ = {isa = PBXFileReference; lastKnownFileType = file; path = Cartoon_Fail_Strings_Trumpet.caf; sourceTree = "<group>"; };
		F824375024CB7A9300BED341 /* Sci-Fi_Alarm_Loop_1.caf */ = {isa = PBXFileReference; lastKnownFileType = file; path = "Sci-Fi_Alarm_Loop_1.caf"; sourceTree = "<group>"; };
		F824375124CB7A9400BED341 /* Siri_Device_Muted.caf */ = {isa = PBXFileReference; lastKnownFileType = file; path = Siri_Device_Muted.caf; sourceTree = "<group>"; };
		F824375224CB7A9400BED341 /* Sci-Fi_Spaceship_Warm_Up.caf */ = {isa = PBXFileReference; lastKnownFileType = file; path = "Sci-Fi_Spaceship_Warm_Up.caf"; sourceTree = "<group>"; };
		F824375324CB7A9400BED341 /* Cartoon_Dreamy_Glissando_Harp.caf */ = {isa = PBXFileReference; lastKnownFileType = file; path = Cartoon_Dreamy_Glissando_Harp.caf; sourceTree = "<group>"; };
		F824375424CB7A9400BED341 /* Good_Morning.caf */ = {isa = PBXFileReference; lastKnownFileType = file; path = Good_Morning.caf; sourceTree = "<group>"; };
		F824375524CB7A9400BED341 /* Sci-Fi_Air_Raid_Alarm.caf */ = {isa = PBXFileReference; lastKnownFileType = file; path = "Sci-Fi_Air_Raid_Alarm.caf"; sourceTree = "<group>"; };
		F824375624CB7A9500BED341 /* Emergency_Alarm_Carbon_Monoxide.caf */ = {isa = PBXFileReference; lastKnownFileType = file; path = Emergency_Alarm_Carbon_Monoxide.caf; sourceTree = "<group>"; };
		F824375724CB7A9500BED341 /* Alert_Tone_Ringtone_2.caf */ = {isa = PBXFileReference; lastKnownFileType = file; path = Alert_Tone_Ringtone_2.caf; sourceTree = "<group>"; };
		F824375824CB7A9500BED341 /* Metallic.caf */ = {isa = PBXFileReference; lastKnownFileType = file; path = Metallic.caf; sourceTree = "<group>"; };
		F824375924CB7A9500BED341 /* Cartoon_Bounce_To_Ceiling.caf */ = {isa = PBXFileReference; lastKnownFileType = file; path = Cartoon_Bounce_To_Ceiling.caf; sourceTree = "<group>"; };
		F824375A24CB7A9500BED341 /* Marching_Heavy_Footed_Fat_Elephants.caf */ = {isa = PBXFileReference; lastKnownFileType = file; path = Marching_Heavy_Footed_Fat_Elephants.caf; sourceTree = "<group>"; };
		F824375B24CB7A9600BED341 /* Siri_Alert_High_Glucose.caf */ = {isa = PBXFileReference; lastKnownFileType = file; path = Siri_Alert_High_Glucose.caf; sourceTree = "<group>"; };
		F824375C24CB7A9600BED341 /* Siri_Calibration_Needed.caf */ = {isa = PBXFileReference; lastKnownFileType = file; path = Siri_Calibration_Needed.caf; sourceTree = "<group>"; };
		F824375D24CB7A9600BED341 /* Siri_Alert_Missed_Readings.caf */ = {isa = PBXFileReference; lastKnownFileType = file; path = Siri_Alert_Missed_Readings.caf; sourceTree = "<group>"; };
		F824375E24CB7A9700BED341 /* Computer_Magic.caf */ = {isa = PBXFileReference; lastKnownFileType = file; path = Computer_Magic.caf; sourceTree = "<group>"; };
		F824375F24CB7A9700BED341 /* Marimba_Flutter_or_Shake.caf */ = {isa = PBXFileReference; lastKnownFileType = file; path = Marimba_Flutter_or_Shake.caf; sourceTree = "<group>"; };
		F824376024CB7A9700BED341 /* Orchestral_Horns.caf */ = {isa = PBXFileReference; lastKnownFileType = file; path = Orchestral_Horns.caf; sourceTree = "<group>"; };
		F824376124CB7A9700BED341 /* Analog_Watch_Alarm.caf */ = {isa = PBXFileReference; lastKnownFileType = file; path = Analog_Watch_Alarm.caf; sourceTree = "<group>"; };
		F824376224CB7A9700BED341 /* Dhol_Shuffleloop.caf */ = {isa = PBXFileReference; lastKnownFileType = file; path = Dhol_Shuffleloop.caf; sourceTree = "<group>"; };
		F824376324CB7A9700BED341 /* Cartoon_Ascend_Climb_Sneaky.caf */ = {isa = PBXFileReference; lastKnownFileType = file; path = Cartoon_Ascend_Climb_Sneaky.caf; sourceTree = "<group>"; };
		F824376424CB7A9800BED341 /* Siri_High_Glucose.caf */ = {isa = PBXFileReference; lastKnownFileType = file; path = Siri_High_Glucose.caf; sourceTree = "<group>"; };
		F824376524CB7A9800BED341 /* Sci-Fi_Engine_Shut_Down.caf */ = {isa = PBXFileReference; lastKnownFileType = file; path = "Sci-Fi_Engine_Shut_Down.caf"; sourceTree = "<group>"; };
		F824376624CB7A9800BED341 /* Signature_Corporate.caf */ = {isa = PBXFileReference; lastKnownFileType = file; path = Signature_Corporate.caf; sourceTree = "<group>"; };
		F824376724CB7A9800BED341 /* Remembers_Me_Of_Asia.caf */ = {isa = PBXFileReference; lastKnownFileType = file; path = Remembers_Me_Of_Asia.caf; sourceTree = "<group>"; };
		F824376824CB7A9800BED341 /* Soft_Marimba_Pad_Positive.caf */ = {isa = PBXFileReference; lastKnownFileType = file; path = Soft_Marimba_Pad_Positive.caf; sourceTree = "<group>"; };
		F824376924CB7A9800BED341 /* Siri_Alert_Low_Glucose.caf */ = {isa = PBXFileReference; lastKnownFileType = file; path = Siri_Alert_Low_Glucose.caf; sourceTree = "<group>"; };
		F8252866243E50FE0067AF77 /* ConstantsLibre.swift */ = {isa = PBXFileReference; fileEncoding = 4; lastKnownFileType = sourcecode.swift; path = ConstantsLibre.swift; sourceTree = "<group>"; };
		F828422F274ED56A0097E0C9 /* DexcomCalibrationParameters.swift */ = {isa = PBXFileReference; lastKnownFileType = sourcecode.swift; path = DexcomCalibrationParameters.swift; sourceTree = "<group>"; };
		F82842312752CBE00097E0C9 /* DexcomSessionStopTxMessage.swift */ = {isa = PBXFileReference; lastKnownFileType = sourcecode.swift; path = DexcomSessionStopTxMessage.swift; sourceTree = "<group>"; };
		F8284236276BE78D0097E0C9 /* String+Dexcom.swift */ = {isa = PBXFileReference; lastKnownFileType = sourcecode.swift; path = "String+Dexcom.swift"; sourceTree = "<group>"; };
		F8297F4B238DCAD800D74D66 /* BluetoothPeripheralsViewController.swift */ = {isa = PBXFileReference; fileEncoding = 4; lastKnownFileType = sourcecode.swift; path = BluetoothPeripheralsViewController.swift; sourceTree = "<group>"; };
		F8297F4C238DCAD800D74D66 /* BluetoothPeripheralNavigationController.swift */ = {isa = PBXFileReference; fileEncoding = 4; lastKnownFileType = sourcecode.swift; path = BluetoothPeripheralNavigationController.swift; sourceTree = "<group>"; };
		F8297F51238ECA3200D74D66 /* BluetoothPeripheralViewController.swift */ = {isa = PBXFileReference; fileEncoding = 4; lastKnownFileType = sourcecode.swift; path = BluetoothPeripheralViewController.swift; sourceTree = "<group>"; };
		F8297F57238EE14E00D74D66 /* TextsBluetoothPeripheralsView.swift */ = {isa = PBXFileReference; fileEncoding = 4; lastKnownFileType = sourcecode.swift; path = TextsBluetoothPeripheralsView.swift; sourceTree = "<group>"; };
		F8297F58238EE14E00D74D66 /* TextsBluetoothPeripheralView.swift */ = {isa = PBXFileReference; fileEncoding = 4; lastKnownFileType = sourcecode.swift; path = TextsBluetoothPeripheralView.swift; sourceTree = "<group>"; };
		F83098FD23AD3F84005741DF /* UITabBarController.swift */ = {isa = PBXFileReference; lastKnownFileType = sourcecode.swift; path = UITabBarController.swift; sourceTree = "<group>"; };
		F830990423B94ED7005741DF /* TimeScheduleViewController.swift */ = {isa = PBXFileReference; lastKnownFileType = sourcecode.swift; path = TimeScheduleViewController.swift; sourceTree = "<group>"; };
		F830991A23C2909E005741DF /* Watlaa+CoreDataClass.swift */ = {isa = PBXFileReference; lastKnownFileType = sourcecode.swift; path = "Watlaa+CoreDataClass.swift"; sourceTree = "<group>"; };
		F830991B23C2909E005741DF /* Watlaa+CoreDataProperties.swift */ = {isa = PBXFileReference; lastKnownFileType = sourcecode.swift; path = "Watlaa+CoreDataProperties.swift"; sourceTree = "<group>"; };
		F830991F23C291E2005741DF /* WatlaaBluetoothTransmitter.swift */ = {isa = PBXFileReference; fileEncoding = 4; lastKnownFileType = sourcecode.swift; path = WatlaaBluetoothTransmitter.swift; sourceTree = "<group>"; };
		F830992223C291EE005741DF /* Watlaa+BluetoothPeripheral.swift */ = {isa = PBXFileReference; fileEncoding = 4; lastKnownFileType = sourcecode.swift; path = "Watlaa+BluetoothPeripheral.swift"; sourceTree = "<group>"; };
		F830992723C32A13005741DF /* TextsWatlaaView.swift */ = {isa = PBXFileReference; lastKnownFileType = sourcecode.swift; path = TextsWatlaaView.swift; sourceTree = "<group>"; };
		F830992F23C928E0005741DF /* WatlaaBluetoothTransmitterDelegate.swift */ = {isa = PBXFileReference; lastKnownFileType = sourcecode.swift; path = WatlaaBluetoothTransmitterDelegate.swift; sourceTree = "<group>"; };
		F83275882546225400D305E6 /* xdrip v14.xcdatamodel */ = {isa = PBXFileReference; lastKnownFileType = wrapper.xcdatamodel; path = "xdrip v14.xcdatamodel"; sourceTree = "<group>"; };
		F846CDD623046BAE00DCF016 /* pt */ = {isa = PBXFileReference; lastKnownFileType = text.plist.strings; name = pt; path = pt.lproj/SettingsViews.strings; sourceTree = "<group>"; };
		F84DDF4A279DF03400F7B5A4 /* TextsNightScout.swift */ = {isa = PBXFileReference; fileEncoding = 4; lastKnownFileType = sourcecode.swift; path = TextsNightScout.swift; sourceTree = "<group>"; };
		F855422A2B7182C60058CE09 /* LoopFollowManager.swift */ = {isa = PBXFileReference; fileEncoding = 4; lastKnownFileType = sourcecode.swift; path = LoopFollowManager.swift; sourceTree = "<group>"; };
		F855422D2B756DF40058CE09 /* OmniPodHeartbeatBluetoothTransmitter.swift */ = {isa = PBXFileReference; lastKnownFileType = sourcecode.swift; path = OmniPodHeartbeatBluetoothTransmitter.swift; sourceTree = "<group>"; };
		F855422F2B7573930058CE09 /* OmniPodHeartBeat+BluetoothPeripheral.swift */ = {isa = PBXFileReference; lastKnownFileType = sourcecode.swift; path = "OmniPodHeartBeat+BluetoothPeripheral.swift"; sourceTree = "<group>"; };
		F85542312B7573D20058CE09 /* OmniPodHeartBeat+CoreDataClass.swift */ = {isa = PBXFileReference; lastKnownFileType = sourcecode.swift; path = "OmniPodHeartBeat+CoreDataClass.swift"; sourceTree = "<group>"; };
		F85542332B7574330058CE09 /* OmniPodHeartBeat+CoreDataProperties.swift */ = {isa = PBXFileReference; lastKnownFileType = sourcecode.swift; path = "OmniPodHeartBeat+CoreDataProperties.swift"; sourceTree = "<group>"; };
		F85542352B7575B40058CE09 /* OmniPodHeartBeatBluetoothPeripheralViewModel.swift */ = {isa = PBXFileReference; lastKnownFileType = sourcecode.swift; path = OmniPodHeartBeatBluetoothPeripheralViewModel.swift; sourceTree = "<group>"; };
		F85544902B83E6C3002569F8 /* DexcomG7GlucoseDataRxMessage.swift */ = {isa = PBXFileReference; lastKnownFileType = sourcecode.swift; path = DexcomG7GlucoseDataRxMessage.swift; sourceTree = "<group>"; };
		F856CE5A22EDC8E50083E436 /* ConstantsBluetoothPairing.swift */ = {isa = PBXFileReference; lastKnownFileType = sourcecode.swift; path = ConstantsBluetoothPairing.swift; sourceTree = "<group>"; };
		F857A329253E2D9E00951BB2 /* LibreAlgorithmThresholds.swift */ = {isa = PBXFileReference; lastKnownFileType = sourcecode.swift; path = LibreAlgorithmThresholds.swift; sourceTree = "<group>"; };
		F857A333253F6A7500951BB2 /* LibreCalibrationInfo.swift */ = {isa = PBXFileReference; fileEncoding = 4; lastKnownFileType = sourcecode.swift; path = LibreCalibrationInfo.swift; sourceTree = "<group>"; };
		F858CCEC25AE4CD100786B91 /* LibreOOPWebError.swift */ = {isa = PBXFileReference; fileEncoding = 4; lastKnownFileType = sourcecode.swift; path = LibreOOPWebError.swift; sourceTree = "<group>"; };
		F85DC2E721CFE2F500B9F74A /* BgReading+CoreDataProperties.swift */ = {isa = PBXFileReference; lastKnownFileType = sourcecode.swift; name = "BgReading+CoreDataProperties.swift"; path = "../Extensions/BgReading+CoreDataProperties.swift"; sourceTree = "<group>"; };
		F85DC2E921CFE2F500B9F74A /* Sensor+CoreDataProperties.swift */ = {isa = PBXFileReference; lastKnownFileType = sourcecode.swift; name = "Sensor+CoreDataProperties.swift"; path = "../Extensions/Sensor+CoreDataProperties.swift"; sourceTree = "<group>"; };
		F85DC2F021CFE3D400B9F74A /* Calibration+CoreDataClass.swift */ = {isa = PBXFileReference; fileEncoding = 4; lastKnownFileType = sourcecode.swift; path = "Calibration+CoreDataClass.swift"; sourceTree = "<group>"; };
		F85DC2F121CFE3D400B9F74A /* Sensor+CoreDataClass.swift */ = {isa = PBXFileReference; fileEncoding = 4; lastKnownFileType = sourcecode.swift; path = "Sensor+CoreDataClass.swift"; sourceTree = "<group>"; };
		F85DC2F221CFE3D400B9F74A /* BgReading+CoreDataClass.swift */ = {isa = PBXFileReference; fileEncoding = 4; lastKnownFileType = sourcecode.swift; path = "BgReading+CoreDataClass.swift"; sourceTree = "<group>"; };
		F85FB768255DE14600D1C39E /* ConstantsLibreSmoothing.swift */ = {isa = PBXFileReference; lastKnownFileType = sourcecode.swift; path = ConstantsLibreSmoothing.swift; sourceTree = "<group>"; };
		F85FF39025288870004E6FF1 /* HouseKeeper.swift */ = {isa = PBXFileReference; lastKnownFileType = sourcecode.swift; path = HouseKeeper.swift; sourceTree = "<group>"; };
		F85FF3C3252D0C32004E6FF1 /* xdrip v12.xcdatamodel */ = {isa = PBXFileReference; lastKnownFileType = wrapper.xcdatamodel; path = "xdrip v12.xcdatamodel"; sourceTree = "<group>"; };
		F85FF3CB252F9C9A004E6FF1 /* xdrip v13.xcdatamodel */ = {isa = PBXFileReference; lastKnownFileType = wrapper.xcdatamodel; path = "xdrip v13.xcdatamodel"; sourceTree = "<group>"; };
		F85FF3CC252F9FD7004E6FF1 /* SnoozeParameters+CoreDataProperties.swift */ = {isa = PBXFileReference; lastKnownFileType = sourcecode.swift; path = "SnoozeParameters+CoreDataProperties.swift"; sourceTree = "<group>"; };
		F85FF3D0252F9FF9004E6FF1 /* SnoozeParameters+CoreDataClass.swift */ = {isa = PBXFileReference; lastKnownFileType = sourcecode.swift; path = "SnoozeParameters+CoreDataClass.swift"; sourceTree = "<group>"; };
		F85FF3D6252FB1C0004E6FF1 /* SnoozeParametersAccessor.swift */ = {isa = PBXFileReference; lastKnownFileType = sourcecode.swift; path = SnoozeParametersAccessor.swift; sourceTree = "<group>"; };
		F866974B28679A0100025441 /* LoopDelayScheduleViewController.swift */ = {isa = PBXFileReference; lastKnownFileType = sourcecode.swift; path = LoopDelayScheduleViewController.swift; sourceTree = "<group>"; };
		F866974F2867AA4A00025441 /* LoopDelayScheduleView.swift */ = {isa = PBXFileReference; lastKnownFileType = sourcecode.swift; path = LoopDelayScheduleView.swift; sourceTree = "<group>"; };
		F867E25D2252ADAB000FD265 /* Calibration+CoreDataProperties.swift */ = {isa = PBXFileReference; lastKnownFileType = sourcecode.swift; name = "Calibration+CoreDataProperties.swift"; path = "xdrip/Core Data/extensions/Calibration+CoreDataProperties.swift"; sourceTree = SOURCE_ROOT; };
		F8691887239CEEFA0065B607 /* BluetoothPeripheralViewModel.swift */ = {isa = PBXFileReference; fileEncoding = 4; lastKnownFileType = sourcecode.swift; path = BluetoothPeripheralViewModel.swift; sourceTree = "<group>"; };
		F869188B23A044340065B607 /* TextsM5StackView.swift */ = {isa = PBXFileReference; lastKnownFileType = sourcecode.swift; path = TextsM5StackView.swift; sourceTree = "<group>"; };
		F86A3C6B247718C700EE7E46 /* ar */ = {isa = PBXFileReference; lastKnownFileType = text.plist.strings; name = ar; path = ar.lproj/Alerts.strings; sourceTree = "<group>"; };
		F86A3C6C247718C700EE7E46 /* ar */ = {isa = PBXFileReference; lastKnownFileType = text.plist.strings; name = ar; path = ar.lproj/AlertTypesSettingsView.strings; sourceTree = "<group>"; };
		F86A3C6D247718C700EE7E46 /* ar */ = {isa = PBXFileReference; lastKnownFileType = text.plist.strings; name = ar; path = ar.lproj/BluetoothPeripheralsView.strings; sourceTree = "<group>"; };
		F86A3C6E247718C700EE7E46 /* ar */ = {isa = PBXFileReference; lastKnownFileType = text.plist.strings; name = ar; path = ar.lproj/BluetoothPeripheralView.strings; sourceTree = "<group>"; };
		F86A3C6F247718C700EE7E46 /* ar */ = {isa = PBXFileReference; lastKnownFileType = text.plist.strings; name = ar; path = ar.lproj/CalibrationRequest.strings; sourceTree = "<group>"; };
		F86A3C70247718C700EE7E46 /* ar */ = {isa = PBXFileReference; lastKnownFileType = text.plist.strings; name = ar; path = ar.lproj/Common.strings; sourceTree = "<group>"; };
		F86A3C71247718C700EE7E46 /* ar */ = {isa = PBXFileReference; lastKnownFileType = text.plist.strings; name = ar; path = ar.lproj/DexcomShareTestResult.strings; sourceTree = "<group>"; };
		F86A3C72247718C700EE7E46 /* ar */ = {isa = PBXFileReference; lastKnownFileType = text.plist.strings; name = ar; path = ar.lproj/ErrorMessages.strings; sourceTree = "<group>"; };
		F86A3C73247718C700EE7E46 /* ar */ = {isa = PBXFileReference; lastKnownFileType = text.plist.strings; name = ar; path = ar.lproj/HomeView.strings; sourceTree = "<group>"; };
		F86A3C74247718C700EE7E46 /* ar */ = {isa = PBXFileReference; lastKnownFileType = text.plist.strings; name = ar; path = ar.lproj/Localizable.strings; sourceTree = "<group>"; };
		F86A3C75247718C700EE7E46 /* ar */ = {isa = PBXFileReference; lastKnownFileType = text.plist.strings; name = ar; path = ar.lproj/M5StackView.strings; sourceTree = "<group>"; };
		F86A3C76247718C700EE7E46 /* ar */ = {isa = PBXFileReference; lastKnownFileType = text.plist.strings; name = ar; path = ar.lproj/NightScoutTestResult.strings; sourceTree = "<group>"; };
		F86A3C77247718C700EE7E46 /* ar */ = {isa = PBXFileReference; lastKnownFileType = text.plist.strings; name = ar; path = ar.lproj/SettingsViews.strings; sourceTree = "<group>"; };
		F86A3C78247718C700EE7E46 /* ar */ = {isa = PBXFileReference; lastKnownFileType = text.plist.strings; name = ar; path = ar.lproj/SpeakReading.strings; sourceTree = "<group>"; };
		F86A3C79247718C800EE7E46 /* ar */ = {isa = PBXFileReference; lastKnownFileType = text.plist.strings; name = ar; path = ar.lproj/LaunchScreen.strings; sourceTree = "<group>"; };
		F86A3C7A247718C800EE7E46 /* ar */ = {isa = PBXFileReference; lastKnownFileType = text.plist.strings; name = ar; path = ar.lproj/Main.strings; sourceTree = "<group>"; };
		F870D3D225126A49008967B0 /* NotificationCenter.framework */ = {isa = PBXFileReference; lastKnownFileType = wrapper.framework; name = NotificationCenter.framework; path = System/Library/Frameworks/NotificationCenter.framework; sourceTree = SDKROOT; };
		F8797CE9255B43960033956B /* GlucoseData+Smoothable.swift */ = {isa = PBXFileReference; lastKnownFileType = sourcecode.swift; path = "GlucoseData+Smoothable.swift"; sourceTree = "<group>"; };
		F87F5EFD2560686C00FFA395 /* xdrip v15.xcdatamodel */ = {isa = PBXFileReference; lastKnownFileType = wrapper.xcdatamodel; path = "xdrip v15.xcdatamodel"; sourceTree = "<group>"; };
		F889CB70236D84AC00A81068 /* en */ = {isa = PBXFileReference; lastKnownFileType = text.plist.strings; name = en; path = en.lproj/M5StackView.strings; sourceTree = "<group>"; };
		F889CB8D236D89C800A81068 /* de */ = {isa = PBXFileReference; lastKnownFileType = text.plist.strings; name = de; path = de.lproj/LaunchScreen.strings; sourceTree = "<group>"; };
		F889CB8E236D89C800A81068 /* de */ = {isa = PBXFileReference; lastKnownFileType = text.plist.strings; name = de; path = de.lproj/Main.strings; sourceTree = "<group>"; };
		F889CB97236D89C800A81068 /* de */ = {isa = PBXFileReference; lastKnownFileType = text.plist.strings; name = de; path = de.lproj/Localizable.strings; sourceTree = "<group>"; };
		F88EC12325F6CFB200DF0EAF /* sl */ = {isa = PBXFileReference; lastKnownFileType = text.plist.strings; name = sl; path = sl.lproj/SettingsViews.strings; sourceTree = "<group>"; };
		F88EC12425F6CFC200DF0EAF /* fi */ = {isa = PBXFileReference; lastKnownFileType = text.plist.strings; name = fi; path = fi.lproj/WatlaaView.strings; sourceTree = "<group>"; };
		F88EC12525F6CFC500DF0EAF /* sl */ = {isa = PBXFileReference; lastKnownFileType = text.plist.strings; name = sl; path = sl.lproj/WatlaaView.strings; sourceTree = "<group>"; };
		F88EC279260120C000DF0EAF /* ConstantsAlerts.swift */ = {isa = PBXFileReference; lastKnownFileType = sourcecode.swift; path = ConstantsAlerts.swift; sourceTree = "<group>"; };
		F890E079247687AE008FB2EC /* URL.swift */ = {isa = PBXFileReference; lastKnownFileType = sourcecode.swift; path = URL.swift; sourceTree = "<group>"; };
		F897AAF82200F2D200CDDD10 /* CBPeripheralState.swift */ = {isa = PBXFileReference; lastKnownFileType = sourcecode.swift; path = CBPeripheralState.swift; sourceTree = "<group>"; };
		F897AAFA2201018800CDDD10 /* String.swift */ = {isa = PBXFileReference; lastKnownFileType = sourcecode.swift; path = String.swift; sourceTree = "<group>"; };
		F897E24A23FC86CF0075E0E8 /* CGMG5TransmitterDelegate.swift */ = {isa = PBXFileReference; fileEncoding = 4; lastKnownFileType = sourcecode.swift; path = CGMG5TransmitterDelegate.swift; sourceTree = "<group>"; };
		F898EDE9233F53BF00BFB79B /* UIButton.swift */ = {isa = PBXFileReference; lastKnownFileType = sourcecode.swift; path = UIButton.swift; sourceTree = "<group>"; };
		F898EDEB233F549100BFB79B /* UIBarButtonItem.swift */ = {isa = PBXFileReference; lastKnownFileType = sourcecode.swift; path = UIBarButtonItem.swift; sourceTree = "<group>"; };
		F898EDF1234A8A0500BFB79B /* UInt8.swift */ = {isa = PBXFileReference; lastKnownFileType = sourcecode.swift; path = UInt8.swift; sourceTree = "<group>"; };
		F898EDF3234A8A3200BFB79B /* UInt16.swift */ = {isa = PBXFileReference; lastKnownFileType = sourcecode.swift; path = UInt16.swift; sourceTree = "<group>"; };
		F898EDF5234A8A5700BFB79B /* UInt32.swift */ = {isa = PBXFileReference; lastKnownFileType = sourcecode.swift; path = UInt32.swift; sourceTree = "<group>"; };
		F8A1584C22ECA445007F5B5D /* SettingsViewDevelopmentSettingsViewModel.swift */ = {isa = PBXFileReference; lastKnownFileType = sourcecode.swift; path = SettingsViewDevelopmentSettingsViewModel.swift; sourceTree = "<group>"; };
		F8A1584E22ECB281007F5B5D /* SettingsViewInfoViewModel.swift */ = {isa = PBXFileReference; lastKnownFileType = sourcecode.swift; path = SettingsViewInfoViewModel.swift; sourceTree = "<group>"; };
		F8A1585022EDB597007F5B5D /* ConstantsBGGraphBuilder.swift */ = {isa = PBXFileReference; lastKnownFileType = sourcecode.swift; path = ConstantsBGGraphBuilder.swift; sourceTree = "<group>"; };
		F8A1585222EDB602007F5B5D /* ConstantsBloodGlucose.swift */ = {isa = PBXFileReference; lastKnownFileType = sourcecode.swift; path = ConstantsBloodGlucose.swift; sourceTree = "<group>"; };
		F8A1585422EDB706007F5B5D /* ConstantsCalibrationAlgorithms.swift */ = {isa = PBXFileReference; lastKnownFileType = sourcecode.swift; path = ConstantsCalibrationAlgorithms.swift; sourceTree = "<group>"; };
		F8A1585622EDB754007F5B5D /* ConstantsCoreData.swift */ = {isa = PBXFileReference; lastKnownFileType = sourcecode.swift; path = ConstantsCoreData.swift; sourceTree = "<group>"; };
		F8A1585822EDB7C6007F5B5D /* ConstantsDefaultAlertLevels.swift */ = {isa = PBXFileReference; lastKnownFileType = sourcecode.swift; path = ConstantsDefaultAlertLevels.swift; sourceTree = "<group>"; };
		F8A1585A22EDB7EA007F5B5D /* ConstantsDexcomG5.swift */ = {isa = PBXFileReference; lastKnownFileType = sourcecode.swift; path = ConstantsDexcomG5.swift; sourceTree = "<group>"; };
		F8A1585E22EDB81E007F5B5D /* ConstantsLog.swift */ = {isa = PBXFileReference; lastKnownFileType = sourcecode.swift; path = ConstantsLog.swift; sourceTree = "<group>"; };
		F8A1586022EDB844007F5B5D /* ConstantsNotifications.swift */ = {isa = PBXFileReference; lastKnownFileType = sourcecode.swift; path = ConstantsNotifications.swift; sourceTree = "<group>"; };
		F8A1586222EDB86E007F5B5D /* ConstantsSounds.swift */ = {isa = PBXFileReference; lastKnownFileType = sourcecode.swift; path = ConstantsSounds.swift; sourceTree = "<group>"; };
		F8A1586422EDB89D007F5B5D /* ConstantsDefaultAlertTypeSettings.swift */ = {isa = PBXFileReference; lastKnownFileType = sourcecode.swift; path = ConstantsDefaultAlertTypeSettings.swift; sourceTree = "<group>"; };
		F8A1586622EDB8BF007F5B5D /* ConstantsHomeView.swift */ = {isa = PBXFileReference; lastKnownFileType = sourcecode.swift; path = ConstantsHomeView.swift; sourceTree = "<group>"; };
		F8A1586A22EDB967007F5B5D /* ConstantsMaster.swift */ = {isa = PBXFileReference; lastKnownFileType = sourcecode.swift; path = ConstantsMaster.swift; sourceTree = "<group>"; };
		F8A1586E22EDC7EE007F5B5D /* ConstantsSuspensionPrevention.swift */ = {isa = PBXFileReference; lastKnownFileType = sourcecode.swift; path = ConstantsSuspensionPrevention.swift; sourceTree = "<group>"; };
		F8A1587022EDC865007F5B5D /* ConstantsSpeakReadingLanguages.swift */ = {isa = PBXFileReference; lastKnownFileType = sourcecode.swift; path = ConstantsSpeakReadingLanguages.swift; sourceTree = "<group>"; };
		F8A1587222EDC893007F5B5D /* ConstantsDexcomShare.swift */ = {isa = PBXFileReference; lastKnownFileType = sourcecode.swift; path = ConstantsDexcomShare.swift; sourceTree = "<group>"; };
		F8A1850B25643B16000EF8A0 /* Double+Smoothable.swift */ = {isa = PBXFileReference; lastKnownFileType = sourcecode.swift; path = "Double+Smoothable.swift"; sourceTree = "<group>"; };
		F8A2BBFC25D9D386001D1E78 /* AtomBluetoothPeripheralViewModel.swift */ = {isa = PBXFileReference; lastKnownFileType = sourcecode.swift; path = AtomBluetoothPeripheralViewModel.swift; sourceTree = "<group>"; };
		F8A2BC0225D9D471001D1E78 /* xdrip v16.xcdatamodel */ = {isa = PBXFileReference; lastKnownFileType = wrapper.xcdatamodel; path = "xdrip v16.xcdatamodel"; sourceTree = "<group>"; };
		F8A2BC0325DB093B001D1E78 /* Atom+CoreDataClass.swift */ = {isa = PBXFileReference; lastKnownFileType = sourcecode.swift; path = "Atom+CoreDataClass.swift"; sourceTree = "<group>"; };
		F8A2BC0725DB09BE001D1E78 /* Atom+CoreDataProperties.swift */ = {isa = PBXFileReference; lastKnownFileType = sourcecode.swift; path = "Atom+CoreDataProperties.swift"; sourceTree = "<group>"; };
		F8A2BC0C25DB0B12001D1E78 /* Atom+BluetoothPeripheral.swift */ = {isa = PBXFileReference; lastKnownFileType = sourcecode.swift; path = "Atom+BluetoothPeripheral.swift"; sourceTree = "<group>"; };
		F8A2BC1325DB0B61001D1E78 /* CGMAtomTransmitter.swift */ = {isa = PBXFileReference; lastKnownFileType = sourcecode.swift; path = CGMAtomTransmitter.swift; sourceTree = "<group>"; };
		F8A2BC1925DB0C28001D1E78 /* CGMAtomTransmitterDelegate.swift */ = {isa = PBXFileReference; lastKnownFileType = sourcecode.swift; path = CGMAtomTransmitterDelegate.swift; sourceTree = "<group>"; };
		F8A2BC1E25DB0D6D001D1E78 /* BluetoothPeripheralManager+CGMG5TransmitterDelegate.swift */ = {isa = PBXFileReference; fileEncoding = 4; lastKnownFileType = sourcecode.swift; path = "BluetoothPeripheralManager+CGMG5TransmitterDelegate.swift"; sourceTree = "<group>"; };
		F8A2BC1F25DB0D6D001D1E78 /* BluetoothPeripheralManager+CGMDropletTransmitterDelegate.swift */ = {isa = PBXFileReference; fileEncoding = 4; lastKnownFileType = sourcecode.swift; path = "BluetoothPeripheralManager+CGMDropletTransmitterDelegate.swift"; sourceTree = "<group>"; };
		F8A2BC2025DB0D6D001D1E78 /* BluetoothPeripheralManager+CGMBlueReaderTransmitterDelegate.swift */ = {isa = PBXFileReference; fileEncoding = 4; lastKnownFileType = sourcecode.swift; path = "BluetoothPeripheralManager+CGMBlueReaderTransmitterDelegate.swift"; sourceTree = "<group>"; };
		F8A2BC2125DB0D6D001D1E78 /* BluetoothPeripheralManager.swift */ = {isa = PBXFileReference; fileEncoding = 4; lastKnownFileType = sourcecode.swift; path = BluetoothPeripheralManager.swift; sourceTree = "<group>"; };
		F8A2BC2225DB0D6D001D1E78 /* BluetoothPeripheralManager+M5StackBluetoothTransmitterDelegate.swift */ = {isa = PBXFileReference; fileEncoding = 4; lastKnownFileType = sourcecode.swift; path = "BluetoothPeripheralManager+M5StackBluetoothTransmitterDelegate.swift"; sourceTree = "<group>"; };
		F8A2BC2325DB0D6D001D1E78 /* BluetoothPeripheralManaging.swift */ = {isa = PBXFileReference; fileEncoding = 4; lastKnownFileType = sourcecode.swift; path = BluetoothPeripheralManaging.swift; sourceTree = "<group>"; };
		F8A2BC2425DB0D6D001D1E78 /* BluetoothPeripheralManager+CGMDexcomG4TransmitterDelegate.swift */ = {isa = PBXFileReference; fileEncoding = 4; lastKnownFileType = sourcecode.swift; path = "BluetoothPeripheralManager+CGMDexcomG4TransmitterDelegate.swift"; sourceTree = "<group>"; };
		F8A2BC2525DB0D6D001D1E78 /* BluetoothPeripheralManager+WatlaaBluetoothTransmitterDelegate.swift */ = {isa = PBXFileReference; fileEncoding = 4; lastKnownFileType = sourcecode.swift; path = "BluetoothPeripheralManager+WatlaaBluetoothTransmitterDelegate.swift"; sourceTree = "<group>"; };
		F8A2BC2625DB0D6D001D1E78 /* BluetoothPeripheralManager+BluetoothTransmitterDelegate.swift */ = {isa = PBXFileReference; fileEncoding = 4; lastKnownFileType = sourcecode.swift; path = "BluetoothPeripheralManager+BluetoothTransmitterDelegate.swift"; sourceTree = "<group>"; };
		F8A2BC2825DB0D6D001D1E78 /* BluetoothPeripheralManager+CGMMiaoMiaoTransmitterDelegate.swift */ = {isa = PBXFileReference; fileEncoding = 4; lastKnownFileType = sourcecode.swift; path = "BluetoothPeripheralManager+CGMMiaoMiaoTransmitterDelegate.swift"; sourceTree = "<group>"; };
		F8A2BC2925DB0D6D001D1E78 /* BluetoothPeripheralManager+CGMBluconTransmitterDelegate.swift */ = {isa = PBXFileReference; fileEncoding = 4; lastKnownFileType = sourcecode.swift; path = "BluetoothPeripheralManager+CGMBluconTransmitterDelegate.swift"; sourceTree = "<group>"; };
		F8A2BC2A25DB0D6D001D1E78 /* BluetoothPeripheralManager+CGMLibre2TransmitterDelegate.swift */ = {isa = PBXFileReference; fileEncoding = 4; lastKnownFileType = sourcecode.swift; path = "BluetoothPeripheralManager+CGMLibre2TransmitterDelegate.swift"; sourceTree = "<group>"; };
		F8A2BC2B25DB0D6D001D1E78 /* BluetoothPeripheralManager+CGMGNSEntryTransmitterDelegate.swift */ = {isa = PBXFileReference; fileEncoding = 4; lastKnownFileType = sourcecode.swift; path = "BluetoothPeripheralManager+CGMGNSEntryTransmitterDelegate.swift"; sourceTree = "<group>"; };
		F8A2BC2C25DB0D6D001D1E78 /* BluetoothPeripheralManager+CGMBubbleTransmitterDelegate.swift */ = {isa = PBXFileReference; fileEncoding = 4; lastKnownFileType = sourcecode.swift; path = "BluetoothPeripheralManager+CGMBubbleTransmitterDelegate.swift"; sourceTree = "<group>"; };
		F8A2BC3E25DB0D89001D1E78 /* BluetoothPeripheralManager+CGMAtomTransmitterDelegate.swift */ = {isa = PBXFileReference; lastKnownFileType = sourcecode.swift; path = "BluetoothPeripheralManager+CGMAtomTransmitterDelegate.swift"; sourceTree = "<group>"; };
		F8A2BC4425DB2679001D1E78 /* AtomResponseType.swift */ = {isa = PBXFileReference; lastKnownFileType = sourcecode.swift; path = AtomResponseType.swift; sourceTree = "<group>"; };
		F8A389C723203E3E0010F405 /* ConstantsM5Stack.swift */ = {isa = PBXFileReference; lastKnownFileType = sourcecode.swift; path = ConstantsM5Stack.swift; sourceTree = "<group>"; };
		F8A389CE232AE2E90010F405 /* M5StackSettingsViewController.swift */ = {isa = PBXFileReference; lastKnownFileType = sourcecode.swift; path = M5StackSettingsViewController.swift; sourceTree = "<group>"; };
		F8A389E6232ECE7E0010F405 /* SettingsViewUtilities.swift */ = {isa = PBXFileReference; fileEncoding = 4; lastKnownFileType = sourcecode.swift; path = SettingsViewUtilities.swift; sourceTree = "<group>"; };
		F8A389EA233175A10010F405 /* SettingsViewM5StackSettingsViewModel.swift */ = {isa = PBXFileReference; lastKnownFileType = sourcecode.swift; path = SettingsViewM5StackSettingsViewModel.swift; sourceTree = "<group>"; };
		F8A389EC23342EB10010F405 /* ConstantsNightScout.swift */ = {isa = PBXFileReference; lastKnownFileType = sourcecode.swift; path = ConstantsNightScout.swift; sourceTree = "<group>"; };
		F8A54AAC22D6859200934E7A /* SlopeParameters.swift */ = {isa = PBXFileReference; fileEncoding = 4; lastKnownFileType = sourcecode.swift; path = SlopeParameters.swift; sourceTree = "<group>"; };
		F8A54B0A22D9215500934E7A /* xdrip-Bridging-Header.h */ = {isa = PBXFileReference; lastKnownFileType = sourcecode.c.h; path = "xdrip-Bridging-Header.h"; sourceTree = "<group>"; };
		F8A5EEAD25791F370085E660 /* Libre2BLEUtilities.swift */ = {isa = PBXFileReference; lastKnownFileType = sourcecode.swift; path = Libre2BLEUtilities.swift; sourceTree = "<group>"; };
		F8A5EEB1257CEC290085E660 /* LibreNFC.swift */ = {isa = PBXFileReference; lastKnownFileType = sourcecode.swift; path = LibreNFC.swift; sourceTree = "<group>"; };
		F8A5EEB7257CF2940085E660 /* TextsLibreNFC.swift */ = {isa = PBXFileReference; lastKnownFileType = sourcecode.swift; path = TextsLibreNFC.swift; sourceTree = "<group>"; };
		F8A5EEC1257D18DC0085E660 /* LibreNFCDelegate.swift */ = {isa = PBXFileReference; lastKnownFileType = sourcecode.swift; path = LibreNFCDelegate.swift; sourceTree = "<group>"; };
		F8A5EEC5257EDC910085E660 /* xdripDebug.entitlements */ = {isa = PBXFileReference; lastKnownFileType = text.plist.entitlements; path = xdripDebug.entitlements; sourceTree = "<group>"; };
		F8AC425A21ADEBD60078C348 /* xdrip.app */ = {isa = PBXFileReference; explicitFileType = wrapper.application; includeInIndex = 0; path = xdrip.app; sourceTree = BUILT_PRODUCTS_DIR; };
		F8AC425D21ADEBD60078C348 /* AppDelegate.swift */ = {isa = PBXFileReference; lastKnownFileType = sourcecode.swift; path = AppDelegate.swift; sourceTree = "<group>"; };
		F8AC425F21ADEBD60078C348 /* RootViewController.swift */ = {isa = PBXFileReference; lastKnownFileType = sourcecode.swift; path = RootViewController.swift; sourceTree = "<group>"; };
		F8AC426421ADEBD60078C348 /* Base */ = {isa = PBXFileReference; lastKnownFileType = file.storyboard; name = Base; path = Base.lproj/Main.storyboard; sourceTree = "<group>"; };
		F8AC426621ADEBD70078C348 /* Assets.xcassets */ = {isa = PBXFileReference; lastKnownFileType = folder.assetcatalog; path = Assets.xcassets; sourceTree = "<group>"; };
		F8AC426921ADEBD70078C348 /* Base */ = {isa = PBXFileReference; lastKnownFileType = file.storyboard; name = Base; path = Base.lproj/LaunchScreen.storyboard; sourceTree = "<group>"; };
		F8AC426B21ADEBD70078C348 /* Info.plist */ = {isa = PBXFileReference; lastKnownFileType = text.plist.xml; path = Info.plist; sourceTree = "<group>"; };
		F8AF11F224B1279500AE5BA2 /* TextsLibreErrors.swift */ = {isa = PBXFileReference; lastKnownFileType = sourcecode.swift; path = TextsLibreErrors.swift; sourceTree = "<group>"; };
		F8AF11F724B1E6EE00AE5BA2 /* XdripError.swift */ = {isa = PBXFileReference; lastKnownFileType = sourcecode.swift; path = XdripError.swift; sourceTree = "<group>"; };
		F8AF11F924B1FB3500AE5BA2 /* DexcomError.swift */ = {isa = PBXFileReference; lastKnownFileType = sourcecode.swift; path = DexcomError.swift; sourceTree = "<group>"; };
		F8AF11FE24B3B62D00AE5BA2 /* en */ = {isa = PBXFileReference; lastKnownFileType = text.plist.strings; name = en; path = en.lproj/LibreErrors.strings; sourceTree = "<group>"; };
		F8AF120024B9082000AE5BA2 /* Calibration+NightScout.swift */ = {isa = PBXFileReference; fileEncoding = 4; lastKnownFileType = sourcecode.swift; path = "Calibration+NightScout.swift"; sourceTree = "<group>"; };
		F8AF36142455C6F700B5977B /* ConstantsTrace.swift */ = {isa = PBXFileReference; lastKnownFileType = sourcecode.swift; path = ConstantsTrace.swift; sourceTree = "<group>"; };
		F8AF361A245D93ED00B5977B /* Int16.swift */ = {isa = PBXFileReference; lastKnownFileType = sourcecode.swift; path = Int16.swift; sourceTree = "<group>"; };
		F8B3A787225D4473004BA588 /* en */ = {isa = PBXFileReference; lastKnownFileType = text.plist.strings; name = en; path = en.lproj/NightScoutTestResult.strings; sourceTree = "<group>"; };
		F8B3A78A225D473D004BA588 /* UIAlertController.swift */ = {isa = PBXFileReference; lastKnownFileType = sourcecode.swift; path = UIAlertController.swift; sourceTree = "<group>"; };
		F8B3A78C22622953004BA588 /* AlertType+CoreDataClass.swift */ = {isa = PBXFileReference; lastKnownFileType = sourcecode.swift; path = "AlertType+CoreDataClass.swift"; sourceTree = "<group>"; };
		F8B3A79022635A25004BA588 /* AlertType+CoreDataProperties.swift */ = {isa = PBXFileReference; lastKnownFileType = sourcecode.swift; path = "AlertType+CoreDataProperties.swift"; sourceTree = "<group>"; };
		F8B3A79122635A25004BA588 /* AlertEntry+CoreDataClass.swift */ = {isa = PBXFileReference; lastKnownFileType = sourcecode.swift; path = "AlertEntry+CoreDataClass.swift"; sourceTree = "<group>"; };
		F8B3A79222635A25004BA588 /* AlertEntry+CoreDataProperties.swift */ = {isa = PBXFileReference; lastKnownFileType = sourcecode.swift; path = "AlertEntry+CoreDataProperties.swift"; sourceTree = "<group>"; };
		F8B3A7B1226A0878004BA588 /* TextsAlerts.swift */ = {isa = PBXFileReference; lastKnownFileType = sourcecode.swift; path = TextsAlerts.swift; sourceTree = "<group>"; };
		F8B3A7B6226A0B12004BA588 /* nl */ = {isa = PBXFileReference; lastKnownFileType = text.plist.strings; name = nl; path = nl.lproj/Alerts.strings; sourceTree = "<group>"; };
		F8B3A7B8226CC0B7004BA588 /* shortlow2.caf */ = {isa = PBXFileReference; lastKnownFileType = audio.caf; path = shortlow2.caf; sourceTree = "<group>"; };
		F8B3A7B9226CC0B7004BA588 /* shortlow3.caf */ = {isa = PBXFileReference; lastKnownFileType = audio.caf; path = shortlow3.caf; sourceTree = "<group>"; };
		F8B3A7BA226CC0B7004BA588 /* bruteforce.caf */ = {isa = PBXFileReference; lastKnownFileType = audio.caf; path = bruteforce.caf; sourceTree = "<group>"; };
		F8B3A7BB226CC0B7004BA588 /* modern2.caf */ = {isa = PBXFileReference; lastKnownFileType = audio.caf; path = modern2.caf; sourceTree = "<group>"; };
		F8B3A7BC226CC0B7004BA588 /* shortlow1.caf */ = {isa = PBXFileReference; lastKnownFileType = audio.caf; path = shortlow1.caf; sourceTree = "<group>"; };
		F8B3A7BD226CC0B7004BA588 /* shortlow4.caf */ = {isa = PBXFileReference; lastKnownFileType = audio.caf; path = shortlow4.caf; sourceTree = "<group>"; };
		F8B3A7BE226CC0B7004BA588 /* shorthigh1.caf */ = {isa = PBXFileReference; lastKnownFileType = audio.caf; path = shorthigh1.caf; sourceTree = "<group>"; };
		F8B3A7BF226CC0B7004BA588 /* shorthigh3.caf */ = {isa = PBXFileReference; lastKnownFileType = audio.caf; path = shorthigh3.caf; sourceTree = "<group>"; };
		F8B3A7C0226CC0B7004BA588 /* shorthigh2.caf */ = {isa = PBXFileReference; lastKnownFileType = audio.caf; path = shorthigh2.caf; sourceTree = "<group>"; };
		F8B3A7C1226CC0B7004BA588 /* shorthigh4.caf */ = {isa = PBXFileReference; lastKnownFileType = audio.caf; path = shorthigh4.caf; sourceTree = "<group>"; };
		F8B3A7C2226CC0B7004BA588 /* modernalarm.caf */ = {isa = PBXFileReference; lastKnownFileType = audio.caf; path = modernalarm.caf; sourceTree = "<group>"; };
		F8B3A7C3226CC0B7004BA588 /* betterwakeup.caf */ = {isa = PBXFileReference; lastKnownFileType = audio.caf; path = betterwakeup.caf; sourceTree = "<group>"; };
		F8B3A7C4226CC0B7004BA588 /* spaceship.caf */ = {isa = PBXFileReference; lastKnownFileType = audio.caf; path = spaceship.caf; sourceTree = "<group>"; };
		F8B3A7C5226CC0B7004BA588 /* xdripalert.aif */ = {isa = PBXFileReference; lastKnownFileType = file; path = xdripalert.aif; sourceTree = "<group>"; };
		F8B3A7DE226E48C1004BA588 /* SoundPlayer.swift */ = {isa = PBXFileReference; fileEncoding = 4; lastKnownFileType = sourcecode.swift; path = SoundPlayer.swift; sourceTree = "<group>"; };
		F8B3A7F22278E0E7004BA588 /* SettingsViewModelProtocol.swift */ = {isa = PBXFileReference; fileEncoding = 4; lastKnownFileType = sourcecode.swift; path = SettingsViewModelProtocol.swift; sourceTree = "<group>"; };
		F8B3A807227A2933004BA588 /* SettingsSelectedRowAction.swift */ = {isa = PBXFileReference; lastKnownFileType = sourcecode.swift; path = SettingsSelectedRowAction.swift; sourceTree = "<group>"; };
		F8B3A809227A3D11004BA588 /* TextsAlertTypeSettings.swift */ = {isa = PBXFileReference; lastKnownFileType = sourcecode.swift; path = TextsAlertTypeSettings.swift; sourceTree = "<group>"; };
		F8B3A80C227A3E97004BA588 /* en */ = {isa = PBXFileReference; lastKnownFileType = text.plist.strings; name = en; path = en.lproj/AlertTypesSettingsView.strings; sourceTree = "<group>"; };
		F8B3A80E227A3EC8004BA588 /* nl */ = {isa = PBXFileReference; lastKnownFileType = text.plist.strings; name = nl; path = nl.lproj/AlertTypesSettingsView.strings; sourceTree = "<group>"; };
		F8B3A815227DEC91004BA588 /* SensorsAccessor.swift */ = {isa = PBXFileReference; fileEncoding = 4; lastKnownFileType = sourcecode.swift; path = SensorsAccessor.swift; sourceTree = "<group>"; };
		F8B3A816227DEC91004BA588 /* AlertEntriesAccessor.swift */ = {isa = PBXFileReference; fileEncoding = 4; lastKnownFileType = sourcecode.swift; path = AlertEntriesAccessor.swift; sourceTree = "<group>"; };
		F8B3A817227DEC91004BA588 /* CalibrationsAccessor.swift */ = {isa = PBXFileReference; fileEncoding = 4; lastKnownFileType = sourcecode.swift; path = CalibrationsAccessor.swift; sourceTree = "<group>"; };
		F8B3A818227DEC92004BA588 /* BgReadingsAccessor.swift */ = {isa = PBXFileReference; fileEncoding = 4; lastKnownFileType = sourcecode.swift; path = BgReadingsAccessor.swift; sourceTree = "<group>"; };
		F8B3A819227DEC92004BA588 /* README.md */ = {isa = PBXFileReference; fileEncoding = 4; lastKnownFileType = net.daringfireball.markdown; path = README.md; sourceTree = "<group>"; };
		F8B3A81A227DEC92004BA588 /* AlertTypesAccessor.swift */ = {isa = PBXFileReference; fileEncoding = 4; lastKnownFileType = sourcecode.swift; path = AlertTypesAccessor.swift; sourceTree = "<group>"; };
		F8B3A82C227F07D6004BA588 /* SettingsNavigationController.swift */ = {isa = PBXFileReference; fileEncoding = 4; lastKnownFileType = sourcecode.swift; path = SettingsNavigationController.swift; sourceTree = "<group>"; };
		F8B3A82F227F085A004BA588 /* SettingsTableViewCell.swift */ = {isa = PBXFileReference; fileEncoding = 4; lastKnownFileType = sourcecode.swift; path = SettingsTableViewCell.swift; sourceTree = "<group>"; };
		F8B3A832227F08AC004BA588 /* PickerViewData.swift */ = {isa = PBXFileReference; fileEncoding = 4; lastKnownFileType = sourcecode.swift; path = PickerViewData.swift; sourceTree = "<group>"; };
		F8B3A833227F08AC004BA588 /* PickerViewController.swift */ = {isa = PBXFileReference; fileEncoding = 4; lastKnownFileType = sourcecode.swift; path = PickerViewController.swift; sourceTree = "<group>"; };
		F8B3A838227F090D004BA588 /* SettingsViewAlertSettingsViewModel.swift */ = {isa = PBXFileReference; fileEncoding = 4; lastKnownFileType = sourcecode.swift; path = SettingsViewAlertSettingsViewModel.swift; sourceTree = "<group>"; };
		F8B3A839227F090D004BA588 /* SettingsViewDexcomSettingsViewModel.swift */ = {isa = PBXFileReference; fileEncoding = 4; lastKnownFileType = sourcecode.swift; path = SettingsViewDexcomSettingsViewModel.swift; sourceTree = "<group>"; };
		F8B3A83B227F090D004BA588 /* SettingsViewNightScoutSettingsViewModel.swift */ = {isa = PBXFileReference; fileEncoding = 4; lastKnownFileType = sourcecode.swift; path = SettingsViewNightScoutSettingsViewModel.swift; sourceTree = "<group>"; };
		F8B3A83C227F090D004BA588 /* SettingsViewHealthKitSettingsViewModel.swift */ = {isa = PBXFileReference; fileEncoding = 4; lastKnownFileType = sourcecode.swift; path = SettingsViewHealthKitSettingsViewModel.swift; sourceTree = "<group>"; };
		F8B3A83D227F090D004BA588 /* SettingsViewSpeakSettingsViewModel.swift */ = {isa = PBXFileReference; fileEncoding = 4; lastKnownFileType = sourcecode.swift; path = SettingsViewSpeakSettingsViewModel.swift; sourceTree = "<group>"; };
		F8B3A83E227F090D004BA588 /* SettingsViewNotificationsSettingsViewModel.swift */ = {isa = PBXFileReference; fileEncoding = 4; lastKnownFileType = sourcecode.swift; path = SettingsViewNotificationsSettingsViewModel.swift; sourceTree = "<group>"; };
		F8B3A841227F090D004BA588 /* SettingsViewController.swift */ = {isa = PBXFileReference; fileEncoding = 4; lastKnownFileType = sourcecode.swift; path = SettingsViewController.swift; sourceTree = "<group>"; };
		F8B3A84F227F26F8004BA588 /* AlertTypesSettingsViewController.swift */ = {isa = PBXFileReference; fileEncoding = 4; lastKnownFileType = sourcecode.swift; path = AlertTypesSettingsViewController.swift; sourceTree = "<group>"; };
		F8B3A852227F2743004BA588 /* AlertsSettingsViewController.swift */ = {isa = PBXFileReference; fileEncoding = 4; lastKnownFileType = sourcecode.swift; path = AlertsSettingsViewController.swift; sourceTree = "<group>"; };
		F8B3A855227F28DC004BA588 /* AlertTypeSettingsViewController.swift */ = {isa = PBXFileReference; lastKnownFileType = sourcecode.swift; path = AlertTypeSettingsViewController.swift; sourceTree = "<group>"; };
		F8B3A857227F6971004BA588 /* UISwitch.swift */ = {isa = PBXFileReference; lastKnownFileType = sourcecode.swift; path = UISwitch.swift; sourceTree = "<group>"; };
		F8B3A85A2280CCD1004BA588 /* AlertSettingsViewController.swift */ = {isa = PBXFileReference; lastKnownFileType = sourcecode.swift; path = AlertSettingsViewController.swift; sourceTree = "<group>"; };
		F8B3A85C22821BB6004BA588 /* Int.swift */ = {isa = PBXFileReference; lastKnownFileType = sourcecode.swift; path = Int.swift; sourceTree = "<group>"; };
		F8B48A9322B2A705009BCC01 /* TextsSpeakReading.swift */ = {isa = PBXFileReference; lastKnownFileType = sourcecode.swift; path = TextsSpeakReading.swift; sourceTree = "<group>"; };
		F8B48A9B22B2FA66009BCC01 /* en */ = {isa = PBXFileReference; lastKnownFileType = text.plist.strings; name = en; path = en.lproj/SpeakReading.strings; sourceTree = "<group>"; };
		F8B48A9D22B2FA6F009BCC01 /* nl */ = {isa = PBXFileReference; lastKnownFileType = text.plist.strings; name = nl; path = nl.lproj/SpeakReading.strings; sourceTree = "<group>"; };
		F8B48A9F22B2FA7B009BCC01 /* en */ = {isa = PBXFileReference; lastKnownFileType = text.plist.strings; name = en; path = en.lproj/HomeView.strings; sourceTree = "<group>"; };
		F8B48AA322B2FA9A009BCC01 /* en */ = {isa = PBXFileReference; lastKnownFileType = text.plist.strings; name = en; path = en.lproj/CalibrationRequest.strings; sourceTree = "<group>"; };
		F8B48ABE22B37BE5009BCC01 /* sl */ = {isa = PBXFileReference; lastKnownFileType = text.plist.strings; name = sl; path = sl.lproj/LaunchScreen.strings; sourceTree = "<group>"; };
		F8B48ABF22B37BE5009BCC01 /* sl */ = {isa = PBXFileReference; lastKnownFileType = text.plist.strings; name = sl; path = sl.lproj/Main.strings; sourceTree = "<group>"; };
		F8B48AC222B37BE6009BCC01 /* sl */ = {isa = PBXFileReference; lastKnownFileType = text.plist.strings; name = sl; path = sl.lproj/SpeakReading.strings; sourceTree = "<group>"; };
		F8B48AC722B37BE6009BCC01 /* sl */ = {isa = PBXFileReference; lastKnownFileType = text.plist.strings; name = sl; path = sl.lproj/Localizable.strings; sourceTree = "<group>"; };
		F8B48ACA22B37C00009BCC01 /* ru */ = {isa = PBXFileReference; lastKnownFileType = text.plist.strings; name = ru; path = ru.lproj/LaunchScreen.strings; sourceTree = "<group>"; };
		F8B48ACB22B37C00009BCC01 /* ru */ = {isa = PBXFileReference; lastKnownFileType = text.plist.strings; name = ru; path = ru.lproj/Main.strings; sourceTree = "<group>"; };
		F8B48ACE22B37C01009BCC01 /* ru */ = {isa = PBXFileReference; lastKnownFileType = text.plist.strings; name = ru; path = ru.lproj/SpeakReading.strings; sourceTree = "<group>"; };
		F8B48AD322B37C01009BCC01 /* ru */ = {isa = PBXFileReference; lastKnownFileType = text.plist.strings; name = ru; path = ru.lproj/Localizable.strings; sourceTree = "<group>"; };
		F8B48AE322B37C49009BCC01 /* pl-PL */ = {isa = PBXFileReference; lastKnownFileType = text.plist.strings; name = "pl-PL"; path = "pl-PL.lproj/LaunchScreen.strings"; sourceTree = "<group>"; };
		F8B48AE422B37C49009BCC01 /* pl-PL */ = {isa = PBXFileReference; lastKnownFileType = text.plist.strings; name = "pl-PL"; path = "pl-PL.lproj/Main.strings"; sourceTree = "<group>"; };
		F8B48AE722B37C49009BCC01 /* pl-PL */ = {isa = PBXFileReference; lastKnownFileType = text.plist.strings; name = "pl-PL"; path = "pl-PL.lproj/SpeakReading.strings"; sourceTree = "<group>"; };
		F8B48AEC22B37C4A009BCC01 /* pl-PL */ = {isa = PBXFileReference; lastKnownFileType = text.plist.strings; name = "pl-PL"; path = "pl-PL.lproj/Localizable.strings"; sourceTree = "<group>"; };
		F8B48AEF22B37C5A009BCC01 /* it */ = {isa = PBXFileReference; lastKnownFileType = text.plist.strings; name = it; path = it.lproj/LaunchScreen.strings; sourceTree = "<group>"; };
		F8B48AF022B37C5B009BCC01 /* it */ = {isa = PBXFileReference; lastKnownFileType = text.plist.strings; name = it; path = it.lproj/Main.strings; sourceTree = "<group>"; };
		F8B48AF322B37C5C009BCC01 /* it */ = {isa = PBXFileReference; lastKnownFileType = text.plist.strings; name = it; path = it.lproj/SpeakReading.strings; sourceTree = "<group>"; };
		F8B48AF822B37C5C009BCC01 /* it */ = {isa = PBXFileReference; lastKnownFileType = text.plist.strings; name = it; path = it.lproj/Localizable.strings; sourceTree = "<group>"; };
		F8B48AFB22B37C67009BCC01 /* fr */ = {isa = PBXFileReference; lastKnownFileType = text.plist.strings; name = fr; path = fr.lproj/LaunchScreen.strings; sourceTree = "<group>"; };
		F8B48AFC22B37C67009BCC01 /* fr */ = {isa = PBXFileReference; lastKnownFileType = text.plist.strings; name = fr; path = fr.lproj/Main.strings; sourceTree = "<group>"; };
		F8B48AFF22B37C67009BCC01 /* fr */ = {isa = PBXFileReference; lastKnownFileType = text.plist.strings; name = fr; path = fr.lproj/SpeakReading.strings; sourceTree = "<group>"; };
		F8B48B0422B37C67009BCC01 /* fr */ = {isa = PBXFileReference; lastKnownFileType = text.plist.strings; name = fr; path = fr.lproj/Localizable.strings; sourceTree = "<group>"; };
		F8B48B0722B37C83009BCC01 /* zh */ = {isa = PBXFileReference; lastKnownFileType = text.plist.strings; name = zh; path = zh.lproj/LaunchScreen.strings; sourceTree = "<group>"; };
		F8B48B0822B37C83009BCC01 /* zh */ = {isa = PBXFileReference; lastKnownFileType = text.plist.strings; name = zh; path = zh.lproj/Main.strings; sourceTree = "<group>"; };
		F8B48B0922B37C83009BCC01 /* zh */ = {isa = PBXFileReference; lastKnownFileType = text.plist.strings; name = zh; path = zh.lproj/CalibrationRequest.strings; sourceTree = "<group>"; };
		F8B48B0A22B37C83009BCC01 /* zh */ = {isa = PBXFileReference; lastKnownFileType = text.plist.strings; name = zh; path = zh.lproj/HomeView.strings; sourceTree = "<group>"; };
		F8B48B0B22B37C83009BCC01 /* zh */ = {isa = PBXFileReference; lastKnownFileType = text.plist.strings; name = zh; path = zh.lproj/SpeakReading.strings; sourceTree = "<group>"; };
		F8B48B0C22B37C83009BCC01 /* zh */ = {isa = PBXFileReference; lastKnownFileType = text.plist.strings; name = zh; path = zh.lproj/Alerts.strings; sourceTree = "<group>"; };
		F8B48B0D22B37C84009BCC01 /* zh */ = {isa = PBXFileReference; lastKnownFileType = text.plist.strings; name = zh; path = zh.lproj/AlertTypesSettingsView.strings; sourceTree = "<group>"; };
		F8B48B0E22B37C84009BCC01 /* zh */ = {isa = PBXFileReference; lastKnownFileType = text.plist.strings; name = zh; path = zh.lproj/Common.strings; sourceTree = "<group>"; };
		F8B48B0F22B37C84009BCC01 /* zh */ = {isa = PBXFileReference; lastKnownFileType = text.plist.strings; name = zh; path = zh.lproj/ErrorMessages.strings; sourceTree = "<group>"; };
		F8B48B1022B37C84009BCC01 /* zh */ = {isa = PBXFileReference; lastKnownFileType = text.plist.strings; name = zh; path = zh.lproj/Localizable.strings; sourceTree = "<group>"; };
		F8B48B1122B37C84009BCC01 /* zh */ = {isa = PBXFileReference; lastKnownFileType = text.plist.strings; name = zh; path = zh.lproj/NightScoutTestResult.strings; sourceTree = "<group>"; };
		F8B48B1222B37C84009BCC01 /* zh */ = {isa = PBXFileReference; lastKnownFileType = text.plist.strings; name = zh; path = zh.lproj/SettingsViews.strings; sourceTree = "<group>"; };
		F8B955B0258BEE9D00C06016 /* ConstantsSpeakReading.swift */ = {isa = PBXFileReference; lastKnownFileType = sourcecode.swift; path = ConstantsSpeakReading.swift; sourceTree = "<group>"; };
		F8B955B6258D5E2000C06016 /* ConstantsHealthKit.swift */ = {isa = PBXFileReference; lastKnownFileType = sourcecode.swift; path = ConstantsHealthKit.swift; sourceTree = "<group>"; };
		F8B955EA2591355200C06016 /* CGMLibre2Transmitter+TestData.swift */ = {isa = PBXFileReference; lastKnownFileType = sourcecode.swift; path = "CGMLibre2Transmitter+TestData.swift"; sourceTree = "<group>"; };
		F8BDD4232218790E006EAB84 /* UserDefaults.swift */ = {isa = PBXFileReference; lastKnownFileType = sourcecode.swift; path = UserDefaults.swift; sourceTree = "<group>"; };
		F8BDD435221A0005006EAB84 /* en */ = {isa = PBXFileReference; lastKnownFileType = text.plist.strings; name = en; path = en.lproj/Main.strings; sourceTree = "<group>"; };
		F8BDD437221A0349006EAB84 /* en */ = {isa = PBXFileReference; lastKnownFileType = text.plist.strings; name = en; path = en.lproj/Localizable.strings; sourceTree = "<group>"; };
		F8BDD439221A096C006EAB84 /* nl */ = {isa = PBXFileReference; lastKnownFileType = text.plist.strings; name = nl; path = nl.lproj/LaunchScreen.strings; sourceTree = "<group>"; };
		F8BDD43A221A096C006EAB84 /* nl */ = {isa = PBXFileReference; lastKnownFileType = text.plist.strings; name = nl; path = nl.lproj/Main.strings; sourceTree = "<group>"; };
		F8BDD43B221A096D006EAB84 /* nl */ = {isa = PBXFileReference; lastKnownFileType = text.plist.strings; name = nl; path = nl.lproj/Localizable.strings; sourceTree = "<group>"; };
		F8BDD43E221B5BAF006EAB84 /* TextsErrorMessages.swift */ = {isa = PBXFileReference; lastKnownFileType = sourcecode.swift; path = TextsErrorMessages.swift; sourceTree = "<group>"; };
		F8BDD443221C9D0D006EAB84 /* en */ = {isa = PBXFileReference; lastKnownFileType = text.plist.strings; name = en; path = en.lproj/Common.strings; sourceTree = "<group>"; };
		F8BDD445221C9D10006EAB84 /* nl */ = {isa = PBXFileReference; lastKnownFileType = text.plist.strings; name = nl; path = nl.lproj/Common.strings; sourceTree = "<group>"; };
		F8BDD449221C9D70006EAB84 /* en */ = {isa = PBXFileReference; lastKnownFileType = text.plist.strings; name = en; path = en.lproj/ErrorMessages.strings; sourceTree = "<group>"; };
		F8BDD44F221CAA64006EAB84 /* TextsCommon.swift */ = {isa = PBXFileReference; lastKnownFileType = sourcecode.swift; path = TextsCommon.swift; sourceTree = "<group>"; };
		F8BDD451221DEAB1006EAB84 /* TextsSettingsView.swift */ = {isa = PBXFileReference; lastKnownFileType = sourcecode.swift; path = TextsSettingsView.swift; sourceTree = "<group>"; };
		F8BDD456221DEF22006EAB84 /* en */ = {isa = PBXFileReference; lastKnownFileType = text.plist.strings; name = en; path = en.lproj/SettingsViews.strings; sourceTree = "<group>"; };
		F8BDD458221DEF24006EAB84 /* nl */ = {isa = PBXFileReference; lastKnownFileType = text.plist.strings; name = nl; path = nl.lproj/SettingsViews.strings; sourceTree = "<group>"; };
		F8BECB01235CE3E20060DAE1 /* BloodGlucoseChartView.swift */ = {isa = PBXFileReference; fileEncoding = 4; lastKnownFileType = sourcecode.swift; path = BloodGlucoseChartView.swift; sourceTree = "<group>"; };
		F8BECB04235CE5D80060DAE1 /* GlucoseChartManager.swift */ = {isa = PBXFileReference; fileEncoding = 4; lastKnownFileType = sourcecode.swift; path = GlucoseChartManager.swift; sourceTree = "<group>"; };
		F8BECB11235CEA9B0060DAE1 /* TimeInterval.swift */ = {isa = PBXFileReference; lastKnownFileType = sourcecode.swift; path = TimeInterval.swift; sourceTree = "<group>"; };
		F8C5EBE622F38F0E00563B5F /* Trace.swift */ = {isa = PBXFileReference; fileEncoding = 4; lastKnownFileType = sourcecode.swift; path = Trace.swift; sourceTree = "<group>"; };
		F8C5EBEE22F5A52800563B5F /* pt */ = {isa = PBXFileReference; lastKnownFileType = text.plist.strings; name = pt; path = pt.lproj/Common.strings; sourceTree = "<group>"; };
		F8C9784C2428052D00A09483 /* CGMSensorType.swift */ = {isa = PBXFileReference; lastKnownFileType = sourcecode.swift; path = CGMSensorType.swift; sourceTree = "<group>"; };
		F8C9784F242A9FD500A09483 /* MiaoMiaoBluetoothPeripheralViewModel.swift */ = {isa = PBXFileReference; fileEncoding = 4; lastKnownFileType = sourcecode.swift; path = MiaoMiaoBluetoothPeripheralViewModel.swift; sourceTree = "<group>"; };
		F8C97851242AA70C00A09483 /* MiaoMiao+CoreDataClass.swift */ = {isa = PBXFileReference; fileEncoding = 4; lastKnownFileType = sourcecode.swift; path = "MiaoMiao+CoreDataClass.swift"; sourceTree = "<group>"; };
		F8C97852242AA70C00A09483 /* MiaoMiao+CoreDataProperties.swift */ = {isa = PBXFileReference; fileEncoding = 4; lastKnownFileType = sourcecode.swift; path = "MiaoMiao+CoreDataProperties.swift"; sourceTree = "<group>"; };
		F8C97855242AA86B00A09483 /* CGMMiaoMiaoTransmitterDelegate.swift */ = {isa = PBXFileReference; fileEncoding = 4; lastKnownFileType = sourcecode.swift; path = CGMMiaoMiaoTransmitterDelegate.swift; sourceTree = "<group>"; };
		F8C97858242AAE7A00A09483 /* MiaoMiao+BluetoothPeripheral.swift */ = {isa = PBXFileReference; fileEncoding = 4; lastKnownFileType = sourcecode.swift; path = "MiaoMiao+BluetoothPeripheral.swift"; sourceTree = "<group>"; };
		F8CB59BF2734976D00BA199E /* DexcomTransmitterTimeTxMessage.swift */ = {isa = PBXFileReference; lastKnownFileType = sourcecode.swift; path = DexcomTransmitterTimeTxMessage.swift; sourceTree = "<group>"; };
		F8CB59C12738206D00BA199E /* DexcomGlucoseDataTxMessage.swift */ = {isa = PBXFileReference; lastKnownFileType = sourcecode.swift; path = DexcomGlucoseDataTxMessage.swift; sourceTree = "<group>"; };
		F8CB59C32739D1CD00BA199E /* DexcomBackfillTxMessage.swift */ = {isa = PBXFileReference; lastKnownFileType = sourcecode.swift; path = DexcomBackfillTxMessage.swift; sourceTree = "<group>"; };
		F8CB59C5273ECFE500BA199E /* DexcomG6GlucoseDataRxMessage.swift */ = {isa = PBXFileReference; lastKnownFileType = sourcecode.swift; path = DexcomG6GlucoseDataRxMessage.swift; sourceTree = "<group>"; };
		F8CB59C7273EF9F800BA199E /* DexcomAlgorithmState.swift */ = {isa = PBXFileReference; lastKnownFileType = sourcecode.swift; path = DexcomAlgorithmState.swift; sourceTree = "<group>"; };
		F8CB59C927405A6800BA199E /* DexcomCalibrationTxMessage.swift */ = {isa = PBXFileReference; lastKnownFileType = sourcecode.swift; path = DexcomCalibrationTxMessage.swift; sourceTree = "<group>"; };
		F8CB59CB2744471000BA199E /* DexcomSessionStartResponse.swift */ = {isa = PBXFileReference; lastKnownFileType = sourcecode.swift; path = DexcomSessionStartResponse.swift; sourceTree = "<group>"; };
		F8CB59CD27444D6300BA199E /* DexcomSessionStopResponse.swift */ = {isa = PBXFileReference; lastKnownFileType = sourcecode.swift; path = DexcomSessionStopResponse.swift; sourceTree = "<group>"; };
		F8CB59D2274D94AE00BA199E /* DexcomSessionStartTxMessage.swift */ = {isa = PBXFileReference; lastKnownFileType = sourcecode.swift; path = DexcomSessionStartTxMessage.swift; sourceTree = "<group>"; };
		F8D0587B24BCB570008C8734 /* SettingsViewHomeScreenSettingsViewModel.swift */ = {isa = PBXFileReference; fileEncoding = 4; lastKnownFileType = sourcecode.swift; path = SettingsViewHomeScreenSettingsViewModel.swift; sourceTree = "<group>"; };
		F8D094EC2846BDD50087FFEA /* uk */ = {isa = PBXFileReference; lastKnownFileType = text.plist.strings; name = uk; path = uk.lproj/Treatments.strings; sourceTree = "<group>"; };
		F8D094ED2846BDD50087FFEA /* uk */ = {isa = PBXFileReference; lastKnownFileType = text.plist.strings; name = uk; path = uk.lproj/Alerts.strings; sourceTree = "<group>"; };
		F8D094EE2846BDD50087FFEA /* uk */ = {isa = PBXFileReference; lastKnownFileType = text.plist.strings; name = uk; path = uk.lproj/AlertTypesSettingsView.strings; sourceTree = "<group>"; };
		F8D094EF2846BDD50087FFEA /* uk */ = {isa = PBXFileReference; lastKnownFileType = text.plist.strings; name = uk; path = uk.lproj/BluetoothPeripheralsView.strings; sourceTree = "<group>"; };
		F8D094F02846BDD50087FFEA /* uk */ = {isa = PBXFileReference; lastKnownFileType = text.plist.strings; name = uk; path = uk.lproj/BluetoothPeripheralView.strings; sourceTree = "<group>"; };
		F8D094F12846BDD60087FFEA /* uk */ = {isa = PBXFileReference; lastKnownFileType = text.plist.strings; name = uk; path = uk.lproj/CalibrationRequest.strings; sourceTree = "<group>"; };
		F8D094F22846BDD60087FFEA /* uk */ = {isa = PBXFileReference; lastKnownFileType = text.plist.strings; name = uk; path = uk.lproj/Common.strings; sourceTree = "<group>"; };
		F8D094F32846BDD60087FFEA /* uk */ = {isa = PBXFileReference; lastKnownFileType = text.plist.strings; name = uk; path = uk.lproj/DexcomShareTestResult.strings; sourceTree = "<group>"; };
		F8D094F42846BDD60087FFEA /* uk */ = {isa = PBXFileReference; lastKnownFileType = text.plist.strings; name = uk; path = uk.lproj/ErrorMessages.strings; sourceTree = "<group>"; };
		F8D094F52846BDD60087FFEA /* uk */ = {isa = PBXFileReference; lastKnownFileType = text.plist.strings; name = uk; path = uk.lproj/HomeView.strings; sourceTree = "<group>"; };
		F8D094F62846BDD60087FFEA /* uk */ = {isa = PBXFileReference; lastKnownFileType = text.plist.strings; name = uk; path = uk.lproj/M5StackView.strings; sourceTree = "<group>"; };
		F8D094F72846BDD60087FFEA /* uk */ = {isa = PBXFileReference; lastKnownFileType = text.plist.strings; name = uk; path = uk.lproj/NightScoutTestResult.strings; sourceTree = "<group>"; };
		F8D094F82846BDD60087FFEA /* uk */ = {isa = PBXFileReference; lastKnownFileType = text.plist.strings; name = uk; path = uk.lproj/SettingsViews.strings; sourceTree = "<group>"; };
		F8D094F92846BDD60087FFEA /* uk */ = {isa = PBXFileReference; lastKnownFileType = text.plist.strings; name = uk; path = uk.lproj/SpeakReading.strings; sourceTree = "<group>"; };
		F8D094FA2846BDD70087FFEA /* uk */ = {isa = PBXFileReference; lastKnownFileType = text.plist.strings; name = uk; path = uk.lproj/WatlaaView.strings; sourceTree = "<group>"; };
		F8D094FB2846BDD70087FFEA /* uk */ = {isa = PBXFileReference; lastKnownFileType = text.plist.strings; name = uk; path = uk.lproj/LibreErrors.strings; sourceTree = "<group>"; };
		F8D094FC2846BDD70087FFEA /* uk */ = {isa = PBXFileReference; lastKnownFileType = text.plist.strings; name = uk; path = uk.lproj/LibreStates.strings; sourceTree = "<group>"; };
		F8D094FD2846BDD70087FFEA /* uk */ = {isa = PBXFileReference; lastKnownFileType = text.plist.strings; name = uk; path = uk.lproj/Snooze.strings; sourceTree = "<group>"; };
		F8D094FE2846BDD70087FFEA /* uk */ = {isa = PBXFileReference; lastKnownFileType = text.plist.strings; name = uk; path = uk.lproj/LibreNFC.strings; sourceTree = "<group>"; };
		F8DB19D12B89583F00569C37 /* DexcomG7BackfillMessage.swift */ = {isa = PBXFileReference; lastKnownFileType = sourcecode.swift; path = DexcomG7BackfillMessage.swift; sourceTree = "<group>"; };
		F8DF765223E34F4500063910 /* DexcomG5+CoreDataClass.swift */ = {isa = PBXFileReference; lastKnownFileType = sourcecode.swift; path = "DexcomG5+CoreDataClass.swift"; sourceTree = "<group>"; };
		F8DF765423E34FD500063910 /* DexcomG5+CoreDataProperties.swift */ = {isa = PBXFileReference; lastKnownFileType = sourcecode.swift; path = "DexcomG5+CoreDataProperties.swift"; sourceTree = "<group>"; };
		F8DF765B23E350B100063910 /* DexcomG5+BluetoothPeripheral.swift */ = {isa = PBXFileReference; fileEncoding = 4; lastKnownFileType = sourcecode.swift; path = "DexcomG5+BluetoothPeripheral.swift"; sourceTree = "<group>"; };
		F8DF765F23E38FC100063910 /* BLEPeripheral+CoreDataClass.swift */ = {isa = PBXFileReference; lastKnownFileType = sourcecode.swift; path = "BLEPeripheral+CoreDataClass.swift"; sourceTree = "<group>"; };
		F8DF766123E390D100063910 /* BLEPeripheral+CoreDataProperties.swift */ = {isa = PBXFileReference; lastKnownFileType = sourcecode.swift; path = "BLEPeripheral+CoreDataProperties.swift"; sourceTree = "<group>"; };
		F8DF766323E781C100063910 /* BLEPeripheralAccessor.swift */ = {isa = PBXFileReference; lastKnownFileType = sourcecode.swift; path = BLEPeripheralAccessor.swift; sourceTree = "<group>"; };
		F8DF766C23ED9B0900063910 /* DexcomG5BluetoothPeripheralViewModel.swift */ = {isa = PBXFileReference; lastKnownFileType = sourcecode.swift; path = DexcomG5BluetoothPeripheralViewModel.swift; sourceTree = "<group>"; };
		F8E0475D28CC8E330049D8C9 /* GlucoseData+LoopShare.swift */ = {isa = PBXFileReference; fileEncoding = 4; lastKnownFileType = sourcecode.swift; path = "GlucoseData+LoopShare.swift"; sourceTree = "<group>"; };
		F8E3A2A223D4E7E200E5E98A /* Default-568h@2x.png */ = {isa = PBXFileReference; lastKnownFileType = image.png; path = "Default-568h@2x.png"; sourceTree = "<group>"; };
		F8E3A2A823D906C200E5E98A /* CalendarManager.swift */ = {isa = PBXFileReference; lastKnownFileType = sourcecode.swift; path = CalendarManager.swift; sourceTree = "<group>"; };
		F8E3A2AA23DA520B00E5E98A /* ConstantsCalendar.swift */ = {isa = PBXFileReference; lastKnownFileType = sourcecode.swift; path = ConstantsCalendar.swift; sourceTree = "<group>"; };
		F8E3C3AA21FE17B700907A04 /* StringProtocol.swift */ = {isa = PBXFileReference; lastKnownFileType = sourcecode.swift; path = StringProtocol.swift; sourceTree = "<group>"; };
		F8E3C3AC21FE551C00907A04 /* DexcomCalibrator.swift */ = {isa = PBXFileReference; lastKnownFileType = sourcecode.swift; path = DexcomCalibrator.swift; sourceTree = "<group>"; };
		F8E4DCDA2805F7FA007CF822 /* da */ = {isa = PBXFileReference; lastKnownFileType = text.plist.strings; name = da; path = da.lproj/LaunchScreen.strings; sourceTree = "<group>"; };
		F8E4DCDB2805F7FA007CF822 /* da */ = {isa = PBXFileReference; lastKnownFileType = text.plist.strings; name = da; path = da.lproj/Main.strings; sourceTree = "<group>"; };
		F8E4DCDD2805F7FB007CF822 /* da */ = {isa = PBXFileReference; lastKnownFileType = text.plist.strings; name = da; path = da.lproj/Treatments.strings; sourceTree = "<group>"; };
		F8E4DCDE2805F7FB007CF822 /* da */ = {isa = PBXFileReference; lastKnownFileType = text.plist.strings; name = da; path = da.lproj/Alerts.strings; sourceTree = "<group>"; };
		F8E4DCDF2805F7FB007CF822 /* da */ = {isa = PBXFileReference; lastKnownFileType = text.plist.strings; name = da; path = da.lproj/AlertTypesSettingsView.strings; sourceTree = "<group>"; };
		F8E4DCE02805F7FB007CF822 /* da */ = {isa = PBXFileReference; lastKnownFileType = text.plist.strings; name = da; path = da.lproj/BluetoothPeripheralsView.strings; sourceTree = "<group>"; };
		F8E4DCE12805F7FB007CF822 /* da */ = {isa = PBXFileReference; lastKnownFileType = text.plist.strings; name = da; path = da.lproj/BluetoothPeripheralView.strings; sourceTree = "<group>"; };
		F8E4DCE22805F7FB007CF822 /* da */ = {isa = PBXFileReference; lastKnownFileType = text.plist.strings; name = da; path = da.lproj/CalibrationRequest.strings; sourceTree = "<group>"; };
		F8E4DCE32805F7FB007CF822 /* da */ = {isa = PBXFileReference; lastKnownFileType = text.plist.strings; name = da; path = da.lproj/Common.strings; sourceTree = "<group>"; };
		F8E4DCE42805F7FC007CF822 /* da */ = {isa = PBXFileReference; lastKnownFileType = text.plist.strings; name = da; path = da.lproj/DexcomShareTestResult.strings; sourceTree = "<group>"; };
		F8E4DCE52805F7FC007CF822 /* da */ = {isa = PBXFileReference; lastKnownFileType = text.plist.strings; name = da; path = da.lproj/ErrorMessages.strings; sourceTree = "<group>"; };
		F8E4DCE62805F7FC007CF822 /* da */ = {isa = PBXFileReference; lastKnownFileType = text.plist.strings; name = da; path = da.lproj/HomeView.strings; sourceTree = "<group>"; };
		F8E4DCE72805F7FC007CF822 /* da */ = {isa = PBXFileReference; lastKnownFileType = text.plist.strings; name = da; path = da.lproj/Localizable.strings; sourceTree = "<group>"; };
		F8E4DCE82805F7FC007CF822 /* da */ = {isa = PBXFileReference; lastKnownFileType = text.plist.strings; name = da; path = da.lproj/M5StackView.strings; sourceTree = "<group>"; };
		F8E4DCE92805F7FC007CF822 /* da */ = {isa = PBXFileReference; lastKnownFileType = text.plist.strings; name = da; path = da.lproj/NightScoutTestResult.strings; sourceTree = "<group>"; };
		F8E4DCEA2805F7FC007CF822 /* da */ = {isa = PBXFileReference; lastKnownFileType = text.plist.strings; name = da; path = da.lproj/SettingsViews.strings; sourceTree = "<group>"; };
		F8E4DCEB2805F7FC007CF822 /* da */ = {isa = PBXFileReference; lastKnownFileType = text.plist.strings; name = da; path = da.lproj/SpeakReading.strings; sourceTree = "<group>"; };
		F8E4DCEC2805F7FD007CF822 /* da */ = {isa = PBXFileReference; lastKnownFileType = text.plist.strings; name = da; path = da.lproj/WatlaaView.strings; sourceTree = "<group>"; };
		F8E4DCED2805F7FD007CF822 /* da */ = {isa = PBXFileReference; lastKnownFileType = text.plist.strings; name = da; path = da.lproj/LibreErrors.strings; sourceTree = "<group>"; };
		F8E4DCEE2805F7FD007CF822 /* da */ = {isa = PBXFileReference; lastKnownFileType = text.plist.strings; name = da; path = da.lproj/LibreStates.strings; sourceTree = "<group>"; };
		F8E4DCEF2805F7FD007CF822 /* da */ = {isa = PBXFileReference; lastKnownFileType = text.plist.strings; name = da; path = da.lproj/Snooze.strings; sourceTree = "<group>"; };
		F8E4DCF02805F7FD007CF822 /* da */ = {isa = PBXFileReference; lastKnownFileType = text.plist.strings; name = da; path = da.lproj/LibreNFC.strings; sourceTree = "<group>"; };
		F8E51D5C2448D8B5001C9E5A /* LoopManager.swift */ = {isa = PBXFileReference; fileEncoding = 4; lastKnownFileType = sourcecode.swift; path = LoopManager.swift; sourceTree = "<group>"; };
		F8E51D5E2448E2E8001C9E5A /* ConstantsShareWithLoop.swift */ = {isa = PBXFileReference; lastKnownFileType = sourcecode.swift; path = ConstantsShareWithLoop.swift; sourceTree = "<group>"; };
		F8E51D602448E695001C9E5A /* Bundle.swift */ = {isa = PBXFileReference; lastKnownFileType = sourcecode.swift; path = Bundle.swift; sourceTree = "<group>"; };
		F8E51D62244B3386001C9E5A /* MiaoMiaoResponseType.swift */ = {isa = PBXFileReference; lastKnownFileType = sourcecode.swift; path = MiaoMiaoResponseType.swift; sourceTree = "<group>"; };
		F8E51D64244BA790001C9E5A /* WatlaaBluetoothPeripheralViewModel.swift */ = {isa = PBXFileReference; fileEncoding = 4; lastKnownFileType = sourcecode.swift; path = WatlaaBluetoothPeripheralViewModel.swift; sourceTree = "<group>"; };
		F8E51D66244BAE0E001C9E5A /* WatlaaBluetoothTransmitterMaster+CGMTransmitter.swift */ = {isa = PBXFileReference; fileEncoding = 4; lastKnownFileType = sourcecode.swift; path = "WatlaaBluetoothTransmitterMaster+CGMTransmitter.swift"; sourceTree = "<group>"; };
		F8E51D6824549E2C001C9E5A /* SettingsViewTraceSettingsViewModel.swift */ = {isa = PBXFileReference; lastKnownFileType = sourcecode.swift; path = SettingsViewTraceSettingsViewModel.swift; sourceTree = "<group>"; };
		F8E5404B2522624800052CE5 /* ConstantsHousekeeping.swift */ = {isa = PBXFileReference; lastKnownFileType = sourcecode.swift; path = ConstantsHousekeeping.swift; sourceTree = "<group>"; };
		F8E6C78B24CDDB83007C1199 /* SnoozeViewController.swift */ = {isa = PBXFileReference; lastKnownFileType = sourcecode.swift; path = SnoozeViewController.swift; sourceTree = "<group>"; };
		F8E6C78F24CEC22A007C1199 /* TextsSnooze.swift */ = {isa = PBXFileReference; lastKnownFileType = sourcecode.swift; path = TextsSnooze.swift; sourceTree = "<group>"; };
		F8E6C79224CEC2E3007C1199 /* en */ = {isa = PBXFileReference; lastKnownFileType = text.plist.strings; name = en; path = en.lproj/Snooze.strings; sourceTree = "<group>"; };
		F8EA6C8121B723BC0082976B /* Date.swift */ = {isa = PBXFileReference; lastKnownFileType = sourcecode.swift; path = Date.swift; sourceTree = "<group>"; };
		F8EA6CA821BBE3010082976B /* UniqueId.swift */ = {isa = PBXFileReference; lastKnownFileType = sourcecode.swift; path = UniqueId.swift; sourceTree = "<group>"; };
		F8EE3E9C2B6831A200B27B96 /* DexcomG7HeartBeat+BluetoothPeripheral.swift */ = {isa = PBXFileReference; fileEncoding = 4; lastKnownFileType = sourcecode.swift; path = "DexcomG7HeartBeat+BluetoothPeripheral.swift"; sourceTree = "<group>"; };
		F8EE3E9D2B6831A200B27B96 /* Libre2HeartBeat+BluetoothPeripheral.swift */ = {isa = PBXFileReference; fileEncoding = 4; lastKnownFileType = sourcecode.swift; path = "Libre2HeartBeat+BluetoothPeripheral.swift"; sourceTree = "<group>"; };
		F8EE3EA12B68332200B27B96 /* ConstantsHeartBeat.swift */ = {isa = PBXFileReference; fileEncoding = 4; lastKnownFileType = sourcecode.swift; path = ConstantsHeartBeat.swift; sourceTree = "<group>"; };
		F8EE3EA42B6833FA00B27B96 /* DexcomG7HeartBeatBluetoothPeripheralViewModel.swift */ = {isa = PBXFileReference; fileEncoding = 4; lastKnownFileType = sourcecode.swift; path = DexcomG7HeartBeatBluetoothPeripheralViewModel.swift; sourceTree = "<group>"; };
		F8EE3EA52B6833FA00B27B96 /* Libre3HeartBeatBluetoothPeripheralViewModel.swift */ = {isa = PBXFileReference; fileEncoding = 4; lastKnownFileType = sourcecode.swift; path = Libre3HeartBeatBluetoothPeripheralViewModel.swift; sourceTree = "<group>"; };
		F8EE3EA82B6834FD00B27B96 /* Libre2HeartBeat+CoreDataClass.swift */ = {isa = PBXFileReference; fileEncoding = 4; lastKnownFileType = sourcecode.swift; path = "Libre2HeartBeat+CoreDataClass.swift"; sourceTree = "<group>"; };
		F8EE3EA92B6834FD00B27B96 /* DexcomG7HeartBeat+CoreDataProperties.swift */ = {isa = PBXFileReference; fileEncoding = 4; lastKnownFileType = sourcecode.swift; path = "DexcomG7HeartBeat+CoreDataProperties.swift"; sourceTree = "<group>"; };
		F8EE3EAA2B6834FD00B27B96 /* DexcomG7HeartBeat+CoreDataClass.swift */ = {isa = PBXFileReference; fileEncoding = 4; lastKnownFileType = sourcecode.swift; path = "DexcomG7HeartBeat+CoreDataClass.swift"; sourceTree = "<group>"; };
		F8EE3EAB2B6834FD00B27B96 /* Libre2HeartBeat+CoreDataProperties.swift */ = {isa = PBXFileReference; fileEncoding = 4; lastKnownFileType = sourcecode.swift; path = "Libre2HeartBeat+CoreDataProperties.swift"; sourceTree = "<group>"; };
		F8EE3EB02B683B2100B27B96 /* Libre3HeartbeatBluetoothTransmitter.swift */ = {isa = PBXFileReference; fileEncoding = 4; lastKnownFileType = sourcecode.swift; path = Libre3HeartbeatBluetoothTransmitter.swift; sourceTree = "<group>"; };
		F8EE3EB12B683B2100B27B96 /* DexcomG7HeartbeatBluetoothTransmitter.swift */ = {isa = PBXFileReference; fileEncoding = 4; lastKnownFileType = sourcecode.swift; path = DexcomG7HeartbeatBluetoothTransmitter.swift; sourceTree = "<group>"; };
		F8EEDD5322FF685400D2D610 /* NSMutableURLRequest.swift */ = {isa = PBXFileReference; lastKnownFileType = sourcecode.swift; path = NSMutableURLRequest.swift; sourceTree = "<group>"; };
		F8EEDD562300136F00D2D610 /* en */ = {isa = PBXFileReference; lastKnownFileType = text.plist.strings; name = en; path = en.lproj/DexcomShareTestResult.strings; sourceTree = "<group>"; };
		F8EEDD612300139800D2D610 /* zh */ = {isa = PBXFileReference; lastKnownFileType = text.plist.strings; name = zh; path = zh.lproj/DexcomShareTestResult.strings; sourceTree = "<group>"; };
		F8EEDD622300139A00D2D610 /* pt */ = {isa = PBXFileReference; lastKnownFileType = text.plist.strings; name = pt; path = pt.lproj/DexcomShareTestResult.strings; sourceTree = "<group>"; };
		F8EEDD6323020FAD00D2D610 /* NoCalibrator.swift */ = {isa = PBXFileReference; lastKnownFileType = sourcecode.swift; path = NoCalibrator.swift; sourceTree = "<group>"; };
		F8F167092727317C001AA3D8 /* DexcomTransmitterTimeRxMessage.swift */ = {isa = PBXFileReference; lastKnownFileType = sourcecode.swift; path = DexcomTransmitterTimeRxMessage.swift; sourceTree = "<group>"; };
		F8F1670B27273774001AA3D8 /* GlucoseBackfillRxMessage.swift */ = {isa = PBXFileReference; lastKnownFileType = sourcecode.swift; path = GlucoseBackfillRxMessage.swift; sourceTree = "<group>"; };
		F8F1670D27273EA7001AA3D8 /* GlucoseDataRxMessage.swift */ = {isa = PBXFileReference; lastKnownFileType = sourcecode.swift; path = GlucoseDataRxMessage.swift; sourceTree = "<group>"; };
		F8F1671227274557001AA3D8 /* DexcomCalibrationRxMessage.swift */ = {isa = PBXFileReference; lastKnownFileType = sourcecode.swift; path = DexcomCalibrationRxMessage.swift; sourceTree = "<group>"; };
		F8F16714272745A2001AA3D8 /* DexcomCalibrationResponseType.swift */ = {isa = PBXFileReference; lastKnownFileType = sourcecode.swift; path = DexcomCalibrationResponseType.swift; sourceTree = "<group>"; };
		F8F1671627288B24001AA3D8 /* DexcomSessionStopRxMessage.swift */ = {isa = PBXFileReference; lastKnownFileType = sourcecode.swift; path = DexcomSessionStopRxMessage.swift; sourceTree = "<group>"; };
		F8F1671827288FC6001AA3D8 /* DexcomSessionStartRxMessage.swift */ = {isa = PBXFileReference; lastKnownFileType = sourcecode.swift; path = DexcomSessionStartRxMessage.swift; sourceTree = "<group>"; };
		F8F1671A272B3E4F001AA3D8 /* DexcomBackfillStream.swift */ = {isa = PBXFileReference; lastKnownFileType = sourcecode.swift; path = DexcomBackfillStream.swift; sourceTree = "<group>"; };
		F8F71D732B7C1143005076E8 /* CGMG7Transmitter.swift */ = {isa = PBXFileReference; lastKnownFileType = sourcecode.swift; path = CGMG7Transmitter.swift; sourceTree = "<group>"; };
		F8F71D772B7D2754005076E8 /* CGMG7TransmitterDelegate.swift */ = {isa = PBXFileReference; lastKnownFileType = sourcecode.swift; path = CGMG7TransmitterDelegate.swift; sourceTree = "<group>"; };
		F8F71D792B7E9DFB005076E8 /* ConstantsDexcomG7.swift */ = {isa = PBXFileReference; lastKnownFileType = sourcecode.swift; path = ConstantsDexcomG7.swift; sourceTree = "<group>"; };
		F8F71D7C2B7EA600005076E8 /* DexcomG7BluetoothPeripheralViewModel.swift */ = {isa = PBXFileReference; lastKnownFileType = sourcecode.swift; path = DexcomG7BluetoothPeripheralViewModel.swift; sourceTree = "<group>"; };
		F8F71D7E2B7EAA2D005076E8 /* DexcomG7+CoreDataClass.swift */ = {isa = PBXFileReference; fileEncoding = 4; lastKnownFileType = sourcecode.swift; path = "DexcomG7+CoreDataClass.swift"; sourceTree = "<group>"; };
		F8F71D7F2B7EAA2D005076E8 /* DexcomG7+CoreDataProperties.swift */ = {isa = PBXFileReference; fileEncoding = 4; lastKnownFileType = sourcecode.swift; path = "DexcomG7+CoreDataProperties.swift"; sourceTree = "<group>"; };
		F8F71D822B7EACC9005076E8 /* BluetoothPeripheralManager+CGMG7TransmitterDelegate.swift */ = {isa = PBXFileReference; lastKnownFileType = sourcecode.swift; path = "BluetoothPeripheralManager+CGMG7TransmitterDelegate.swift"; sourceTree = "<group>"; };
		F8F71D852B7EC1AD005076E8 /* DexcomG7+BluetoothPeripheral.swift */ = {isa = PBXFileReference; lastKnownFileType = sourcecode.swift; path = "DexcomG7+BluetoothPeripheral.swift"; sourceTree = "<group>"; };
		F8F7B8E5259A6EBF00C47B04 /* LibreSmoothing.swift */ = {isa = PBXFileReference; lastKnownFileType = sourcecode.swift; path = LibreSmoothing.swift; sourceTree = "<group>"; };
		F8F7B8EA259A7B1C00C47B04 /* SavitzkyGolaySmoothableArray.swift */ = {isa = PBXFileReference; lastKnownFileType = sourcecode.swift; path = SavitzkyGolaySmoothableArray.swift; sourceTree = "<group>"; };
		F8F971B123A5914C00C3F17D /* M5Stack+BluetoothPeripheral.swift */ = {isa = PBXFileReference; fileEncoding = 4; lastKnownFileType = sourcecode.swift; path = "M5Stack+BluetoothPeripheral.swift"; sourceTree = "<group>"; };
		F8F971B423A5914C00C3F17D /* BluetoothPeripheralType.swift */ = {isa = PBXFileReference; fileEncoding = 4; lastKnownFileType = sourcecode.swift; path = BluetoothPeripheralType.swift; sourceTree = "<group>"; };
		F8F971B523A5914C00C3F17D /* BluetoothPeripheral.swift */ = {isa = PBXFileReference; fileEncoding = 4; lastKnownFileType = sourcecode.swift; path = BluetoothPeripheral.swift; sourceTree = "<group>"; };
		F8F971BF23A5915900C3F17D /* CGMG5Transmitter.swift */ = {isa = PBXFileReference; fileEncoding = 4; lastKnownFileType = sourcecode.swift; path = CGMG5Transmitter.swift; sourceTree = "<group>"; };
		F8F971C123A5915900C3F17D /* TransmitterVersionTxMessage.swift */ = {isa = PBXFileReference; fileEncoding = 4; lastKnownFileType = sourcecode.swift; path = TransmitterVersionTxMessage.swift; sourceTree = "<group>"; };
		F8F971C223A5915900C3F17D /* TransmitterMessage.swift */ = {isa = PBXFileReference; fileEncoding = 4; lastKnownFileType = sourcecode.swift; path = TransmitterMessage.swift; sourceTree = "<group>"; };
		F8F971C323A5915900C3F17D /* AuthRequestTxMessage.swift */ = {isa = PBXFileReference; fileEncoding = 4; lastKnownFileType = sourcecode.swift; path = AuthRequestTxMessage.swift; sourceTree = "<group>"; };
		F8F971C423A5915900C3F17D /* AuthChallengeTxMessage.swift */ = {isa = PBXFileReference; fileEncoding = 4; lastKnownFileType = sourcecode.swift; path = AuthChallengeTxMessage.swift; sourceTree = "<group>"; };
		F8F971C523A5915900C3F17D /* BatteryStatusTxMessage.swift */ = {isa = PBXFileReference; fileEncoding = 4; lastKnownFileType = sourcecode.swift; path = BatteryStatusTxMessage.swift; sourceTree = "<group>"; };
		F8F971C623A5915900C3F17D /* AESCrypt.m */ = {isa = PBXFileReference; fileEncoding = 4; lastKnownFileType = sourcecode.c.objc; path = AESCrypt.m; sourceTree = "<group>"; };
		F8F971C723A5915900C3F17D /* DexcomTransmitterOpCode.swift */ = {isa = PBXFileReference; fileEncoding = 4; lastKnownFileType = sourcecode.swift; path = DexcomTransmitterOpCode.swift; sourceTree = "<group>"; };
		F8F971C823A5915900C3F17D /* SensorDataRxMessage.swift */ = {isa = PBXFileReference; fileEncoding = 4; lastKnownFileType = sourcecode.swift; path = SensorDataRxMessage.swift; sourceTree = "<group>"; };
		F8F971C923A5915900C3F17D /* SensorDataTxMessage.swift */ = {isa = PBXFileReference; fileEncoding = 4; lastKnownFileType = sourcecode.swift; path = SensorDataTxMessage.swift; sourceTree = "<group>"; };
		F8F971CA23A5915900C3F17D /* AESCrypt.h */ = {isa = PBXFileReference; fileEncoding = 4; lastKnownFileType = sourcecode.c.h; path = AESCrypt.h; sourceTree = "<group>"; };
		F8F971CB23A5915900C3F17D /* ResetMessage.swift */ = {isa = PBXFileReference; fileEncoding = 4; lastKnownFileType = sourcecode.swift; path = ResetMessage.swift; sourceTree = "<group>"; };
		F8F971CC23A5915900C3F17D /* AuthRequestRxMessage.swift */ = {isa = PBXFileReference; fileEncoding = 4; lastKnownFileType = sourcecode.swift; path = AuthRequestRxMessage.swift; sourceTree = "<group>"; };
		F8F971CD23A5915900C3F17D /* NSData+CRC.swift */ = {isa = PBXFileReference; fileEncoding = 4; lastKnownFileType = sourcecode.swift; path = "NSData+CRC.swift"; sourceTree = "<group>"; };
		F8F971CE23A5915900C3F17D /* TransmitterVersionRxMessage.swift */ = {isa = PBXFileReference; fileEncoding = 4; lastKnownFileType = sourcecode.swift; path = TransmitterVersionRxMessage.swift; sourceTree = "<group>"; };
		F8F971CF23A5915900C3F17D /* KeepAliveTxMessage.swift */ = {isa = PBXFileReference; fileEncoding = 4; lastKnownFileType = sourcecode.swift; path = KeepAliveTxMessage.swift; sourceTree = "<group>"; };
		F8F971D023A5915900C3F17D /* FirmwareVersionTxMessage.swift */ = {isa = PBXFileReference; fileEncoding = 4; lastKnownFileType = sourcecode.swift; path = FirmwareVersionTxMessage.swift; sourceTree = "<group>"; };
		F8F971D123A5915900C3F17D /* BatteryStatusRxMessage.swift */ = {isa = PBXFileReference; fileEncoding = 4; lastKnownFileType = sourcecode.swift; path = BatteryStatusRxMessage.swift; sourceTree = "<group>"; };
		F8F971D223A5915900C3F17D /* AuthChallengeRxMessage.swift */ = {isa = PBXFileReference; fileEncoding = 4; lastKnownFileType = sourcecode.swift; path = AuthChallengeRxMessage.swift; sourceTree = "<group>"; };
		F8F971D323A5915900C3F17D /* PairRequestTxMessage.swift */ = {isa = PBXFileReference; fileEncoding = 4; lastKnownFileType = sourcecode.swift; path = PairRequestTxMessage.swift; sourceTree = "<group>"; };
		F8F971D523A5915900C3F17D /* CGMG4xDripTransmitter.swift */ = {isa = PBXFileReference; fileEncoding = 4; lastKnownFileType = sourcecode.swift; path = CGMG4xDripTransmitter.swift; sourceTree = "<group>"; };
		F8F971D823A5915900C3F17D /* CGMDroplet1Transmitter.swift */ = {isa = PBXFileReference; fileEncoding = 4; lastKnownFileType = sourcecode.swift; path = CGMDroplet1Transmitter.swift; sourceTree = "<group>"; };
		F8F971DA23A5915900C3F17D /* CGMBlueReaderTransmitter.swift */ = {isa = PBXFileReference; fileEncoding = 4; lastKnownFileType = sourcecode.swift; path = CGMBlueReaderTransmitter.swift; sourceTree = "<group>"; };
		F8F971DC23A5915900C3F17D /* CGMGNSEntryTransmitter.swift */ = {isa = PBXFileReference; fileEncoding = 4; lastKnownFileType = sourcecode.swift; path = CGMGNSEntryTransmitter.swift; sourceTree = "<group>"; };
		F8F971DE23A5915900C3F17D /* CGMBubbleTransmitter.swift */ = {isa = PBXFileReference; fileEncoding = 4; lastKnownFileType = sourcecode.swift; path = CGMBubbleTransmitter.swift; sourceTree = "<group>"; };
		F8F971E023A5915900C3F17D /* CGMMiaoMiaoTransmitter.swift */ = {isa = PBXFileReference; fileEncoding = 4; lastKnownFileType = sourcecode.swift; path = CGMMiaoMiaoTransmitter.swift; sourceTree = "<group>"; };
		F8F971E423A5915900C3F17D /* LibreSensorState.swift */ = {isa = PBXFileReference; fileEncoding = 4; lastKnownFileType = sourcecode.swift; path = LibreSensorState.swift; sourceTree = "<group>"; };
		F8F971E723A5915900C3F17D /* LibreSensorSerialNumber.swift */ = {isa = PBXFileReference; fileEncoding = 4; lastKnownFileType = sourcecode.swift; path = LibreSensorSerialNumber.swift; sourceTree = "<group>"; };
		F8F971E823A5915900C3F17D /* CRC.swift */ = {isa = PBXFileReference; fileEncoding = 4; lastKnownFileType = sourcecode.swift; path = CRC.swift; sourceTree = "<group>"; };
		F8F971E923A5915900C3F17D /* LibreDataParser.swift */ = {isa = PBXFileReference; fileEncoding = 4; lastKnownFileType = sourcecode.swift; path = LibreDataParser.swift; sourceTree = "<group>"; };
		F8F971EA23A5915900C3F17D /* LibreMeasurement.swift */ = {isa = PBXFileReference; fileEncoding = 4; lastKnownFileType = sourcecode.swift; path = LibreMeasurement.swift; sourceTree = "<group>"; };
		F8F971ED23A5915900C3F17D /* BluconTransmitterOpCode.swift */ = {isa = PBXFileReference; fileEncoding = 4; lastKnownFileType = sourcecode.swift; path = BluconTransmitterOpCode.swift; sourceTree = "<group>"; };
		F8F971EE23A5915900C3F17D /* CGMBluconTransmitter.swift */ = {isa = PBXFileReference; fileEncoding = 4; lastKnownFileType = sourcecode.swift; path = CGMBluconTransmitter.swift; sourceTree = "<group>"; };
		F8F971EF23A5915900C3F17D /* BluconUtilities.swift */ = {isa = PBXFileReference; fileEncoding = 4; lastKnownFileType = sourcecode.swift; path = BluconUtilities.swift; sourceTree = "<group>"; };
		F8F971F123A5915900C3F17D /* CGMTransmitter.swift */ = {isa = PBXFileReference; fileEncoding = 4; lastKnownFileType = sourcecode.swift; path = CGMTransmitter.swift; sourceTree = "<group>"; };
		F8F971F223A5915900C3F17D /* TransmitterBatteryInfo.swift */ = {isa = PBXFileReference; fileEncoding = 4; lastKnownFileType = sourcecode.swift; path = TransmitterBatteryInfo.swift; sourceTree = "<group>"; };
		F8F971F323A5915900C3F17D /* CGMTransmitterDelegate.swift */ = {isa = PBXFileReference; fileEncoding = 4; lastKnownFileType = sourcecode.swift; path = CGMTransmitterDelegate.swift; sourceTree = "<group>"; };
		F8F971F423A5915900C3F17D /* GlucoseData.swift */ = {isa = PBXFileReference; fileEncoding = 4; lastKnownFileType = sourcecode.swift; path = GlucoseData.swift; sourceTree = "<group>"; };
		F8F971F623A5915900C3F17D /* M5StackBluetoothTransmitter.swift */ = {isa = PBXFileReference; fileEncoding = 4; lastKnownFileType = sourcecode.swift; path = M5StackBluetoothTransmitter.swift; sourceTree = "<group>"; };
		F8F971F723A5915900C3F17D /* M5StackTransmitterOpCode.swift */ = {isa = PBXFileReference; fileEncoding = 4; lastKnownFileType = sourcecode.swift; path = M5StackTransmitterOpCode.swift; sourceTree = "<group>"; };
		F8F971F923A5915900C3F17D /* M5StackPacket.swift */ = {isa = PBXFileReference; fileEncoding = 4; lastKnownFileType = sourcecode.swift; path = M5StackPacket.swift; sourceTree = "<group>"; };
		F8F971FA23A5915900C3F17D /* M5StackUtilities.swift */ = {isa = PBXFileReference; fileEncoding = 4; lastKnownFileType = sourcecode.swift; path = M5StackUtilities.swift; sourceTree = "<group>"; };
		F8F971FC23A5915900C3F17D /* M5StackAuthenticateTXMessage.swift */ = {isa = PBXFileReference; fileEncoding = 4; lastKnownFileType = sourcecode.swift; path = M5StackAuthenticateTXMessage.swift; sourceTree = "<group>"; };
		F8F971FD23A5915900C3F17D /* M5StackReadBlePassWordTxMessage.swift */ = {isa = PBXFileReference; fileEncoding = 4; lastKnownFileType = sourcecode.swift; path = M5StackReadBlePassWordTxMessage.swift; sourceTree = "<group>"; };
		F8F971FE23A5915900C3F17D /* M5StackBluetoothTransmitterDelegate.swift */ = {isa = PBXFileReference; fileEncoding = 4; lastKnownFileType = sourcecode.swift; path = M5StackBluetoothTransmitterDelegate.swift; sourceTree = "<group>"; };
		F8F9720023A5915900C3F17D /* BluetoothTransmitterDelegate.swift */ = {isa = PBXFileReference; fileEncoding = 4; lastKnownFileType = sourcecode.swift; path = BluetoothTransmitterDelegate.swift; sourceTree = "<group>"; };
		F8F9720123A5915900C3F17D /* BluetoothTransmitter.swift */ = {isa = PBXFileReference; fileEncoding = 4; lastKnownFileType = sourcecode.swift; path = BluetoothTransmitter.swift; sourceTree = "<group>"; };
		F8F9723823A5928D00C3F17D /* M5StackBluetoothPeripheralViewModel.swift */ = {isa = PBXFileReference; fileEncoding = 4; lastKnownFileType = sourcecode.swift; path = M5StackBluetoothPeripheralViewModel.swift; sourceTree = "<group>"; };
		F8F9723D23A593C000C3F17D /* M5StickCBluetoothPeripheralViewModel.swift */ = {isa = PBXFileReference; fileEncoding = 4; lastKnownFileType = sourcecode.swift; path = M5StickCBluetoothPeripheralViewModel.swift; sourceTree = "<group>"; };
		F8F9724623A69A8000C3F17D /* BluetoothPeripheralCategory.swift */ = {isa = PBXFileReference; lastKnownFileType = sourcecode.swift; path = BluetoothPeripheralCategory.swift; sourceTree = "<group>"; };
		F8F9724823A69DAE00C3F17D /* M5StickC.swift */ = {isa = PBXFileReference; lastKnownFileType = sourcecode.swift; path = M5StickC.swift; sourceTree = "<group>"; };
		F8FDD6CA2553385000625B49 /* Array.swift */ = {isa = PBXFileReference; fileEncoding = 4; lastKnownFileType = sourcecode.swift; path = Array.swift; sourceTree = "<group>"; };
		F8FDFEA7260DE1A70047597D /* DTCustomColoredAccessory.h */ = {isa = PBXFileReference; fileEncoding = 4; lastKnownFileType = sourcecode.c.h; path = DTCustomColoredAccessory.h; sourceTree = "<group>"; };
		F8FDFEA8260DE1A70047597D /* DTCustomColoredAccessory.m */ = {isa = PBXFileReference; fileEncoding = 4; lastKnownFileType = sourcecode.c.objc; path = DTCustomColoredAccessory.m; sourceTree = "<group>"; };
		F8FDFEAC260DE1B90047597D /* ConstantsUI.swift */ = {isa = PBXFileReference; fileEncoding = 4; lastKnownFileType = sourcecode.swift; path = ConstantsUI.swift; sourceTree = "<group>"; };
/* End PBXFileReference section */

/* Begin PBXFrameworksBuildPhase section */
		4716A4EA2B406C3D00419052 /* Frameworks */ = {
			isa = PBXFrameworksBuildPhase;
			buildActionMask = 2147483647;
			files = (
				4716A4F12B406C3D00419052 /* SwiftUI.framework in Frameworks */,
				4716A4EF2B406C3D00419052 /* WidgetKit.framework in Frameworks */,
			);
			runOnlyForDeploymentPostprocessing = 0;
		};
		479359822B88B95A007D3CEE /* Frameworks */ = {
			isa = PBXFrameworksBuildPhase;
			buildActionMask = 2147483647;
			files = (
				479359872B88B95A007D3CEE /* SwiftUI.framework in Frameworks */,
				479359862B88B95A007D3CEE /* WidgetKit.framework in Frameworks */,
			);
			runOnlyForDeploymentPostprocessing = 0;
		};
		47A6ABDC2B790CC60047A4BA /* Frameworks */ = {
			isa = PBXFrameworksBuildPhase;
			buildActionMask = 2147483647;
			files = (
			);
			runOnlyForDeploymentPostprocessing = 0;
		};
		F8AC425721ADEBD60078C348 /* Frameworks */ = {
			isa = PBXFrameworksBuildPhase;
			buildActionMask = 2147483647;
			files = (
				F81F3C4225D1D91300520946 /* CoreNFC.framework in Frameworks */,
				470824D2297484B500C52317 /* SwiftCharts in Frameworks */,
				4779BCEE2974306300515714 /* ActionClosurable in Frameworks */,
				F821CF9722AE589E005C1E43 /* HealthKit.framework in Frameworks */,
				47DE41AA2B860DF00041DA19 /* WatchConnectivity.framework in Frameworks */,
				4779BCF42974308F00515714 /* PieCharts in Frameworks */,
				4779BCF12974307700515714 /* CryptoSwift in Frameworks */,
			);
			runOnlyForDeploymentPostprocessing = 0;
		};
/* End PBXFrameworksBuildPhase section */

/* Begin PBXGroup section */
		4716A4F22B406C3D00419052 /* xDrip Widget */ = {
			isa = PBXGroup;
			children = (
				4716A4FB2B406C3F00419052 /* Info.plist */,
				4716A4F72B406C3D00419052 /* XDripWidget.swift */,
				474606722B962B9500AC9214 /* XDripWidget+Entry.swift */,
				474606742B962C4D00AC9214 /* XDripWidget+EntryView.swift */,
				474606762B962CCD00AC9214 /* XDripWidget+Provider.swift */,
				4716A4F32B406C3D00419052 /* XDripWidgetBundle.swift */,
				4716A4F52B406C3D00419052 /* XDripWidgetLiveActivity.swift */,
				4716A4F92B406C3F00419052 /* Assets.xcassets */,
				4716A5032B40704000419052 /* DataModels */,
				474606782B962F3300AC9214 /* Views */,
			);
			path = "xDrip Widget";
			sourceTree = "<group>";
		};
		4716A5032B40704000419052 /* DataModels */ = {
			isa = PBXGroup;
			children = (
				4716A5042B40709E00419052 /* XDripWidgetAttributes.swift */,
			);
			path = DataModels;
			sourceTree = "<group>";
		};
		4716A5122B41CA9C00419052 /* LiveActivity */ = {
			isa = PBXGroup;
			children = (
				4716A5132B41CAD000419052 /* LiveActivityManager.swift */,
				47D08D5D2B54390B00B0BEA7 /* LiveActivitySize.swift */,
				477B2C7D2B432775002F64A4 /* LiveActivityType.swift */,
			);
			path = LiveActivity;
			sourceTree = "<group>";
		};
		472596032B76300800459D12 /* Watch */ = {
			isa = PBXGroup;
			children = (
				472596042B76301F00459D12 /* WatchManager.swift */,
				47DE41AC2B863D370041DA19 /* WatchState.swift */,
			);
			path = Watch;
			sourceTree = "<group>";
		};
		474606662B95F12A00AC9214 /* DataModels */ = {
			isa = PBXGroup;
			children = (
				474606632B95E48D00AC9214 /* ComplicationSharedUserDefaultsModel.swift */,
			);
			path = DataModels;
			sourceTree = "<group>";
		};
		474606672B96168A00AC9214 /* Views */ = {
			isa = PBXGroup;
			children = (
				4746066A2B96185C00AC9214 /* AccessoryCircularView.swift */,
				4746066C2B9618B800AC9214 /* AccessoryCornerView.swift */,
				4746066E2B9618FD00AC9214 /* AccessoryInlineView.swift */,
				474606682B9616AA00AC9214 /* AccessoryRectangularView.swift */,
			);
			path = Views;
			sourceTree = "<group>";
		};
		474606782B962F3300AC9214 /* Views */ = {
			isa = PBXGroup;
			children = (
				4746067D2B962FBD00AC9214 /* SystemLargeView.swift */,
				4746067B2B962F8500AC9214 /* SystemMediumView.swift */,
				474606792B962F4C00AC9214 /* SystemSmallView.swift */,
				47CA61E32B965E7100C2A597 /* AccessoryCircularView.swift */,
				47CA61E52B966A9700C2A597 /* AccessoryRectangularView.swift */,
			);
			path = Views;
			sourceTree = "<group>";
		};
		474606812B96357200AC9214 /* Widgets */ = {
			isa = PBXGroup;
			children = (
				4746067F2B96308A00AC9214 /* WidgetSharedUserDefaultsModel.swift */,
			);
			path = Widgets;
			sourceTree = "<group>";
		};
		478A92542B8F95930084C394 /* SubViews */ = {
			isa = PBXGroup;
			children = (
				47DE41B22B8672F90041DA19 /* DataSourceView.swift */,
				47DE41B42B8693CB0041DA19 /* HeaderView.swift */,
				479359992B8A2A4E007D3CEE /* InfoView.swift */,
			);
			path = SubViews;
			sourceTree = "<group>";
		};
		479359882B88B95A007D3CEE /* xDrip Watch Complication */ = {
			isa = PBXGroup;
			children = (
				4793598D2B88B95B007D3CEE /* Info.plist */,
				479359892B88B95A007D3CEE /* XDripWatchComplication.swift */,
				478A925E2B8FB5290084C394 /* XDripWatchComplication+Entry.swift */,
				478A92602B8FB53B0084C394 /* XDripWatchComplication+EntryView.swift */,
				478A92622B8FB5490084C394 /* XDripWatchComplication+Provider.swift */,
				4793598B2B88B95B007D3CEE /* Assets.xcassets */,
				474606662B95F12A00AC9214 /* DataModels */,
				474606672B96168A00AC9214 /* Views */,
			);
			path = "xDrip Watch Complication";
			sourceTree = "<group>";
		};
		479359952B88BA4E007D3CEE /* DataModels */ = {
			isa = PBXGroup;
			children = (
				47A6ABEE2B7949B80047A4BA /* WatchStateModel.swift */,
			);
			path = DataModels;
			sourceTree = "<group>";
		};
		47A6ABE02B790CC60047A4BA /* xDrip Watch App */ = {
			isa = PBXGroup;
			children = (
				471C9C062B94E2B3005E1326 /* xDrip Watch App.entitlements */,
				471C9C052B94DFAE005E1326 /* xDrip-Watch-App-Info.plist */,
				47A6ABE12B790CC60047A4BA /* xDripWatchApp.swift */,
				47A6ABE52B790CC70047A4BA /* Assets.xcassets */,
				47DE41B62B87B24C0041DA19 /* Constants */,
				479359952B88BA4E007D3CEE /* DataModels */,
				47A6ABE72B790CC70047A4BA /* Preview Content */,
				47DE41B72B87B2510041DA19 /* Views */,
			);
			path = "xDrip Watch App";
			sourceTree = "<group>";
		};
		47A6ABE72B790CC70047A4BA /* Preview Content */ = {
			isa = PBXGroup;
			children = (
				47A6ABE82B790CC70047A4BA /* Preview Assets.xcassets */,
			);
			path = "Preview Content";
			sourceTree = "<group>";
		};
		47DB06CC2A7013EF00267BE3 /* Followers */ = {
			isa = PBXGroup;
			children = (
				47DB06CF2A70141E00267BE3 /* FollowerDataSourceType.swift */,
				4733B93D2AD17C99001D609D /* FollowerBgReading.swift */,
				4733B93F2AD17D15001D609D /* FollowerDelegate.swift */,
				47B7FC712B00CF4B004C872B /* FollowerBackgroundKeepAliveType.swift */,
			);
			path = Followers;
			sourceTree = "<group>";
		};
		47DB06DB2A7136E900267BE3 /* LibreLinkUp */ = {
			isa = PBXGroup;
			children = (
				47DB06E22A7137B000267BE3 /* LibreLinkUpFollowManager.swift */,
				47DB06E82A715FD900267BE3 /* LibreLinkUpModels.swift */,
			);
			path = LibreLinkUp;
			sourceTree = "<group>";
		};
		47DE41B62B87B24C0041DA19 /* Constants */ = {
			isa = PBXGroup;
			children = (
				47DE41B82B87B2680041DA19 /* ConstantsAppleWatch.swift */,
			);
			path = Constants;
			sourceTree = "<group>";
		};
		47DE41B72B87B2510041DA19 /* Views */ = {
			isa = PBXGroup;
			children = (
				47A6ABE32B790CC60047A4BA /* MainView.swift */,
				478A92542B8F95930084C394 /* SubViews */,
			);
			path = Views;
			sourceTree = "<group>";
		};
		47FB28052636AFE700042FFB /* Statistics */ = {
			isa = PBXGroup;
			children = (
				47FB28072636B04200042FFB /* StatisticsManager.swift */,
				47CF18B12B37689A00FA6160 /* TimeInRangeType.swift */,
			);
			path = Statistics;
			sourceTree = "<group>";
		};
		48C0E851274A3BB6D42C6F20 /* Frameworks */ = {
			isa = PBXGroup;
			children = (
				47DE41A92B860DF00041DA19 /* WatchConnectivity.framework */,
				F81F3C4125D1D91300520946 /* CoreNFC.framework */,
				F821CF9622AE589E005C1E43 /* HealthKit.framework */,
				F870D3D225126A49008967B0 /* NotificationCenter.framework */,
				4716A4EE2B406C3D00419052 /* WidgetKit.framework */,
				4716A4F02B406C3D00419052 /* SwiftUI.framework */,
			);
			name = Frameworks;
			sourceTree = "<group>";
		};
		D4028CBE2774A4B900341476 /* Treatments */ = {
			isa = PBXGroup;
			children = (
				D484BC282774F783008490E9 /* TreatmentsInsertViewController.swift */,
				D482BD932776153F003C4FB2 /* TreatmentsNavigationController.swift */,
				D4028CBF2774A50600341476 /* TreatmentsViewController.swift */,
				D4BAF37527769B38009D3465 /* TreatmentTableViewCell.swift */,
			);
			path = Treatments;
			sourceTree = "<group>";
		};
		D4E499A9277B4363000F8CBA /* Treatments */ = {
			isa = PBXGroup;
			children = (
				D4E499AC277B4CE7000F8CBA /* DateOnly.swift */,
				D4E499AA277B43E3000F8CBA /* TreatmentCollection.swift */,
				D48E8F77278E49B300CCEE08 /* TreatmentNSResponse.swift */,
			);
			path = Treatments;
			sourceTree = "<group>";
		};
		F64039AE281C3F8D0051EFFE /* QuickActions */ = {
			isa = PBXGroup;
			children = (
				F64039AF281C3F9D0051EFFE /* QuickActionsManager.swift */,
			);
			path = QuickActions;
			sourceTree = "<group>";
		};
		F8025C0B21D9513400ECF0C0 /* Extensions */ = {
			isa = PBXGroup;
			children = (
				F80610C3222D4E4D00D8F236 /* ActionClosureable-extension.swift */,
				F8FDD6CA2553385000625B49 /* Array.swift */,
				F8E51D602448E695001C9E5A /* Bundle.swift */,
				F8025C0921D94FD700ECF0C0 /* CBManagerState.swift */,
				F897AAF82200F2D200CDDD10 /* CBPeripheralState.swift */,
				F808592C23677D6A00F3829D /* ChartPoint.swift */,
				F8025C1221DA683400ECF0C0 /* Data.swift */,
				F8EA6C8121B723BC0082976B /* Date.swift */,
				F8025E4D21ED450300ECF0C0 /* Double.swift */,
				F8A1850B25643B16000EF8A0 /* Double+Smoothable.swift */,
				F8B3A85C22821BB6004BA588 /* Int.swift */,
				F8AF361A245D93ED00B5977B /* Int16.swift */,
				F8EEDD5322FF685400D2D610 /* NSMutableURLRequest.swift */,
				F897AAFA2201018800CDDD10 /* String.swift */,
				F8E3C3AA21FE17B700907A04 /* StringProtocol.swift */,
				F8BECB11235CEA9B0060DAE1 /* TimeInterval.swift */,
				F8B3A78A225D473D004BA588 /* UIAlertController.swift */,
				F898EDEB233F549100BFB79B /* UIBarButtonItem.swift */,
				F898EDE9233F53BF00BFB79B /* UIButton.swift */,
				F898EDF1234A8A0500BFB79B /* UInt8.swift */,
				F898EDF3234A8A3200BFB79B /* UInt16.swift */,
				F898EDF5234A8A5700BFB79B /* UInt32.swift */,
				F8025E6A21F7CD7600ECF0C0 /* UIStoryboard.swift */,
				F8B3A857227F6971004BA588 /* UISwitch.swift */,
				F83098FD23AD3F84005741DF /* UITabBarController.swift */,
				F890E079247687AE008FB2EC /* URL.swift */,
				F8BDD4232218790E006EAB84 /* UserDefaults.swift */,
				F80859282364D61B00F3829D /* UserDefaults+charts.swift */,
				4746068D2B963EA100AC9214 /* View.swift */,
			);
			path = Extensions;
			sourceTree = "<group>";
		};
		F8025E5221EE8CE500ECF0C0 /* Protocol */ = {
			isa = PBXGroup;
			children = (
				F8025E4F21EE746400ECF0C0 /* Calibrator.swift */,
			);
			path = Protocol;
			sourceTree = "<group>";
		};
		F8025E5921F7861200ECF0C0 /* Root View Controller */ = {
			isa = PBXGroup;
			children = (
				47B60F3626F389E2003198D3 /* LandscapeChartViewController.swift */,
				F8AC425F21ADEBD60078C348 /* RootViewController.swift */,
				F8E6C78B24CDDB83007C1199 /* SnoozeViewController.swift */,
			);
			path = "Root View Controller";
			sourceTree = "<group>";
		};
		F8025E5A21F7AFA100ECF0C0 /* Resources */ = {
			isa = PBXGroup;
			children = (
				F8AC426621ADEBD70078C348 /* Assets.xcassets */,
				F8B3A7B7226CC0B7004BA588 /* sounds */,
			);
			path = Resources;
			sourceTree = "<group>";
		};
		F8025E5B21F7AFC600ECF0C0 /* Supporting Files */ = {
			isa = PBXGroup;
			children = (
				F8AC426B21ADEBD70078C348 /* Info.plist */,
			);
			path = "Supporting Files";
			sourceTree = "<group>";
		};
		F808D2C3240323750084B5DB /* Libre */ = {
			isa = PBXGroup;
			children = (
				F8A2BBFB25D9D36C001D1E78 /* Atom */,
				F816E0EB2432A55F009EE65B /* Blucon */,
				F808D2C6240323AE0084B5DB /* Bubble */,
				F816E11F24392D27009EE65B /* Droplet */,
				F816E10124367389009EE65B /* GNSENtry */,
				F80D916624F70840006840B5 /* Libre2 */,
				F8C9784E242A9FD500A09483 /* MiaoMiao */,
			);
			path = Libre;
			sourceTree = "<group>";
		};
		F808D2C6240323AE0084B5DB /* Bubble */ = {
			isa = PBXGroup;
			children = (
				F808D2C7240323CA0084B5DB /* BubbleBluetoothPeripheralViewModel.swift */,
			);
			path = Bubble;
			sourceTree = "<group>";
		};
		F808D2CF240329D40084B5DB /* Libre */ = {
			isa = PBXGroup;
			children = (
				F8A2BC0B25DB0AF9001D1E78 /* Atom */,
				F816E0E02432A4D1009EE65B /* Blucon */,
				F816E1062437E58E009EE65B /* BlueReader */,
				F808D2D0240329D40084B5DB /* Bubble */,
				F816E114243919ED009EE65B /* Droplet */,
				F816E0FC24367338009EE65B /* GNSEntry */,
				F80D916E24F85C5A006840B5 /* Libre2 */,
				F8C97857242AAE7A00A09483 /* MiaoMiao */,
			);
			path = Libre;
			sourceTree = "<group>";
		};
		F808D2D0240329D40084B5DB /* Bubble */ = {
			isa = PBXGroup;
			children = (
				F808D2D1240329E70084B5DB /* Bubble+BluetoothPeripheral.swift */,
			);
			path = Bubble;
			sourceTree = "<group>";
		};
		F80D916624F70840006840B5 /* Libre2 */ = {
			isa = PBXGroup;
			children = (
				F80D916724F7086D006840B5 /* Libre2BluetoothPeripheralViewModel.swift */,
			);
			path = Libre2;
			sourceTree = "<group>";
		};
		F80D916924F828D5006840B5 /* Libre2 */ = {
			isa = PBXGroup;
			children = (
				F80D916A24F82913006840B5 /* CGMLibre2Transmitter.swift */,
				F8B955EA2591355200C06016 /* CGMLibre2Transmitter+TestData.swift */,
				F80D916C24F82A17006840B5 /* CGMLibre2TransmitterDelegate.swift */,
			);
			path = Libre2;
			sourceTree = "<group>";
		};
		F80D916E24F85C5A006840B5 /* Libre2 */ = {
			isa = PBXGroup;
			children = (
				F80D916F24F85C7A006840B5 /* Libre2+BluetoothPeripheral.swift */,
			);
			path = Libre2;
			sourceTree = "<group>";
		};
		F80ED2E8236F68D90005C035 /* M5StackSettingsViewModels */ = {
			isa = PBXGroup;
			children = (
				F80ED2E9236F68F90005C035 /* SettingsViewM5StackBluetoothSettingsViewModel.swift */,
				F80ED2EA236F68F90005C035 /* SettingsViewM5StackGeneralSettingsViewModel.swift */,
				F80ED2EB236F68F90005C035 /* SettingsViewM5StackWiFiSettingsViewModel.swift */,
			);
			path = M5StackSettingsViewModels;
			sourceTree = "<group>";
		};
		F816E0E02432A4D1009EE65B /* Blucon */ = {
			isa = PBXGroup;
			children = (
				F816E0E12432A4D1009EE65B /* Blucon+BluetoothPeripheral.swift */,
			);
			path = Blucon;
			sourceTree = "<group>";
		};
		F816E0EB2432A55F009EE65B /* Blucon */ = {
			isa = PBXGroup;
			children = (
				F816E0EC2432A55F009EE65B /* BluconBluetoothPeripheralViewModel.swift */,
			);
			path = Blucon;
			sourceTree = "<group>";
		};
		F816E0FC24367338009EE65B /* GNSEntry */ = {
			isa = PBXGroup;
			children = (
				F816E0FD24367338009EE65B /* GNSEntry+BluetoothPeripheral.swift */,
			);
			path = GNSEntry;
			sourceTree = "<group>";
		};
		F816E10124367389009EE65B /* GNSENtry */ = {
			isa = PBXGroup;
			children = (
				F816E10224367389009EE65B /* GNSEntryBluetoothPeripheralViewModel.swift */,
			);
			path = GNSENtry;
			sourceTree = "<group>";
		};
		F816E1062437E58E009EE65B /* BlueReader */ = {
			isa = PBXGroup;
			children = (
				F816E1072437E5B9009EE65B /* BlueReader+BluetoothPeripheral.swift */,
			);
			path = BlueReader;
			sourceTree = "<group>";
		};
		F816E114243919ED009EE65B /* Droplet */ = {
			isa = PBXGroup;
			children = (
				F816E11524391A02009EE65B /* Droplet+BluetoothPeripheral.swift */,
			);
			path = Droplet;
			sourceTree = "<group>";
		};
		F816E11F24392D27009EE65B /* Droplet */ = {
			isa = PBXGroup;
			children = (
				F816E12024392D40009EE65B /* DropletBluetoothPeripheralViewModel.swift */,
			);
			path = Droplet;
			sourceTree = "<group>";
		};
		F816E1222439DB42009EE65B /* G4 */ = {
			isa = PBXGroup;
			children = (
				F816E1232439DB63009EE65B /* DexcomG4+BluetoothPeripheral.swift */,
			);
			path = G4;
			sourceTree = "<group>";
		};
		F816E12F2439E2A0009EE65B /* DexcomG4 */ = {
			isa = PBXGroup;
			children = (
				F816E1302439E2DD009EE65B /* DexcomG4BluetoothPeripheralViewModel.swift */,
			);
			path = DexcomG4;
			sourceTree = "<group>";
		};
		F81D6D4622BD5F43005EFAE2 /* DexcomShare */ = {
			isa = PBXGroup;
			children = (
				F81D6D5122C27F18005EFAE2 /* BgReading+DexcomShare.swift */,
				F81D6D4722BD5F62005EFAE2 /* DexcomShareUploadManager.swift */,
			);
			path = DexcomShare;
			sourceTree = "<group>";
		};
		F821CF48229BF43A005C1E43 /* Alerts */ = {
			isa = PBXGroup;
			children = (
				F821CF49229BF43A005C1E43 /* AlertKind.swift */,
				F821CF4B229BF43A005C1E43 /* AlertManager.swift */,
				F821CF4A229BF43A005C1E43 /* SnoozeParameters.swift */,
			);
			path = Alerts;
			sourceTree = "<group>";
		};
		F821CF4D229BF43A005C1E43 /* CoreData */ = {
			isa = PBXGroup;
			children = (
				F821CF4E229BF43A005C1E43 /* CoreDataManager.swift */,
			);
			path = CoreData;
			sourceTree = "<group>";
		};
		F821CF4F229BF43A005C1E43 /* NightScout */ = {
			isa = PBXGroup;
			children = (
				F821CF53229BF43A005C1E43 /* BgReading+NightScout.swift */,
				F8AF120024B9082000AE5BA2 /* Calibration+NightScout.swift */,
				F821CF6E229FC280005C1E43 /* Endpoint+NightScout.swift */,
				F821CF65229EE68B005C1E43 /* NightScoutFollowManager.swift */,
				F821CF60229BF4A2005C1E43 /* NightScoutUploadManager.swift */,
				F821CF52229BF43A005C1E43 /* NSDateFormatter.swift */,
			);
			path = NightScout;
			sourceTree = "<group>";
		};
		F821CF54229BF43A005C1E43 /* Application */ = {
			isa = PBXGroup;
			children = (
				F821CF55229BF43A005C1E43 /* ApplicationManager.swift */,
			);
			path = Application;
			sourceTree = "<group>";
		};
		F821CF69229FC22D005C1E43 /* Network */ = {
			isa = PBXGroup;
			children = (
				F821CF6A229FC22D005C1E43 /* Endpoint.swift */,
			);
			path = Network;
			sourceTree = "<group>";
		};
		F821CF8C22AB08F6005C1E43 /* Date Picker View Controller */ = {
			isa = PBXGroup;
			children = (
				F821CF8D22AB090C005C1E43 /* DatePickerViewController.swift */,
				F821CF8F22AB1068005C1E43 /* DatePickerViewData.swift */,
			);
			path = "Date Picker View Controller";
			sourceTree = "<group>";
		};
		F821CF9122ADB064005C1E43 /* HealthKit */ = {
			isa = PBXGroup;
			children = (
				F821CF9422ADB0D7005C1E43 /* HealthKitManager.swift */,
			);
			path = HealthKit;
			sourceTree = "<group>";
		};
		F821CF9922AEF2DF005C1E43 /* Speak */ = {
			isa = PBXGroup;
			children = (
				F821CF9C22AEF483005C1E43 /* BGReadingSpeaker.swift */,
			);
			path = Speak;
			sourceTree = "<group>";
		};
		F8297F42238DC4AC00D74D66 /* BluetoothPeripheral */ = {
			isa = PBXGroup;
			children = (
				F8A2BC1D25DB0D6D001D1E78 /* BluetoothPeripheral */,
			);
			path = BluetoothPeripheral;
			sourceTree = "<group>";
		};
		F8297F47238DCAD800D74D66 /* BluetoothPeripheralsNavigationController */ = {
			isa = PBXGroup;
			children = (
				F8297F4C238DCAD800D74D66 /* BluetoothPeripheralNavigationController.swift */,
				F8297F48238DCAD800D74D66 /* BluetoothPeripheralsViewController */,
			);
			path = BluetoothPeripheralsNavigationController;
			sourceTree = "<group>";
		};
		F8297F48238DCAD800D74D66 /* BluetoothPeripheralsViewController */ = {
			isa = PBXGroup;
			children = (
				F8297F4B238DCAD800D74D66 /* BluetoothPeripheralsViewController.swift */,
				F8297F50238ECA3200D74D66 /* BluetoothPeripheralViewController */,
			);
			path = BluetoothPeripheralsViewController;
			sourceTree = "<group>";
		};
		F8297F50238ECA3200D74D66 /* BluetoothPeripheralViewController */ = {
			isa = PBXGroup;
			children = (
				F8297F51238ECA3200D74D66 /* BluetoothPeripheralViewController.swift */,
				F8691887239CEEFA0065B607 /* BluetoothPeripheralViewModel.swift */,
				F8F9723623A5928D00C3F17D /* Models */,
			);
			path = BluetoothPeripheralViewController;
			sourceTree = "<group>";
		};
		F830991E23C291E2005741DF /* watlaa */ = {
			isa = PBXGroup;
			children = (
				F830991F23C291E2005741DF /* WatlaaBluetoothTransmitter.swift */,
				F830992F23C928E0005741DF /* WatlaaBluetoothTransmitterDelegate.swift */,
				F8E51D66244BAE0E001C9E5A /* WatlaaBluetoothTransmitterMaster+CGMTransmitter.swift */,
			);
			path = watlaa;
			sourceTree = "<group>";
		};
		F830992123C291EE005741DF /* watlaa */ = {
			isa = PBXGroup;
			children = (
				F830992223C291EE005741DF /* Watlaa+BluetoothPeripheral.swift */,
			);
			path = watlaa;
			sourceTree = "<group>";
		};
		F830992423C32226005741DF /* watlaa */ = {
			isa = PBXGroup;
			children = (
				F8E51D64244BA790001C9E5A /* WatlaaBluetoothPeripheralViewModel.swift */,
			);
			path = watlaa;
			sourceTree = "<group>";
		};
		F85DC29B21CFCEB800B9F74A /* Recovered References */ = {
			isa = PBXGroup;
			children = (
			);
			name = "Recovered References";
			sourceTree = "<group>";
		};
		F85DC2F621D25E3A00B9F74A /* Managers */ = {
			isa = PBXGroup;
			children = (
				F821CF48229BF43A005C1E43 /* Alerts */,
				F821CF54229BF43A005C1E43 /* Application */,
				F8297F42238DC4AC00D74D66 /* BluetoothPeripheral */,
				F8E3A2A723D906B600E5E98A /* Calendar */,
				F8BECB03235CE5970060DAE1 /* Charts */,
				F821CF4D229BF43A005C1E43 /* CoreData */,
				F81D6D4622BD5F43005EFAE2 /* DexcomShare */,
				47DB06CC2A7013EF00267BE3 /* Followers */,
				F821CF9122ADB064005C1E43 /* HealthKit */,
				47DB06DB2A7136E900267BE3 /* LibreLinkUp */,
				4716A5122B41CA9C00419052 /* LiveActivity */,
				F8E51D5B2448D8A3001C9E5A /* Loop */,
				F821CF4F229BF43A005C1E43 /* NightScout */,
				F64039AE281C3F8D0051EFFE /* QuickActions */,
				F821CF9922AEF2DF005C1E43 /* Speak */,
				47FB28052636AFE700042FFB /* Statistics */,
				472596032B76300800459D12 /* Watch */,
				474606812B96357200AC9214 /* Widgets */,
			);
			path = Managers;
			sourceTree = "<group>";
		};
		F85DC2F921D2CCC000B9F74A /* Storyboards */ = {
			isa = PBXGroup;
			children = (
				F8B3A7B3226A0A71004BA588 /* Alerts.strings */,
				F8B3A80B227A3E97004BA588 /* AlertTypesSettingsView.strings */,
				47046EA92A6E8F7B00A6F736 /* BgReadings.strings */,
				470CE1FE246802EB00D5CB74 /* BluetoothPeripheralsView.strings */,
				47503384247420A200D2260B /* BluetoothPeripheralView.strings */,
				F8B48AA222B2FA9A009BCC01 /* CalibrationRequest.strings */,
				F8BDD444221C9D0D006EAB84 /* Common.strings */,
				F8EEDD572300136F00D2D610 /* DexcomShareTestResult.strings */,
				F8BDD44A221C9D70006EAB84 /* ErrorMessages.strings */,
				F8B48A9E22B2FA7B009BCC01 /* HomeView.strings */,
				F8AC426821ADEBD70078C348 /* LaunchScreen.storyboard */,
				CE1B2FD125D0264900F642F5 /* LaunchScreen.strings */,
				F8AF11FF24B3B62D00AE5BA2 /* LibreErrors.strings */,
				4749EB9D25B36E010072DF8B /* LibreNFC.strings */,
				F81F370A25C1584A00520946 /* LibreStates.strings */,
				F8BDD436221A0349006EAB84 /* Localizable.strings */,
				F889CB71236D84AC00A81068 /* M5StackView.strings */,
				F8AC426321ADEBD60078C348 /* Main.storyboard */,
				CE1B2FD425D0264900F642F5 /* Main.strings */,
				F8B3A788225D4473004BA588 /* NightScoutTestResult.strings */,
				F64039B1281E90CF0051EFFE /* QuickActions.strings */,
				F8BDD457221DEF22006EAB84 /* SettingsViews.strings */,
				F8E6C79324CEC2E3007C1199 /* Snooze.strings */,
				F8B48A9A22B2FA66009BCC01 /* SpeakReading.strings */,
				D4AC54412778C82B0097FF10 /* Treatments.strings */,
				F81F370525C1583400520946 /* WatlaaView.strings */,
			);
			path = Storyboards;
			sourceTree = "<group>";
		};
		F85DC2FA21D2CD3000B9F74A /* View Controllers */ = {
			isa = PBXGroup;
			children = (
				F8297F47238DCAD800D74D66 /* BluetoothPeripheralsNavigationController */,
				F8B3A806227A28F9004BA588 /* Helpers */,
				F8025E5921F7861200ECF0C0 /* Root View Controller */,
				F8B3A823227E4B7D004BA588 /* SettingsNavigationController */,
				D4028CBE2774A4B900341476 /* Treatments */,
			);
			path = "View Controllers";
			sourceTree = "<group>";
		};
		F85DC2FB21D2CD7000B9F74A /* Application Delegate */ = {
			isa = PBXGroup;
			children = (
				F8AC425D21ADEBD60078C348 /* AppDelegate.swift */,
			);
			path = "Application Delegate";
			sourceTree = "<group>";
		};
		F85FF38F25288860004E6FF1 /* HouseKeeping */ = {
			isa = PBXGroup;
			children = (
				D41F32932827332000861B3D /* DataExporter.swift */,
				F85FF39025288870004E6FF1 /* HouseKeeper.swift */,
			);
			path = HouseKeeping;
			sourceTree = "<group>";
		};
		F866974D2867A94D00025441 /* SwiftUIViews */ = {
			isa = PBXGroup;
			children = (
				47D9BC942A78498500AB85B2 /* BgReadingsDetailView.swift */,
				47228B142996BDD2008725DB /* BgReadingsView.swift */,
				47C210EF2B52A05B00005711 /* GlucoseChartView.swift */,
				F866974E2867A97000025441 /* Settings */,
			);
			path = SwiftUIViews;
			sourceTree = "<group>";
		};
		F866974E2867A97000025441 /* Settings */ = {
			isa = PBXGroup;
			children = (
				F866974F2867AA4A00025441 /* LoopDelayScheduleView.swift */,
			);
			path = Settings;
			sourceTree = "<group>";
		};
		F8A2BBFB25D9D36C001D1E78 /* Atom */ = {
			isa = PBXGroup;
			children = (
				F8A2BBFC25D9D386001D1E78 /* AtomBluetoothPeripheralViewModel.swift */,
			);
			path = Atom;
			sourceTree = "<group>";
		};
		F8A2BC0B25DB0AF9001D1E78 /* Atom */ = {
			isa = PBXGroup;
			children = (
				F8A2BC0C25DB0B12001D1E78 /* Atom+BluetoothPeripheral.swift */,
			);
			path = Atom;
			sourceTree = "<group>";
		};
		F8A2BC1225DB0B4F001D1E78 /* Atom */ = {
			isa = PBXGroup;
			children = (
				F8A2BC4425DB2679001D1E78 /* AtomResponseType.swift */,
				F8A2BC1325DB0B61001D1E78 /* CGMAtomTransmitter.swift */,
				F8A2BC1925DB0C28001D1E78 /* CGMAtomTransmitterDelegate.swift */,
			);
			path = Atom;
			sourceTree = "<group>";
		};
		F8A2BC1D25DB0D6D001D1E78 /* BluetoothPeripheral */ = {
			isa = PBXGroup;
			children = (
				F8A2BC2125DB0D6D001D1E78 /* BluetoothPeripheralManager.swift */,
				F8A2BC2625DB0D6D001D1E78 /* BluetoothPeripheralManager+BluetoothTransmitterDelegate.swift */,
				F8A2BC3E25DB0D89001D1E78 /* BluetoothPeripheralManager+CGMAtomTransmitterDelegate.swift */,
				F8A2BC2925DB0D6D001D1E78 /* BluetoothPeripheralManager+CGMBluconTransmitterDelegate.swift */,
				F8A2BC2025DB0D6D001D1E78 /* BluetoothPeripheralManager+CGMBlueReaderTransmitterDelegate.swift */,
				F8A2BC2C25DB0D6D001D1E78 /* BluetoothPeripheralManager+CGMBubbleTransmitterDelegate.swift */,
				F8A2BC2425DB0D6D001D1E78 /* BluetoothPeripheralManager+CGMDexcomG4TransmitterDelegate.swift */,
				F8A2BC1F25DB0D6D001D1E78 /* BluetoothPeripheralManager+CGMDropletTransmitterDelegate.swift */,
				F8A2BC1E25DB0D6D001D1E78 /* BluetoothPeripheralManager+CGMG5TransmitterDelegate.swift */,
				F8F71D822B7EACC9005076E8 /* BluetoothPeripheralManager+CGMG7TransmitterDelegate.swift */,
				F8A2BC2B25DB0D6D001D1E78 /* BluetoothPeripheralManager+CGMGNSEntryTransmitterDelegate.swift */,
				F8A2BC2A25DB0D6D001D1E78 /* BluetoothPeripheralManager+CGMLibre2TransmitterDelegate.swift */,
				F8A2BC2825DB0D6D001D1E78 /* BluetoothPeripheralManager+CGMMiaoMiaoTransmitterDelegate.swift */,
				F8A2BC2225DB0D6D001D1E78 /* BluetoothPeripheralManager+M5StackBluetoothTransmitterDelegate.swift */,
				F8A2BC2525DB0D6D001D1E78 /* BluetoothPeripheralManager+WatlaaBluetoothTransmitterDelegate.swift */,
				F8A2BC2325DB0D6D001D1E78 /* BluetoothPeripheralManaging.swift */,
			);
			name = BluetoothPeripheral;
			sourceTree = "<group>";
		};
		F8A389CD232A6A6F0010F405 /* M5StackSettingsViewController */ = {
			isa = PBXGroup;
			children = (
				F8A389CE232AE2E90010F405 /* M5StackSettingsViewController.swift */,
				F80ED2E8236F68D90005C035 /* M5StackSettingsViewModels */,
			);
			path = M5StackSettingsViewController;
			sourceTree = "<group>";
		};
		F8AC425121ADEBD60078C348 = {
			isa = PBXGroup;
			children = (
				471C9C022B933461005E1326 /* xDrip Widget Extension.entitlements */,
				471C9C012B9333D5005E1326 /* xDrip Watch Complication Extension.entitlements */,
				F8E3A2A223D4E7E200E5E98A /* Default-568h@2x.png */,
				666E283926F7E54C00ACE4DF /* Version.xcconfig */,
				666E283826F7E54C00ACE4DF /* xDrip.xcconfig */,
				4716A4F22B406C3D00419052 /* xDrip Widget */,
				47A6ABE02B790CC60047A4BA /* xDrip Watch App */,
				479359882B88B95A007D3CEE /* xDrip Watch Complication */,
				48C0E851274A3BB6D42C6F20 /* Frameworks */,
				F8AC425B21ADEBD60078C348 /* Products */,
				F85DC29B21CFCEB800B9F74A /* Recovered References */,
				F8AC425C21ADEBD60078C348 /* xdrip */,
			);
			sourceTree = "<group>";
		};
		F8AC425B21ADEBD60078C348 /* Products */ = {
			isa = PBXGroup;
			children = (
				F8AC425A21ADEBD60078C348 /* xdrip.app */,
				4716A4ED2B406C3D00419052 /* xDrip Widget Extension.appex */,
				47A6ABDF2B790CC60047A4BA /* xDrip Watch App.app */,
				479359852B88B95A007D3CEE /* xDrip Watch Complication Extension.appex */,
			);
			name = Products;
			sourceTree = "<group>";
		};
		F8AC425C21ADEBD60078C348 /* xdrip */ = {
			isa = PBXGroup;
			children = (
				F821CF9822AE589E005C1E43 /* xdrip.entitlements */,
				F8A5EEC5257EDC910085E660 /* xdripDebug.entitlements */,
				F8A54B0A22D9215500934E7A /* xdrip-Bridging-Header.h */,
				F85DC2FB21D2CD7000B9F74A /* Application Delegate */,
				F8F971AD23A5914C00C3F17D /* BluetoothPeripheral */,
				F8F971B923A5915900C3F17D /* BluetoothTransmitter */,
				F8EA6CA521BAD5AD0082976B /* Calibration */,
				F8EA6C7D21B70DEA0082976B /* Constants */,
				F8AC42D021B342910078C348 /* Core Data */,
				F8025C0B21D9513400ECF0C0 /* Extensions */,
				F85DC2F621D25E3A00B9F74A /* Managers */,
				F8025E5A21F7AFA100ECF0C0 /* Resources */,
				F85DC2F921D2CCC000B9F74A /* Storyboards */,
				F8025E5B21F7AFC600ECF0C0 /* Supporting Files */,
				F866974D2867A94D00025441 /* SwiftUIViews */,
				F8BDD44C221CAA26006EAB84 /* Texts */,
				D4E499A9277B4363000F8CBA /* Treatments */,
				F8EA6C8021B723A80082976B /* Utilities */,
				F85DC2FA21D2CD3000B9F74A /* View Controllers */,
				F8BECB00235CE3E20060DAE1 /* Views */,
			);
			path = xdrip;
			sourceTree = "<group>";
		};
		F8AC42D021B342910078C348 /* Core Data */ = {
			isa = PBXGroup;
			children = (
				F8B3A814227DEA69004BA588 /* accessors */,
				F8EA6CA421B9A25B0082976B /* classes */,
				F85FF3C2252D0C32004E6FF1 /* xdrip.xcdatamodeld */,
			);
			name = "Core Data";
			path = "xdrip/Core Data";
			sourceTree = SOURCE_ROOT;
		};
		F8AF11F624B1E6D700AE5BA2 /* Errors */ = {
			isa = PBXGroup;
			children = (
				F8AF11F724B1E6EE00AE5BA2 /* XdripError.swift */,
			);
			path = Errors;
			sourceTree = "<group>";
		};
		F8B3A7B7226CC0B7004BA588 /* sounds */ = {
			isa = PBXGroup;
			children = (
				F8B3A7C5226CC0B7004BA588 /* xdripalert.aif */,
				F821CF7E22A4EDCF005C1E43 /* 20ms-of-silence.caf */,
				F824373224CB7A8D00BED341 /* Alarm_Buzzer.caf */,
				F824373C24CB7A8F00BED341 /* Alarm_Clock.caf */,
				F824374A24CB7A9200BED341 /* Alert_Tone_Busy.caf */,
				F824373924CB7A8E00BED341 /* Alert_Tone_Ringtone_1.caf */,
				F824375724CB7A9500BED341 /* Alert_Tone_Ringtone_2.caf */,
				F824371B24CB7A8600BED341 /* Alien_Siren.caf */,
				F824370424CB7A8100BED341 /* Ambulance.caf */,
				F824376124CB7A9700BED341 /* Analog_Watch_Alarm.caf */,
				F824370A24CB7A8300BED341 /* Big_Clock_Ticking.caf */,
				F824370324CB7A8000BED341 /* Burglar_Alarm_Siren_1.caf */,
				F824374724CB7A9100BED341 /* Burglar_Alarm_Siren_2.caf */,
				F824376324CB7A9700BED341 /* Cartoon_Ascend_Climb_Sneaky.caf */,
				F824372924CB7A8B00BED341 /* Cartoon_Ascend_Then_Descend.caf */,
				F824375924CB7A9500BED341 /* Cartoon_Bounce_To_Ceiling.caf */,
				F824375324CB7A9400BED341 /* Cartoon_Dreamy_Glissando_Harp.caf */,
				F824374F24CB7A9300BED341 /* Cartoon_Fail_Strings_Trumpet.caf */,
				F824373A24CB7A8E00BED341 /* Cartoon_Machine_Clumsy_Loop.caf */,
				F824370924CB7A8300BED341 /* Cartoon_Siren.caf */,
				F824374C24CB7A9300BED341 /* Cartoon_Tip_Toe_Sneaky_Walk.caf */,
				F824371624CB7A8500BED341 /* Cartoon_Uh_Oh.caf */,
				F824371724CB7A8500BED341 /* Cartoon_Villain_Horns.caf */,
				F824374324CB7A9000BED341 /* Cell_Phone_Ring_Tone.caf */,
				F824370124CB7A8000BED341 /* Chimes_Glassy.caf */,
				F824375E24CB7A9700BED341 /* Computer_Magic.caf */,
				F824372524CB7A8A00BED341 /* CSFX-2_Alarm.caf */,
				F824374D24CB7A9300BED341 /* Cuckoo_Clock.caf */,
				F824376224CB7A9700BED341 /* Dhol_Shuffleloop.caf */,
				F824373F24CB7A8F00BED341 /* Discreet.caf */,
				F824371924CB7A8600BED341 /* Early_Sunrise.caf */,
				F824375624CB7A9500BED341 /* Emergency_Alarm_Carbon_Monoxide.caf */,
				F824374024CB7A8F00BED341 /* Emergency_Alarm_Siren.caf */,
				F824371024CB7A8400BED341 /* Emergency_Alarm.caf */,
				F824370724CB7A8300BED341 /* Ending_Reached.caf */,
				F824372024CB7A8800BED341 /* Fly.caf */,
				F824371C24CB7A8700BED341 /* Ghost_Hover.caf */,
				F824375424CB7A9400BED341 /* Good_Morning.caf */,
				F824373324CB7A8D00BED341 /* Hell_Yeah_Somewhat_Calmer.caf */,
				F824374524CB7A9100BED341 /* In_A_Hurry.caf */,
				F824370624CB7A8200BED341 /* Indeed.caf */,
				F824371D24CB7A8700BED341 /* Insistently.caf */,
				F824373624CB7A8E00BED341 /* Jingle_All_The_Way.caf */,
				F824374224CB7A9000BED341 /* Laser_Shoot.caf */,
				F824371124CB7A8400BED341 /* Machine_Charge.caf */,
				F824372E24CB7A8C00BED341 /* Magical_Twinkle.caf */,
				F824375A24CB7A9500BED341 /* Marching_Heavy_Footed_Fat_Elephants.caf */,
				F824372124CB7A8800BED341 /* Marimba_Descend.caf */,
				F824375F24CB7A9700BED341 /* Marimba_Flutter_or_Shake.caf */,
				F82436FF24CB7A7F00BED341 /* Martian_Gun.caf */,
				F824372824CB7A8B00BED341 /* Martian_Scanner.caf */,
				F824375824CB7A9500BED341 /* Metallic.caf */,
				F824374624CB7A9100BED341 /* Nightguard.caf */,
				F824372D24CB7A8C00BED341 /* Not_Kiddin.caf */,
				F824371224CB7A8400BED341 /* Open_Your_Eyes_And_See.caf */,
				F824376024CB7A9700BED341 /* Orchestral_Horns.caf */,
				F824372B24CB7A8B00BED341 /* Oringz.caf */,
				F824372A24CB7A8B00BED341 /* Pager_Beeps.caf */,
				F824376724CB7A9800BED341 /* Remembers_Me_Of_Asia.caf */,
				F824374B24CB7A9200BED341 /* Rise_And_Shine.caf */,
				F824374824CB7A9200BED341 /* Rush.caf */,
				F824375524CB7A9400BED341 /* Sci-Fi_Air_Raid_Alarm.caf */,
				F824375024CB7A9300BED341 /* Sci-Fi_Alarm_Loop_1.caf */,
				F824370D24CB7A8300BED341 /* Sci-Fi_Alarm_Loop_2.caf */,
				F824370E24CB7A8400BED341 /* Sci-Fi_Alarm_Loop_3.caf */,
				F824371524CB7A8500BED341 /* Sci-Fi_Alarm_Loop_4.caf */,
				F824371424CB7A8500BED341 /* Sci-Fi_Alarm.caf */,
				F824372624CB7A8A00BED341 /* Sci-Fi_Computer_Console_Alarm.caf */,
				F824373024CB7A8D00BED341 /* Sci-Fi_Console_Alarm.caf */,
				F824373724CB7A8E00BED341 /* Sci-Fi_Eerie_Alarm.caf */,
				F824376524CB7A9800BED341 /* Sci-Fi_Engine_Shut_Down.caf */,
				F824373424CB7A8D00BED341 /* Sci-Fi_Incoming_Message_Alert.caf */,
				F824370F24CB7A8400BED341 /* Sci-Fi_Spaceship_Message.caf */,
				F824375224CB7A9400BED341 /* Sci-Fi_Spaceship_Warm_Up.caf */,
				F824371324CB7A8400BED341 /* Sci-Fi_Warning.caf */,
				F824376624CB7A9800BED341 /* Signature_Corporate.caf */,
				F824374124CB7A9000BED341 /* Siri_Alert_Calibration_Needed.caf */,
				F824372F24CB7A8C00BED341 /* Siri_Alert_Device_Muted.caf */,
				F824373824CB7A8E00BED341 /* Siri_Alert_Glucose_Dropping_Fast.caf */,
				F824372424CB7A8A00BED341 /* Siri_Alert_Glucose_Rising_Fast.caf */,
				F824375B24CB7A9600BED341 /* Siri_Alert_High_Glucose.caf */,
				F824376924CB7A9800BED341 /* Siri_Alert_Low_Glucose.caf */,
				F824375D24CB7A9600BED341 /* Siri_Alert_Missed_Readings.caf */,
				F824374E24CB7A9300BED341 /* Siri_Alert_Transmitter_Battery_Low.caf */,
				F824374424CB7A9100BED341 /* Siri_Alert_Urgent_High_Glucose.caf */,
				F824370524CB7A8100BED341 /* Siri_Alert_Urgent_Low_Glucose.caf */,
				F824375C24CB7A9600BED341 /* Siri_Calibration_Needed.caf */,
				F824375124CB7A9400BED341 /* Siri_Device_Muted.caf */,
				F824370B24CB7A8300BED341 /* Siri_Glucose_Dropping_Fast.caf */,
				F824373B24CB7A8F00BED341 /* Siri_Glucose_Rising_Fast.caf */,
				F824376424CB7A9800BED341 /* Siri_High_Glucose.caf */,
				F824371A24CB7A8600BED341 /* Siri_Low_Glucose.caf */,
				F824373524CB7A8D00BED341 /* Siri_Missed_Readings.caf */,
				F824372C24CB7A8C00BED341 /* Siri_Transmitter_Battery_Low.caf */,
				F824374924CB7A9200BED341 /* Siri_Urgent_High_Glucose.caf */,
				F824370C24CB7A8300BED341 /* Siri_Urgent_Low_Glucose.caf */,
				F824376824CB7A9800BED341 /* Soft_Marimba_Pad_Positive.caf */,
				F824371E24CB7A8700BED341 /* Soft_Warm_Airy_Optimistic.caf */,
				F824372224CB7A8800BED341 /* Soft_Warm_Airy_Reassuring.caf */,
				F824370824CB7A8300BED341 /* Store_Door_Chime.caf */,
				F824373D24CB7A8F00BED341 /* Sunny.caf */,
				F824370024CB7A8000BED341 /* Thunder_Sound_FX.caf */,
				F824370224CB7A8000BED341 /* Time_Has_Come.caf */,
				F824371824CB7A8600BED341 /* Tornado_Siren.caf */,
				F824371F24CB7A8700BED341 /* Two_Turtle_Doves.caf */,
				F824372724CB7A8A00BED341 /* Unpaved.caf */,
				F824373E24CB7A8F00BED341 /* Wake_Up_Will_You.caf */,
				F824372324CB7A8900BED341 /* Win_Gain.caf */,
				F824373124CB7A8D00BED341 /* Wrong_Answer.caf */,
				F821CF7C22A46CDD005C1E43 /* 1-millisecond-of-silence.caf */,
				F8B3A7C3226CC0B7004BA588 /* betterwakeup.caf */,
				F8B3A7BA226CC0B7004BA588 /* bruteforce.caf */,
				F8B3A7BB226CC0B7004BA588 /* modern2.caf */,
				F8B3A7C2226CC0B7004BA588 /* modernalarm.caf */,
				F8B3A7BE226CC0B7004BA588 /* shorthigh1.caf */,
				F8B3A7C0226CC0B7004BA588 /* shorthigh2.caf */,
				F8B3A7BF226CC0B7004BA588 /* shorthigh3.caf */,
				F8B3A7C1226CC0B7004BA588 /* shorthigh4.caf */,
				F8B3A7BC226CC0B7004BA588 /* shortlow1.caf */,
				F8B3A7B8226CC0B7004BA588 /* shortlow2.caf */,
				F8B3A7B9226CC0B7004BA588 /* shortlow3.caf */,
				F8B3A7BD226CC0B7004BA588 /* shortlow4.caf */,
				F8B3A7C4226CC0B7004BA588 /* spaceship.caf */,
			);
			path = sounds;
			sourceTree = "<group>";
		};
		F8B3A7DD226E48C1004BA588 /* SoundPlayer */ = {
			isa = PBXGroup;
			children = (
				F8B3A7DE226E48C1004BA588 /* SoundPlayer.swift */,
			);
			path = SoundPlayer;
			sourceTree = "<group>";
		};
		F8B3A806227A28F9004BA588 /* Helpers */ = {
			isa = PBXGroup;
			children = (
				D417E51B282EC8DB008DC467 /* ProgressBarViewController.swift */,
				F8B3A807227A2933004BA588 /* SettingsSelectedRowAction.swift */,
				F8B3A7F22278E0E7004BA588 /* SettingsViewModelProtocol.swift */,
				F821CF8C22AB08F6005C1E43 /* Date Picker View Controller */,
				F8B3A831227F08AC004BA588 /* Picker View Controller */,
				F8B3A82E227F085A004BA588 /* SettingsTableViewCell */,
			);
			path = Helpers;
			sourceTree = "<group>";
		};
		F8B3A814227DEA69004BA588 /* accessors */ = {
			isa = PBXGroup;
			children = (
				F8B3A819227DEC92004BA588 /* README.md */,
				F8B3A816227DEC91004BA588 /* AlertEntriesAccessor.swift */,
				F8B3A81A227DEC92004BA588 /* AlertTypesAccessor.swift */,
				F8B3A818227DEC92004BA588 /* BgReadingsAccessor.swift */,
				F8DF766323E781C100063910 /* BLEPeripheralAccessor.swift */,
				F8B3A817227DEC91004BA588 /* CalibrationsAccessor.swift */,
				F8B3A815227DEC91004BA588 /* SensorsAccessor.swift */,
				F85FF3D6252FB1C0004E6FF1 /* SnoozeParametersAccessor.swift */,
				D4FD899627772F9100689788 /* TreatmentEntryAccessor.swift */,
			);
			path = accessors;
			sourceTree = "<group>";
		};
		F8B3A823227E4B7D004BA588 /* SettingsNavigationController */ = {
			isa = PBXGroup;
			children = (
				F8B3A82C227F07D6004BA588 /* SettingsNavigationController.swift */,
				F8B3A836227F090D004BA588 /* SettingsViewController */,
			);
			path = SettingsNavigationController;
			sourceTree = "<group>";
		};
		F8B3A82E227F085A004BA588 /* SettingsTableViewCell */ = {
			isa = PBXGroup;
			children = (
				F8B3A82F227F085A004BA588 /* SettingsTableViewCell.swift */,
			);
			path = SettingsTableViewCell;
			sourceTree = "<group>";
		};
		F8B3A831227F08AC004BA588 /* Picker View Controller */ = {
			isa = PBXGroup;
			children = (
				F8B3A833227F08AC004BA588 /* PickerViewController.swift */,
				F8B3A832227F08AC004BA588 /* PickerViewData.swift */,
			);
			path = "Picker View Controller";
			sourceTree = "<group>";
		};
		F8B3A836227F090D004BA588 /* SettingsViewController */ = {
			isa = PBXGroup;
			children = (
				F866974B28679A0100025441 /* LoopDelayScheduleViewController.swift */,
				F8B3A841227F090D004BA588 /* SettingsViewController.swift */,
				F8A389E6232ECE7E0010F405 /* SettingsViewUtilities.swift */,
				F830990423B94ED7005741DF /* TimeScheduleViewController.swift */,
				F8B3A851227F2743004BA588 /* AlertsSettingsViewController */,
				F8B3A84E227F26F8004BA588 /* AlertTypesSettingsViewController */,
				F8A389CD232A6A6F0010F405 /* M5StackSettingsViewController */,
				F8B3A837227F090D004BA588 /* SettingsViewModels */,
			);
			path = SettingsViewController;
			sourceTree = "<group>";
		};
		F8B3A837227F090D004BA588 /* SettingsViewModels */ = {
			isa = PBXGroup;
			children = (
				F8B3A838227F090D004BA588 /* SettingsViewAlertSettingsViewModel.swift */,
				47DB06C52A6FC72000267BE3 /* SettingsViewCalendarEventsSettingsViewModel.swift */,
				47DB06C12A6FC02200267BE3 /* SettingsViewDataSourceSettingsViewModel.swift */,
				F8A1584C22ECA445007F5B5D /* SettingsViewDevelopmentSettingsViewModel.swift */,
				F8B3A839227F090D004BA588 /* SettingsViewDexcomSettingsViewModel.swift */,
				F8B3A83E227F090D004BA588 /* SettingsViewNotificationsSettingsViewModel.swift */,
				F8B3A83C227F090D004BA588 /* SettingsViewHealthKitSettingsViewModel.swift */,
				47AB72F227105EF4005E7CAB /* SettingsViewHelpSettingModel.swift */,
				F8D0587B24BCB570008C8734 /* SettingsViewHomeScreenSettingsViewModel.swift */,
				D41F32912827240E00861B3D /* SettingsViewHousekeeperSettingsViewModel.swift */,
				F8A1584E22ECB281007F5B5D /* SettingsViewInfoViewModel.swift */,
				F8A389EA233175A10010F405 /* SettingsViewM5StackSettingsViewModel.swift */,
				F8B3A83B227F090D004BA588 /* SettingsViewNightScoutSettingsViewModel.swift */,
				F8B3A83D227F090D004BA588 /* SettingsViewSpeakSettingsViewModel.swift */,
				4752B4052635878E0081D551 /* SettingsViewStatisticsSettingsViewModel.swift */,
				F8E51D6824549E2C001C9E5A /* SettingsViewTraceSettingsViewModel.swift */,
				47150A3F27F6211C00DB2994 /* SettingsViewTreatmentsSettingsViewModel.swift */,
			);
			path = SettingsViewModels;
			sourceTree = "<group>";
		};
		F8B3A84E227F26F8004BA588 /* AlertTypesSettingsViewController */ = {
			isa = PBXGroup;
			children = (
				F8B3A854227F289B004BA588 /* AlertTypeSettingsViewController */,
				F8B3A84F227F26F8004BA588 /* AlertTypesSettingsViewController.swift */,
			);
			path = AlertTypesSettingsViewController;
			sourceTree = "<group>";
		};
		F8B3A851227F2743004BA588 /* AlertsSettingsViewController */ = {
			isa = PBXGroup;
			children = (
				F8B3A8592280CCC1004BA588 /* AlertSettingsViewController */,
				F8B3A852227F2743004BA588 /* AlertsSettingsViewController.swift */,
			);
			path = AlertsSettingsViewController;
			sourceTree = "<group>";
		};
		F8B3A854227F289B004BA588 /* AlertTypeSettingsViewController */ = {
			isa = PBXGroup;
			children = (
				F8B3A855227F28DC004BA588 /* AlertTypeSettingsViewController.swift */,
			);
			path = AlertTypeSettingsViewController;
			sourceTree = "<group>";
		};
		F8B3A8592280CCC1004BA588 /* AlertSettingsViewController */ = {
			isa = PBXGroup;
			children = (
				F8B3A85A2280CCD1004BA588 /* AlertSettingsViewController.swift */,
				F81F9FFF2289E4990028C70F /* AlertSettingsViewControllerData.swift */,
				F81F9FFB2288C7530028C70F /* NewAlertSettingsViewController.swift */,
			);
			path = AlertSettingsViewController;
			sourceTree = "<group>";
		};
		F8BDD44C221CAA26006EAB84 /* Texts */ = {
			isa = PBXGroup;
			children = (
				F8B3A7B1226A0878004BA588 /* TextsAlerts.swift */,
				F8B3A809227A3D11004BA588 /* TextsAlertTypeSettings.swift */,
				47046EA32A6E8BA700A6F736 /* TextsBgReadings.swift */,
				F8297F57238EE14E00D74D66 /* TextsBluetoothPeripheralsView.swift */,
				F8297F58238EE14E00D74D66 /* TextsBluetoothPeripheralView.swift */,
				F81FA005228E09D40028C70F /* TextsCalibration.swift */,
				F8BDD44F221CAA64006EAB84 /* TextsCommon.swift */,
				F81D6D4D22BFC762005EFAE2 /* TextsDexcomShareTestResult.swift */,
				F8BDD43E221B5BAF006EAB84 /* TextsErrorMessages.swift */,
				F81FA009228F53680028C70F /* TextsHomeView.swift */,
				F8AF11F224B1279500AE5BA2 /* TextsLibreErrors.swift */,
				F8A5EEB7257CF2940085E660 /* TextsLibreNFC.swift */,
				F82436FB24BE014000BED341 /* TextsLibreStates.swift */,
				F869188B23A044340065B607 /* TextsM5StackView.swift */,
				F84DDF4A279DF03400F7B5A4 /* TextsNightScout.swift */,
				F64039B4281E91500051EFFE /* TextsQuickActions.swift */,
				F8BDD451221DEAB1006EAB84 /* TextsSettingsView.swift */,
				F8E6C78F24CEC22A007C1199 /* TextsSnooze.swift */,
				F8B48A9322B2A705009BCC01 /* TextsSpeakReading.swift */,
				D400F8022778BD8000B57648 /* TextsTreatmentsView.swift */,
				F830992723C32A13005741DF /* TextsWatlaaView.swift */,
			);
			path = Texts;
			sourceTree = "<group>";
		};
		F8BECB00235CE3E20060DAE1 /* Views */ = {
			isa = PBXGroup;
			children = (
				F8BECB01235CE3E20060DAE1 /* BloodGlucoseChartView.swift */,
			);
			path = Views;
			sourceTree = "<group>";
		};
		F8BECB03235CE5970060DAE1 /* Charts */ = {
			isa = PBXGroup;
			children = (
				47ADD2DE27FAF8630025E2F4 /* ChartPointsScatterDownTrianglesLayer.swift */,
				47ADD2E027FB05EB0025E2F4 /* ChartPointsScatterDownTrianglesWithDropdownLineLayer.swift */,
				F8BECB04235CE5D80060DAE1 /* GlucoseChartManager.swift */,
				47C210ED2B5298EB00005711 /* GlucoseChartType.swift */,
				477F45E5285B993100AC8475 /* GlucoseMiniChartManager.swift */,
			);
			path = Charts;
			sourceTree = "<group>";
		};
		F8C9784E242A9FD500A09483 /* MiaoMiao */ = {
			isa = PBXGroup;
			children = (
				F8C9784F242A9FD500A09483 /* MiaoMiaoBluetoothPeripheralViewModel.swift */,
			);
			path = MiaoMiao;
			sourceTree = "<group>";
		};
		F8C97857242AAE7A00A09483 /* MiaoMiao */ = {
			isa = PBXGroup;
			children = (
				F8C97858242AAE7A00A09483 /* MiaoMiao+BluetoothPeripheral.swift */,
			);
			path = MiaoMiao;
			sourceTree = "<group>";
		};
		F8DF765923E350B100063910 /* Dexcom */ = {
			isa = PBXGroup;
			children = (
				F8F71D842B7EC19A005076E8 /* G7 */,
				F816E1222439DB42009EE65B /* G4 */,
				F8DF765A23E350B100063910 /* G5 */,
			);
			path = Dexcom;
			sourceTree = "<group>";
		};
		F8DF765A23E350B100063910 /* G5 */ = {
			isa = PBXGroup;
			children = (
				F8DF765B23E350B100063910 /* DexcomG5+BluetoothPeripheral.swift */,
			);
			path = G5;
			sourceTree = "<group>";
		};
		F8DF766923ED9AF100063910 /* CGM */ = {
			isa = PBXGroup;
			children = (
				F8DF766A23ED9AF100063910 /* Dexcom */,
				F808D2C3240323750084B5DB /* Libre */,
			);
			path = CGM;
			sourceTree = "<group>";
		};
		F8DF766A23ED9AF100063910 /* Dexcom */ = {
			isa = PBXGroup;
			children = (
				F8F71D7B2B7EA5EF005076E8 /* DexcomG7 */,
				F816E12F2439E2A0009EE65B /* DexcomG4 */,
				F8DF766B23ED9AF100063910 /* DexcomG5 */,
			);
			path = Dexcom;
			sourceTree = "<group>";
		};
		F8DF766B23ED9AF100063910 /* DexcomG5 */ = {
			isa = PBXGroup;
			children = (
				F8DF766C23ED9B0900063910 /* DexcomG5BluetoothPeripheralViewModel.swift */,
			);
			path = DexcomG5;
			sourceTree = "<group>";
		};
		F8E3A2A723D906B600E5E98A /* Calendar */ = {
			isa = PBXGroup;
			children = (
				F8E3A2A823D906C200E5E98A /* CalendarManager.swift */,
			);
			path = Calendar;
			sourceTree = "<group>";
		};
		F8E51D5B2448D8A3001C9E5A /* Loop */ = {
			isa = PBXGroup;
			children = (
				F855422A2B7182C60058CE09 /* LoopFollowManager.swift */,
				F8E0475D28CC8E330049D8C9 /* GlucoseData+LoopShare.swift */,
				F8E51D5C2448D8B5001C9E5A /* LoopManager.swift */,
			);
			path = Loop;
			sourceTree = "<group>";
		};
		F8EA6C7D21B70DEA0082976B /* Constants */ = {
			isa = PBXGroup;
			children = (
				F88EC279260120C000DF0EAF /* ConstantsAlerts.swift */,
				F8A1585022EDB597007F5B5D /* ConstantsBGGraphBuilder.swift */,
				F8A1585222EDB602007F5B5D /* ConstantsBloodGlucose.swift */,
				F856CE5A22EDC8E50083E436 /* ConstantsBluetoothPairing.swift */,
				F8E3A2AA23DA520B00E5E98A /* ConstantsCalendar.swift */,
				F8A1585422EDB706007F5B5D /* ConstantsCalibrationAlgorithms.swift */,
				F8A1585622EDB754007F5B5D /* ConstantsCoreData.swift */,
				F8A1585822EDB7C6007F5B5D /* ConstantsDefaultAlertLevels.swift */,
				F8A1586422EDB89D007F5B5D /* ConstantsDefaultAlertTypeSettings.swift */,
				F8A1585A22EDB7EA007F5B5D /* ConstantsDexcomG5.swift */,
				F8A1587222EDC893007F5B5D /* ConstantsDexcomShare.swift */,
				476FE8FE2B2F1D1700537E0A /* ConstantsFollower.swift */,
				F80859262364355F00F3829D /* ConstantsGlucoseChart.swift */,
				4716A50C2B416EE100419052 /* ConstantsGlucoseChartSwiftUI.swift */,
				F8B955B6258D5E2000C06016 /* ConstantsHealthKit.swift */,
				F8EE3EA12B68332200B27B96 /* ConstantsHeartBeat.swift */,
				F8A1586622EDB8BF007F5B5D /* ConstantsHomeView.swift */,
				F8E5404B2522624800052CE5 /* ConstantsHousekeeping.swift */,
				F8252866243E50FE0067AF77 /* ConstantsLibre.swift */,
				47DB06E62A715EC500267BE3 /* ConstantsLibreLinkUp.swift */,
				F85FB768255DE14600D1C39E /* ConstantsLibreSmoothing.swift */,
				47B7313F2B83DC0200B0A450 /* ConstantsLiveActivity.swift */,
				F8A1585E22EDB81E007F5B5D /* ConstantsLog.swift */,
				F8A389C723203E3E0010F405 /* ConstantsM5Stack.swift */,
				F8A1586A22EDB967007F5B5D /* ConstantsMaster.swift */,
				F8A389EC23342EB10010F405 /* ConstantsNightScout.swift */,
				F8A1586022EDB844007F5B5D /* ConstantsNotifications.swift */,
				F8E51D5E2448E2E8001C9E5A /* ConstantsShareWithLoop.swift */,
				F8A1586222EDB86E007F5B5D /* ConstantsSounds.swift */,
				F8B955B0258BEE9D00C06016 /* ConstantsSpeakReading.swift */,
				F8A1587022EDC865007F5B5D /* ConstantsSpeakReadingLanguages.swift */,
				4752B3FF263570DA0081D551 /* ConstantsStatistics.swift */,
				F8A1586E22EDC7EE007F5B5D /* ConstantsSuspensionPrevention.swift */,
				F8AF36142455C6F700B5977B /* ConstantsTrace.swift */,
				F8FDFEAC260DE1B90047597D /* ConstantsUI.swift */,
<<<<<<< HEAD
=======
				F8E3A2AA23DA520B00E5E98A /* ConstantsWatch.swift */,
				F8F71D792B7E9DFB005076E8 /* ConstantsDexcomG7.swift */,
>>>>>>> 69db6716
			);
			name = Constants;
			path = xdrip/Constants;
			sourceTree = SOURCE_ROOT;
		};
		F8EA6C8021B723A80082976B /* Utilities */ = {
			isa = PBXGroup;
			children = (
				F81F9FF722861E6D0028C70F /* KeyValueObserverTimeKeeper.swift */,
				F821CF8022A5C814005C1E43 /* RepeatingTimer.swift */,
				47D2DB3A2B14F6D000C8EE6B /* ScreenLockDimmingType.swift */,
				F8C5EBE622F38F0E00563B5F /* Trace.swift */,
				F8EA6CA821BBE3010082976B /* UniqueId.swift */,
				F8FDFEA6260DE1A70047597D /* CustomColoredDisclosureIndicator */,
				F8AF11F624B1E6D700AE5BA2 /* Errors */,
				F85FF38F25288860004E6FF1 /* HouseKeeping */,
				F821CF69229FC22D005C1E43 /* Network */,
				F8F7B8E9259A7A9400C47B04 /* SavitzkyGolayFilter */,
				F8B3A7DD226E48C1004BA588 /* SoundPlayer */,
			);
			path = Utilities;
			sourceTree = "<group>";
		};
		F8EA6CA421B9A25B0082976B /* classes */ = {
			isa = PBXGroup;
			children = (
				F8B3A79122635A25004BA588 /* AlertEntry+CoreDataClass.swift */,
				F8B3A79222635A25004BA588 /* AlertEntry+CoreDataProperties.swift */,
				F8B3A78C22622953004BA588 /* AlertType+CoreDataClass.swift */,
				F8B3A79022635A25004BA588 /* AlertType+CoreDataProperties.swift */,
				F8A2BC0325DB093B001D1E78 /* Atom+CoreDataClass.swift */,
				F8A2BC0725DB09BE001D1E78 /* Atom+CoreDataProperties.swift */,
				F85DC2F221CFE3D400B9F74A /* BgReading+CoreDataClass.swift */,
				F85DC2E721CFE2F500B9F74A /* BgReading+CoreDataProperties.swift */,
				F8DF765F23E38FC100063910 /* BLEPeripheral+CoreDataClass.swift */,
				F8DF766123E390D100063910 /* BLEPeripheral+CoreDataProperties.swift */,
				F816E0EF2433C31B009EE65B /* Blucon+CoreDataClass.swift */,
				F816E0EE2433C31B009EE65B /* Blucon+CoreDataProperties.swift */,
				F816E10B2437EA8E009EE65B /* BlueReader+CoreDataClass.swift */,
				F816E10D2437EAC9009EE65B /* BlueReader+CoreDataProperties.swift */,
				F808D2CB240328FA0084B5DB /* Bubble+CoreDataClass.swift */,
				F808D2CD2403292C0084B5DB /* Bubble+CoreDataProperties.swift */,
				F85DC2F021CFE3D400B9F74A /* Calibration+CoreDataClass.swift */,
				F867E25D2252ADAB000FD265 /* Calibration+CoreDataProperties.swift */,
				F816E1292439DF3A009EE65B /* DexcomG4+CoreDataClass.swift */,
				F816E12B2439DFBA009EE65B /* DexcomG4+CoreDataProperties.swift */,
				F8DF765223E34F4500063910 /* DexcomG5+CoreDataClass.swift */,
				F8DF765423E34FD500063910 /* DexcomG5+CoreDataProperties.swift */,
				F8F71D7E2B7EAA2D005076E8 /* DexcomG7+CoreDataClass.swift */,
				F8F71D7F2B7EAA2D005076E8 /* DexcomG7+CoreDataProperties.swift */,
				F8EE3EAA2B6834FD00B27B96 /* DexcomG7HeartBeat+CoreDataClass.swift */,
				F8EE3EA92B6834FD00B27B96 /* DexcomG7HeartBeat+CoreDataProperties.swift */,
				F816E119243923B2009EE65B /* Droplet+CoreDataClass.swift */,
				F816E11B2439243B009EE65B /* Droplet+CoreDataProperties.swift */,
				F816E0F624367137009EE65B /* GNSEntry+CoreDataClass.swift */,
				F816E0F424367131009EE65B /* GNSEntry+CoreDataProperties.swift */,
				F80D916324F5B3DE006840B5 /* Libre2+CoreDataClass.swift */,
				F80D916224F5B3DE006840B5 /* Libre2+CoreDataProperties.swift */,
				F8EE3EA82B6834FD00B27B96 /* Libre2HeartBeat+CoreDataClass.swift */,
				F8EE3EAB2B6834FD00B27B96 /* Libre2HeartBeat+CoreDataProperties.swift */,
				F804870A2336D90200EBDDB7 /* M5Stack+CoreDataClass.swift */,
				F804870B2336D90200EBDDB7 /* M5Stack+CoreDataProperties.swift */,
				F8C97851242AA70C00A09483 /* MiaoMiao+CoreDataClass.swift */,
				F8C97852242AA70C00A09483 /* MiaoMiao+CoreDataProperties.swift */,
				F85542312B7573D20058CE09 /* OmniPodHeartBeat+CoreDataClass.swift */,
				F85542332B7574330058CE09 /* OmniPodHeartBeat+CoreDataProperties.swift */,
				F85DC2F121CFE3D400B9F74A /* Sensor+CoreDataClass.swift */,
				F85DC2E921CFE2F500B9F74A /* Sensor+CoreDataProperties.swift */,
				F85FF3D0252F9FF9004E6FF1 /* SnoozeParameters+CoreDataClass.swift */,
				F85FF3CC252F9FD7004E6FF1 /* SnoozeParameters+CoreDataProperties.swift */,
				D40C3DA3277542C400111B73 /* TreatmentEntry+CoreDataClass.swift */,
				D40C3DA52775438F00111B73 /* TreatmentEntry+CoreDataProperties.swift */,
				F830991A23C2909E005741DF /* Watlaa+CoreDataClass.swift */,
				F830991B23C2909E005741DF /* Watlaa+CoreDataProperties.swift */,
			);
			path = classes;
			sourceTree = "<group>";
		};
		F8EA6CA521BAD5AD0082976B /* Calibration */ = {
			isa = PBXGroup;
			children = (
				F8E3C3AC21FE551C00907A04 /* DexcomCalibrator.swift */,
				F8025E5321EE8D2100ECF0C0 /* Libre1Calibrator.swift */,
				F51B9F7C24B216CD00FC0643 /* Libre1NonFixedSlopeCalibrator.swift */,
				F8EEDD6323020FAD00D2D610 /* NoCalibrator.swift */,
				F8A54AAC22D6859200934E7A /* SlopeParameters.swift */,
				F8025E5221EE8CE500ECF0C0 /* Protocol */,
			);
			path = Calibration;
			sourceTree = "<group>";
		};
		F8EE3E9B2B68312600B27B96 /* HeartBeat */ = {
			isa = PBXGroup;
			children = (
				F8EE3E9C2B6831A200B27B96 /* DexcomG7HeartBeat+BluetoothPeripheral.swift */,
				F8EE3E9D2B6831A200B27B96 /* Libre2HeartBeat+BluetoothPeripheral.swift */,
				F855422F2B7573930058CE09 /* OmniPodHeartBeat+BluetoothPeripheral.swift */,
			);
			path = HeartBeat;
			sourceTree = "<group>";
		};
		F8EE3EA02B68329300B27B96 /* HeartBeat */ = {
			isa = PBXGroup;
			children = (
				F8EE3EB12B683B2100B27B96 /* DexcomG7HeartbeatBluetoothTransmitter.swift */,
				F8EE3EB02B683B2100B27B96 /* Libre3HeartbeatBluetoothTransmitter.swift */,
				F855422D2B756DF40058CE09 /* OmniPodHeartbeatBluetoothTransmitter.swift */,
			);
			path = HeartBeat;
			sourceTree = "<group>";
		};
		F8EE3EA32B6833B400B27B96 /* HeartBeat */ = {
			isa = PBXGroup;
			children = (
				F8EE3EA42B6833FA00B27B96 /* DexcomG7HeartBeatBluetoothPeripheralViewModel.swift */,
				F8EE3EA52B6833FA00B27B96 /* Libre3HeartBeatBluetoothPeripheralViewModel.swift */,
				F85542352B7575B40058CE09 /* OmniPodHeartBeatBluetoothPeripheralViewModel.swift */,
			);
			path = HeartBeat;
			sourceTree = "<group>";
		};
		F8F1670F27274067001AA3D8 /* Generic */ = {
			isa = PBXGroup;
			children = (
				F8F971CA23A5915900C3F17D /* AESCrypt.h */,
				F8F971C623A5915900C3F17D /* AESCrypt.m */,
				F8F971D223A5915900C3F17D /* AuthChallengeRxMessage.swift */,
				F8F971C423A5915900C3F17D /* AuthChallengeTxMessage.swift */,
				F8F971CC23A5915900C3F17D /* AuthRequestRxMessage.swift */,
				F8F971C323A5915900C3F17D /* AuthRequestTxMessage.swift */,
				F8F971D123A5915900C3F17D /* BatteryStatusRxMessage.swift */,
				F8F971C523A5915900C3F17D /* BatteryStatusTxMessage.swift */,
				F8CB59C7273EF9F800BA199E /* DexcomAlgorithmState.swift */,
				F8F1671A272B3E4F001AA3D8 /* DexcomBackfillStream.swift */,
				F8CB59C32739D1CD00BA199E /* DexcomBackfillTxMessage.swift */,
				F828422F274ED56A0097E0C9 /* DexcomCalibrationParameters.swift */,
				F8F16714272745A2001AA3D8 /* DexcomCalibrationResponseType.swift */,
				F8F1671227274557001AA3D8 /* DexcomCalibrationRxMessage.swift */,
				F8CB59C927405A6800BA199E /* DexcomCalibrationTxMessage.swift */,
				F8CB59C5273ECFE500BA199E /* DexcomG6GlucoseDataRxMessage.swift */,
				F8DB19D12B89583F00569C37 /* DexcomG7BackfillMessage.swift */,
				F85544902B83E6C3002569F8 /* DexcomG7GlucoseDataRxMessage.swift */,
				F8CB59C12738206D00BA199E /* DexcomGlucoseDataTxMessage.swift */,
				F8CB59CB2744471000BA199E /* DexcomSessionStartResponse.swift */,
				F8F1671827288FC6001AA3D8 /* DexcomSessionStartRxMessage.swift */,
				F8CB59D2274D94AE00BA199E /* DexcomSessionStartTxMessage.swift */,
				F8CB59CD27444D6300BA199E /* DexcomSessionStopResponse.swift */,
				F8F1671627288B24001AA3D8 /* DexcomSessionStopRxMessage.swift */,
				F82842312752CBE00097E0C9 /* DexcomSessionStopTxMessage.swift */,
				F8F971C723A5915900C3F17D /* DexcomTransmitterOpCode.swift */,
				F8F167092727317C001AA3D8 /* DexcomTransmitterTimeRxMessage.swift */,
				F8CB59BF2734976D00BA199E /* DexcomTransmitterTimeTxMessage.swift */,
				F8F971D023A5915900C3F17D /* FirmwareVersionTxMessage.swift */,
				F8F1670B27273774001AA3D8 /* GlucoseBackfillRxMessage.swift */,
				F8F1670D27273EA7001AA3D8 /* GlucoseDataRxMessage.swift */,
				F8F971CF23A5915900C3F17D /* KeepAliveTxMessage.swift */,
				F8F971CD23A5915900C3F17D /* NSData+CRC.swift */,
				F8F971D323A5915900C3F17D /* PairRequestTxMessage.swift */,
				F8F971CB23A5915900C3F17D /* ResetMessage.swift */,
				F8F971C823A5915900C3F17D /* SensorDataRxMessage.swift */,
				F8F971C923A5915900C3F17D /* SensorDataTxMessage.swift */,
				F8284236276BE78D0097E0C9 /* String+Dexcom.swift */,
				F8F971C223A5915900C3F17D /* TransmitterMessage.swift */,
				F8F971CE23A5915900C3F17D /* TransmitterVersionRxMessage.swift */,
				F8F971C123A5915900C3F17D /* TransmitterVersionTxMessage.swift */,
			);
			path = Generic;
			sourceTree = "<group>";
		};
		F8F71D702B7C10E1005076E8 /* G7 */ = {
			isa = PBXGroup;
			children = (
				F8F71D732B7C1143005076E8 /* CGMG7Transmitter.swift */,
				F8F71D772B7D2754005076E8 /* CGMG7TransmitterDelegate.swift */,
			);
			path = G7;
			sourceTree = "<group>";
		};
		F8F71D7B2B7EA5EF005076E8 /* DexcomG7 */ = {
			isa = PBXGroup;
			children = (
				F8F71D7C2B7EA600005076E8 /* DexcomG7BluetoothPeripheralViewModel.swift */,
			);
			path = DexcomG7;
			sourceTree = "<group>";
		};
		F8F71D842B7EC19A005076E8 /* G7 */ = {
			isa = PBXGroup;
			children = (
				F8F71D852B7EC1AD005076E8 /* DexcomG7+BluetoothPeripheral.swift */,
			);
			path = G7;
			sourceTree = "<group>";
		};
		F8F7B8E9259A7A9400C47B04 /* SavitzkyGolayFilter */ = {
			isa = PBXGroup;
			children = (
				F8F7B8EA259A7B1C00C47B04 /* SavitzkyGolaySmoothableArray.swift */,
			);
			path = SavitzkyGolayFilter;
			sourceTree = "<group>";
		};
		F8F971AD23A5914C00C3F17D /* BluetoothPeripheral */ = {
			isa = PBXGroup;
			children = (
				F8EE3E9B2B68312600B27B96 /* HeartBeat */,
				F8F971AE23A5914C00C3F17D /* CGM */,
				F8F971B323A5914C00C3F17D /* Generic */,
				F8F971AF23A5914C00C3F17D /* M5 */,
				F830992123C291EE005741DF /* watlaa */,
			);
			path = BluetoothPeripheral;
			sourceTree = "<group>";
		};
		F8F971AE23A5914C00C3F17D /* CGM */ = {
			isa = PBXGroup;
			children = (
				F8DF765923E350B100063910 /* Dexcom */,
				F808D2CF240329D40084B5DB /* Libre */,
			);
			path = CGM;
			sourceTree = "<group>";
		};
		F8F971AF23A5914C00C3F17D /* M5 */ = {
			isa = PBXGroup;
			children = (
				F8F971B023A5914C00C3F17D /* M5Stack */,
				F8F971B223A5914C00C3F17D /* M5StickC */,
			);
			path = M5;
			sourceTree = "<group>";
		};
		F8F971B023A5914C00C3F17D /* M5Stack */ = {
			isa = PBXGroup;
			children = (
				F8F971B123A5914C00C3F17D /* M5Stack+BluetoothPeripheral.swift */,
			);
			path = M5Stack;
			sourceTree = "<group>";
		};
		F8F971B223A5914C00C3F17D /* M5StickC */ = {
			isa = PBXGroup;
			children = (
				F8F9724823A69DAE00C3F17D /* M5StickC.swift */,
			);
			path = M5StickC;
			sourceTree = "<group>";
		};
		F8F971B323A5914C00C3F17D /* Generic */ = {
			isa = PBXGroup;
			children = (
				F8F971B523A5914C00C3F17D /* BluetoothPeripheral.swift */,
				F8F9724623A69A8000C3F17D /* BluetoothPeripheralCategory.swift */,
				F8F971B423A5914C00C3F17D /* BluetoothPeripheralType.swift */,
			);
			path = Generic;
			sourceTree = "<group>";
		};
		F8F971B923A5915900C3F17D /* BluetoothTransmitter */ = {
			isa = PBXGroup;
			children = (
				F8EE3EA02B68329300B27B96 /* HeartBeat */,
				F8F971BA23A5915900C3F17D /* CGM */,
				F8F971FF23A5915900C3F17D /* Generic */,
				F8F971F523A5915900C3F17D /* M5Stack */,
				F830991E23C291E2005741DF /* watlaa */,
			);
			path = BluetoothTransmitter;
			sourceTree = "<group>";
		};
		F8F971BA23A5915900C3F17D /* CGM */ = {
			isa = PBXGroup;
			children = (
				F8F971BB23A5915900C3F17D /* Dexcom */,
				F8F971F023A5915900C3F17D /* Generic */,
				F8F971D623A5915900C3F17D /* Libre */,
			);
			path = CGM;
			sourceTree = "<group>";
		};
		F8F971BB23A5915900C3F17D /* Dexcom */ = {
			isa = PBXGroup;
			children = (
				F8AF11F924B1FB3500AE5BA2 /* DexcomError.swift */,
				F8F971D423A5915900C3F17D /* G4 */,
				F8F971BE23A5915900C3F17D /* G5 */,
				F8F71D702B7C10E1005076E8 /* G7 */,
				F8F1670F27274067001AA3D8 /* Generic */,
			);
			path = Dexcom;
			sourceTree = "<group>";
		};
		F8F971BE23A5915900C3F17D /* G5 */ = {
			isa = PBXGroup;
			children = (
				F8F971BF23A5915900C3F17D /* CGMG5Transmitter.swift */,
				F897E24A23FC86CF0075E0E8 /* CGMG5TransmitterDelegate.swift */,
			);
			path = G5;
			sourceTree = "<group>";
		};
		F8F971D423A5915900C3F17D /* G4 */ = {
			isa = PBXGroup;
			children = (
				F816E1272439DE55009EE65B /* CGMDexomG4TransmitterDelegate.swift */,
				F8F971D523A5915900C3F17D /* CGMG4xDripTransmitter.swift */,
			);
			path = G4;
			sourceTree = "<group>";
		};
		F8F971D623A5915900C3F17D /* Libre */ = {
			isa = PBXGroup;
			children = (
				F8A2BC1225DB0B4F001D1E78 /* Atom */,
				F8F971EC23A5915900C3F17D /* Blucon */,
				F8F971D923A5915900C3F17D /* BlueReader */,
				F8F971DD23A5915900C3F17D /* Bubble */,
				F8F971D723A5915900C3F17D /* Droplet */,
				F8F971DB23A5915900C3F17D /* GNSEntry */,
				F80D916924F828D5006840B5 /* Libre2 */,
				F8F971DF23A5915900C3F17D /* MiaoMiao */,
				F8F971E123A5915900C3F17D /* Utilities */,
			);
			path = Libre;
			sourceTree = "<group>";
		};
		F8F971D723A5915900C3F17D /* Droplet */ = {
			isa = PBXGroup;
			children = (
				F816E117243921FB009EE65B /* CGMBDropletTransmitterDelegate.swift */,
				F8F971D823A5915900C3F17D /* CGMDroplet1Transmitter.swift */,
			);
			path = Droplet;
			sourceTree = "<group>";
		};
		F8F971D923A5915900C3F17D /* BlueReader */ = {
			isa = PBXGroup;
			children = (
				F8F971DA23A5915900C3F17D /* CGMBlueReaderTransmitter.swift */,
				F816E1092437E7B8009EE65B /* CGMBlueReaderTransmitterDelegate.swift */,
			);
			path = BlueReader;
			sourceTree = "<group>";
		};
		F8F971DB23A5915900C3F17D /* GNSEntry */ = {
			isa = PBXGroup;
			children = (
				F8F971DC23A5915900C3F17D /* CGMGNSEntryTransmitter.swift */,
				F816E0FF2436734C009EE65B /* CGMGNSEntryTransmitterDelegate.swift */,
			);
			path = GNSEntry;
			sourceTree = "<group>";
		};
		F8F971DD23A5915900C3F17D /* Bubble */ = {
			isa = PBXGroup;
			children = (
				F8F971DE23A5915900C3F17D /* CGMBubbleTransmitter.swift */,
				F808D2C9240325E40084B5DB /* CGMBubbleTransmitterDelegate.swift */,
			);
			path = Bubble;
			sourceTree = "<group>";
		};
		F8F971DF23A5915900C3F17D /* MiaoMiao */ = {
			isa = PBXGroup;
			children = (
				F8F971E023A5915900C3F17D /* CGMMiaoMiaoTransmitter.swift */,
				F8C97855242AA86B00A09483 /* CGMMiaoMiaoTransmitterDelegate.swift */,
				F8E51D62244B3386001C9E5A /* MiaoMiaoResponseType.swift */,
			);
			path = MiaoMiao;
			sourceTree = "<group>";
		};
		F8F971E123A5915900C3F17D /* Utilities */ = {
			isa = PBXGroup;
			children = (
				F8F971E823A5915900C3F17D /* CRC.swift */,
				F8177024248ED4DE00AA3600 /* Libre1DerivedAlgorithmParameters.swift */,
				F8A5EEAD25791F370085E660 /* Libre2BLEUtilities.swift */,
				F857A329253E2D9E00951BB2 /* LibreAlgorithmThresholds.swift */,
				F857A333253F6A7500951BB2 /* LibreCalibrationInfo.swift */,
				F8F971E923A5915900C3F17D /* LibreDataParser.swift */,
				F80D915F24F45EB2006840B5 /* LibreError.swift */,
				F8F971EA23A5915900C3F17D /* LibreMeasurement.swift */,
				F8A5EEB1257CEC290085E660 /* LibreNFC.swift */,
				F8A5EEC1257D18DC0085E660 /* LibreNFCDelegate.swift */,
				F858CCEC25AE4CD100786B91 /* LibreOOPWebError.swift */,
				F8F971E723A5915900C3F17D /* LibreSensorSerialNumber.swift */,
				F8F971E423A5915900C3F17D /* LibreSensorState.swift */,
				F8177022248CF78300AA3600 /* LibreSensorType.swift */,
				F8F7B8E5259A6EBF00C47B04 /* LibreSmoothing.swift */,
				F80D915B24F06A40006840B5 /* PreLibre2.swift */,
			);
			path = Utilities;
			sourceTree = "<group>";
		};
		F8F971EC23A5915900C3F17D /* Blucon */ = {
			isa = PBXGroup;
			children = (
				F8F971ED23A5915900C3F17D /* BluconTransmitterOpCode.swift */,
				F8F971EF23A5915900C3F17D /* BluconUtilities.swift */,
				F8F971EE23A5915900C3F17D /* CGMBluconTransmitter.swift */,
				F816E0E32432A4FA009EE65B /* CGMBluconTransmitterDelegate.swift */,
			);
			path = Blucon;
			sourceTree = "<group>";
		};
		F8F971F023A5915900C3F17D /* Generic */ = {
			isa = PBXGroup;
			children = (
				F8C9784C2428052D00A09483 /* CGMSensorType.swift */,
				F8F971F123A5915900C3F17D /* CGMTransmitter.swift */,
				F8F971F323A5915900C3F17D /* CGMTransmitterDelegate.swift */,
				F8F971F423A5915900C3F17D /* GlucoseData.swift */,
				F8797CE9255B43960033956B /* GlucoseData+Smoothable.swift */,
				F8F971F223A5915900C3F17D /* TransmitterBatteryInfo.swift */,
			);
			path = Generic;
			sourceTree = "<group>";
		};
		F8F971F523A5915900C3F17D /* M5Stack */ = {
			isa = PBXGroup;
			children = (
				F8F971F623A5915900C3F17D /* M5StackBluetoothTransmitter.swift */,
				F8F971FE23A5915900C3F17D /* M5StackBluetoothTransmitterDelegate.swift */,
				F8F971FB23A5915900C3F17D /* M5StackMessages */,
				F8F971F723A5915900C3F17D /* M5StackTransmitterOpCode.swift */,
				F8F971F823A5915900C3F17D /* Utilities */,
			);
			path = M5Stack;
			sourceTree = "<group>";
		};
		F8F971F823A5915900C3F17D /* Utilities */ = {
			isa = PBXGroup;
			children = (
				F8F971F923A5915900C3F17D /* M5StackPacket.swift */,
				F8F971FA23A5915900C3F17D /* M5StackUtilities.swift */,
			);
			path = Utilities;
			sourceTree = "<group>";
		};
		F8F971FB23A5915900C3F17D /* M5StackMessages */ = {
			isa = PBXGroup;
			children = (
				F8F971FC23A5915900C3F17D /* M5StackAuthenticateTXMessage.swift */,
				F8F971FD23A5915900C3F17D /* M5StackReadBlePassWordTxMessage.swift */,
			);
			path = M5StackMessages;
			sourceTree = "<group>";
		};
		F8F971FF23A5915900C3F17D /* Generic */ = {
			isa = PBXGroup;
			children = (
				F8F9720123A5915900C3F17D /* BluetoothTransmitter.swift */,
				F8F9720023A5915900C3F17D /* BluetoothTransmitterDelegate.swift */,
			);
			path = Generic;
			sourceTree = "<group>";
		};
		F8F9723623A5928D00C3F17D /* Models */ = {
			isa = PBXGroup;
			children = (
				F8EE3EA32B6833B400B27B96 /* HeartBeat */,
				F8DF766923ED9AF100063910 /* CGM */,
				F8F9723723A5928D00C3F17D /* M5Stack */,
				F8F9723A23A5934300C3F17D /* M5StickC */,
				F830992423C32226005741DF /* watlaa */,
			);
			path = Models;
			sourceTree = "<group>";
		};
		F8F9723723A5928D00C3F17D /* M5Stack */ = {
			isa = PBXGroup;
			children = (
				F8F9723823A5928D00C3F17D /* M5StackBluetoothPeripheralViewModel.swift */,
			);
			path = M5Stack;
			sourceTree = "<group>";
		};
		F8F9723A23A5934300C3F17D /* M5StickC */ = {
			isa = PBXGroup;
			children = (
				F8F9723D23A593C000C3F17D /* M5StickCBluetoothPeripheralViewModel.swift */,
			);
			path = M5StickC;
			sourceTree = "<group>";
		};
		F8FDFEA6260DE1A70047597D /* CustomColoredDisclosureIndicator */ = {
			isa = PBXGroup;
			children = (
				F8FDFEA7260DE1A70047597D /* DTCustomColoredAccessory.h */,
				F8FDFEA8260DE1A70047597D /* DTCustomColoredAccessory.m */,
			);
			path = CustomColoredDisclosureIndicator;
			sourceTree = "<group>";
		};
/* End PBXGroup section */

/* Begin PBXNativeTarget section */
		4716A4EC2B406C3D00419052 /* xDrip Widget Extension */ = {
			isa = PBXNativeTarget;
			buildConfigurationList = 4716A5012B406C3F00419052 /* Build configuration list for PBXNativeTarget "xDrip Widget Extension" */;
			buildPhases = (
				4716A4E92B406C3D00419052 /* Sources */,
				4716A4EA2B406C3D00419052 /* Frameworks */,
				4716A4EB2B406C3D00419052 /* Resources */,
			);
			buildRules = (
			);
			dependencies = (
			);
			name = "xDrip Widget Extension";
			productName = xDripWidgetExtension;
			productReference = 4716A4ED2B406C3D00419052 /* xDrip Widget Extension.appex */;
			productType = "com.apple.product-type.app-extension";
		};
		479359842B88B95A007D3CEE /* xDrip Watch Complication Extension */ = {
			isa = PBXNativeTarget;
			buildConfigurationList = 479359942B88B95B007D3CEE /* Build configuration list for PBXNativeTarget "xDrip Watch Complication Extension" */;
			buildPhases = (
				479359812B88B95A007D3CEE /* Sources */,
				479359822B88B95A007D3CEE /* Frameworks */,
				479359832B88B95A007D3CEE /* Resources */,
			);
			buildRules = (
			);
			dependencies = (
			);
			name = "xDrip Watch Complication Extension";
			productName = "xDrip Watch ComplicationExtension";
			productReference = 479359852B88B95A007D3CEE /* xDrip Watch Complication Extension.appex */;
			productType = "com.apple.product-type.app-extension";
		};
		47A6ABDE2B790CC60047A4BA /* xDrip Watch App */ = {
			isa = PBXNativeTarget;
			buildConfigurationList = 47A6ABEC2B790CC70047A4BA /* Build configuration list for PBXNativeTarget "xDrip Watch App" */;
			buildPhases = (
				47A6ABDB2B790CC60047A4BA /* Sources */,
				47A6ABDC2B790CC60047A4BA /* Frameworks */,
				47A6ABDD2B790CC60047A4BA /* Resources */,
				479359912B88B95B007D3CEE /* Embed Foundation Extensions */,
			);
			buildRules = (
			);
			dependencies = (
				4793598F2B88B95B007D3CEE /* PBXTargetDependency */,
			);
			name = "xDrip Watch App";
			productName = "xDrip Watch App";
			productReference = 47A6ABDF2B790CC60047A4BA /* xDrip Watch App.app */;
			productType = "com.apple.product-type.application";
		};
		F8AC425921ADEBD60078C348 /* xdrip */ = {
			isa = PBXNativeTarget;
			buildConfigurationList = F8AC426E21ADEBD70078C348 /* Build configuration list for PBXNativeTarget "xdrip" */;
			buildPhases = (
				F8AC425621ADEBD60078C348 /* Sources */,
				F8AC425721ADEBD60078C348 /* Frameworks */,
				F8AC425821ADEBD60078C348 /* Resources */,
				F870D3DE25126A49008967B0 /* Embed Foundation Extensions */,
				470B61A2270C448200561E56 /* Embed Watch Content */,
				470824D4297484B500C52317 /* Embed Frameworks */,
			);
			buildRules = (
			);
			dependencies = (
				4716A4FD2B406C3F00419052 /* PBXTargetDependency */,
				47DE41B12B864EE50041DA19 /* PBXTargetDependency */,
			);
			name = xdrip;
			packageProductDependencies = (
				4779BCED2974306300515714 /* ActionClosurable */,
				4779BCF02974307700515714 /* CryptoSwift */,
				4779BCF32974308F00515714 /* PieCharts */,
				470824D1297484B500C52317 /* SwiftCharts */,
			);
			productName = xdrip;
			productReference = F8AC425A21ADEBD60078C348 /* xdrip.app */;
			productType = "com.apple.product-type.application";
		};
/* End PBXNativeTarget section */

/* Begin PBXProject section */
		F8AC425221ADEBD60078C348 /* Project object */ = {
			isa = PBXProject;
			attributes = {
				BuildIndependentTargetsInParallel = YES;
				DefaultBuildSystemTypeForWorkspace = Latest;
				LastSwiftUpdateCheck = 1520;
				LastUpgradeCheck = 1500;
				ORGANIZATIONNAME = "Johan Degraeve";
				TargetAttributes = {
					4716A4EC2B406C3D00419052 = {
						CreatedOnToolsVersion = 15.1;
					};
					479359842B88B95A007D3CEE = {
						CreatedOnToolsVersion = 15.2;
					};
					47A6ABDE2B790CC60047A4BA = {
						CreatedOnToolsVersion = 15.2;
					};
					F8AC425921ADEBD60078C348 = {
						CreatedOnToolsVersion = 10.1;
						LastSwiftMigration = 1030;
						SystemCapabilities = {
							com.apple.BackgroundModes = {
								enabled = 1;
							};
							com.apple.HealthKit = {
								enabled = 1;
							};
						};
					};
				};
			};
			buildConfigurationList = F8AC425521ADEBD60078C348 /* Build configuration list for PBXProject "xdrip" */;
			compatibilityVersion = "Xcode 9.3";
			developmentRegion = en;
			hasScannedForEncodings = 0;
			knownRegions = (
				en,
				Base,
				nl,
				sl,
				ru,
				"pl-PL",
				it,
				fr,
				zh,
				pt,
				de,
				ar,
				fi,
				es,
				sv,
				tr,
				da,
				uk,
				el,
			);
			mainGroup = F8AC425121ADEBD60078C348;
			packageReferences = (
				4779BCE92974303400515714 /* XCRemoteSwiftPackageReference "SwiftCharts" */,
				4779BCEC2974306300515714 /* XCRemoteSwiftPackageReference "ActionClosurable" */,
				4779BCEF2974307700515714 /* XCRemoteSwiftPackageReference "CryptoSwift" */,
				4779BCF22974308F00515714 /* XCRemoteSwiftPackageReference "PieCharts" */,
			);
			productRefGroup = F8AC425B21ADEBD60078C348 /* Products */;
			projectDirPath = "";
			projectRoot = "";
			targets = (
				F8AC425921ADEBD60078C348 /* xdrip */,
				4716A4EC2B406C3D00419052 /* xDrip Widget Extension */,
				47A6ABDE2B790CC60047A4BA /* xDrip Watch App */,
				479359842B88B95A007D3CEE /* xDrip Watch Complication Extension */,
			);
		};
/* End PBXProject section */

/* Begin PBXResourcesBuildPhase section */
		4716A4EB2B406C3D00419052 /* Resources */ = {
			isa = PBXResourcesBuildPhase;
			buildActionMask = 2147483647;
			files = (
				47A6AC432B7D430D0047A4BA /* HomeView.strings in Resources */,
				4716A4FA2B406C3F00419052 /* Assets.xcassets in Resources */,
				47A6AC452B7D43100047A4BA /* Common.strings in Resources */,
			);
			runOnlyForDeploymentPostprocessing = 0;
		};
		479359832B88B95A007D3CEE /* Resources */ = {
			isa = PBXResourcesBuildPhase;
			buildActionMask = 2147483647;
			files = (
				4793598C2B88B95B007D3CEE /* Assets.xcassets in Resources */,
			);
			runOnlyForDeploymentPostprocessing = 0;
		};
		47A6ABDD2B790CC60047A4BA /* Resources */ = {
			isa = PBXResourcesBuildPhase;
			buildActionMask = 2147483647;
			files = (
				47A6AC442B7D430D0047A4BA /* HomeView.strings in Resources */,
				47A6ABE92B790CC70047A4BA /* Preview Assets.xcassets in Resources */,
				47A6ABE62B790CC70047A4BA /* Assets.xcassets in Resources */,
				47A6AC462B7D43110047A4BA /* Common.strings in Resources */,
			);
			runOnlyForDeploymentPostprocessing = 0;
		};
		F8AC425821ADEBD60078C348 /* Resources */ = {
			isa = PBXResourcesBuildPhase;
			buildActionMask = 2147483647;
			files = (
				F82437AF24CB7A9900BED341 /* Siri_Alert_Urgent_High_Glucose.caf in Resources */,
				F82437CA24CB7A9900BED341 /* Marimba_Flutter_or_Shake.caf in Resources */,
				F824377724CB7A9800BED341 /* Siri_Urgent_Low_Glucose.caf in Resources */,
				CE1B2FE025D0264B00F642F5 /* LaunchScreen.strings in Resources */,
				F82437D424CB7A9900BED341 /* Siri_Alert_Low_Glucose.caf in Resources */,
				F8E6C79124CEC2E3007C1199 /* Snooze.strings in Resources */,
				F824379B24CB7A9900BED341 /* Sci-Fi_Console_Alarm.caf in Resources */,
				47503382247420A200D2260B /* BluetoothPeripheralView.strings in Resources */,
				F824377324CB7A9800BED341 /* Store_Door_Chime.caf in Resources */,
				F8AF11FD24B3B62D00AE5BA2 /* LibreErrors.strings in Resources */,
				F82437B624CB7A9900BED341 /* Rise_And_Shine.caf in Resources */,
				F824376D24CB7A9800BED341 /* Time_Has_Come.caf in Resources */,
				F824379E24CB7A9900BED341 /* Hell_Yeah_Somewhat_Calmer.caf in Resources */,
				F8BDD442221C9D0D006EAB84 /* Common.strings in Resources */,
				F8AC426A21ADEBD70078C348 /* LaunchScreen.storyboard in Resources */,
				F824378524CB7A9900BED341 /* Siri_Low_Glucose.caf in Resources */,
				F824378124CB7A9800BED341 /* Cartoon_Uh_Oh.caf in Resources */,
				F64039B2281E90CF0051EFFE /* QuickActions.strings in Resources */,
				F824377F24CB7A9800BED341 /* Sci-Fi_Alarm.caf in Resources */,
				F8E3A2A323D4E7E200E5E98A /* Default-568h@2x.png in Resources */,
				F82437C324CB7A9900BED341 /* Metallic.caf in Resources */,
				F82437C224CB7A9900BED341 /* Alert_Tone_Ringtone_2.caf in Resources */,
				F81F370325C1583400520946 /* WatlaaView.strings in Resources */,
				F824377E24CB7A9800BED341 /* Sci-Fi_Warning.caf in Resources */,
				F8BDD438221A0349006EAB84 /* Localizable.strings in Resources */,
				F8B3A786225D4473004BA588 /* NightScoutTestResult.strings in Resources */,
				F824377C24CB7A9800BED341 /* Machine_Charge.caf in Resources */,
				F824377624CB7A9800BED341 /* Siri_Glucose_Dropping_Fast.caf in Resources */,
				F824376F24CB7A9800BED341 /* Ambulance.caf in Resources */,
				F824378B24CB7A9900BED341 /* Fly.caf in Resources */,
				F8B48AA022B2FA7B009BCC01 /* HomeView.strings in Resources */,
				F824377424CB7A9800BED341 /* Cartoon_Siren.caf in Resources */,
				F824379424CB7A9900BED341 /* Cartoon_Ascend_Then_Descend.caf in Resources */,
				F82437BC24CB7A9900BED341 /* Siri_Device_Muted.caf in Resources */,
				F824377024CB7A9800BED341 /* Siri_Alert_Urgent_Low_Glucose.caf in Resources */,
				F82437A824CB7A9900BED341 /* Sunny.caf in Resources */,
				F8BDD448221C9D70006EAB84 /* ErrorMessages.strings in Resources */,
				F82437CE24CB7A9900BED341 /* Cartoon_Ascend_Climb_Sneaky.caf in Resources */,
				F824379F24CB7A9900BED341 /* Sci-Fi_Incoming_Message_Alert.caf in Resources */,
				F8B3A7C9226CC0B7004BA588 /* modern2.caf in Resources */,
				F82437CD24CB7A9900BED341 /* Dhol_Shuffleloop.caf in Resources */,
				F824379024CB7A9900BED341 /* CSFX-2_Alarm.caf in Resources */,
				F82437CB24CB7A9900BED341 /* Orchestral_Horns.caf in Resources */,
				F82437AA24CB7A9900BED341 /* Discreet.caf in Resources */,
				F82437BF24CB7A9900BED341 /* Good_Morning.caf in Resources */,
				F82437B824CB7A9900BED341 /* Cuckoo_Clock.caf in Resources */,
				F82437A224CB7A9900BED341 /* Sci-Fi_Eerie_Alarm.caf in Resources */,
				F824379524CB7A9900BED341 /* Pager_Beeps.caf in Resources */,
				F8B3A7CD226CC0B7004BA588 /* shorthigh3.caf in Resources */,
				F824376A24CB7A9800BED341 /* Martian_Gun.caf in Resources */,
				F824378824CB7A9900BED341 /* Insistently.caf in Resources */,
				F82437B924CB7A9900BED341 /* Siri_Alert_Transmitter_Battery_Low.caf in Resources */,
				F8B3A7D0226CC0B7004BA588 /* modernalarm.caf in Resources */,
				F8B3A7C8226CC0B7004BA588 /* bruteforce.caf in Resources */,
				F8B3A7C6226CC0B7004BA588 /* shortlow2.caf in Resources */,
				F8B3A7CA226CC0B7004BA588 /* shortlow1.caf in Resources */,
				F824379324CB7A9900BED341 /* Martian_Scanner.caf in Resources */,
				F824379124CB7A9900BED341 /* Sci-Fi_Computer_Console_Alarm.caf in Resources */,
				F8B3A7D1226CC0B7004BA588 /* betterwakeup.caf in Resources */,
				F824376C24CB7A9800BED341 /* Chimes_Glassy.caf in Resources */,
				F82437A524CB7A9900BED341 /* Cartoon_Machine_Clumsy_Loop.caf in Resources */,
				F82437A324CB7A9900BED341 /* Siri_Alert_Glucose_Dropping_Fast.caf in Resources */,
				F824379224CB7A9900BED341 /* Unpaved.caf in Resources */,
				F824379D24CB7A9900BED341 /* Alarm_Buzzer.caf in Resources */,
				F8B3A81F227DEC92004BA588 /* README.md in Resources */,
				F82437B024CB7A9900BED341 /* In_A_Hurry.caf in Resources */,
				F824378924CB7A9900BED341 /* Soft_Warm_Airy_Optimistic.caf in Resources */,
				F82437C024CB7A9900BED341 /* Sci-Fi_Air_Raid_Alarm.caf in Resources */,
				F8BDD455221DEF22006EAB84 /* SettingsViews.strings in Resources */,
				F82437C724CB7A9900BED341 /* Siri_Calibration_Needed.caf in Resources */,
				F824378324CB7A9900BED341 /* Tornado_Siren.caf in Resources */,
				F82437AC24CB7A9900BED341 /* Siri_Alert_Calibration_Needed.caf in Resources */,
				F824379624CB7A9900BED341 /* Oringz.caf in Resources */,
				F824377D24CB7A9800BED341 /* Open_Your_Eyes_And_See.caf in Resources */,
				F82437A624CB7A9900BED341 /* Siri_Glucose_Rising_Fast.caf in Resources */,
				F81F370825C1584A00520946 /* LibreStates.strings in Resources */,
				F82437B724CB7A9900BED341 /* Cartoon_Tip_Toe_Sneaky_Walk.caf in Resources */,
				F824379A24CB7A9900BED341 /* Siri_Alert_Device_Muted.caf in Resources */,
				F824378024CB7A9800BED341 /* Sci-Fi_Alarm_Loop_4.caf in Resources */,
				F824378C24CB7A9900BED341 /* Marimba_Descend.caf in Resources */,
				F8B48A9C22B2FA66009BCC01 /* SpeakReading.strings in Resources */,
				F82437C124CB7A9900BED341 /* Emergency_Alarm_Carbon_Monoxide.caf in Resources */,
				F824377B24CB7A9800BED341 /* Emergency_Alarm.caf in Resources */,
				F82437A724CB7A9900BED341 /* Alarm_Clock.caf in Resources */,
				F8B3A7C7226CC0B7004BA588 /* shortlow3.caf in Resources */,
				F82437B324CB7A9900BED341 /* Rush.caf in Resources */,
				F82437A024CB7A9900BED341 /* Siri_Missed_Readings.caf in Resources */,
				F824377924CB7A9800BED341 /* Sci-Fi_Alarm_Loop_3.caf in Resources */,
				F8B3A7CB226CC0B7004BA588 /* shortlow4.caf in Resources */,
				4749EB9B25B36E010072DF8B /* LibreNFC.strings in Resources */,
				F82437C624CB7A9900BED341 /* Siri_Alert_High_Glucose.caf in Resources */,
				F82437A924CB7A9900BED341 /* Wake_Up_Will_You.caf in Resources */,
				F889CB6F236D84AC00A81068 /* M5StackView.strings in Resources */,
				F82437D024CB7A9900BED341 /* Sci-Fi_Engine_Shut_Down.caf in Resources */,
				F82437BA24CB7A9900BED341 /* Cartoon_Fail_Strings_Trumpet.caf in Resources */,
				F82437B124CB7A9900BED341 /* Nightguard.caf in Resources */,
				CE1B2FE125D0264B00F642F5 /* Main.strings in Resources */,
				F82437C424CB7A9900BED341 /* Cartoon_Bounce_To_Ceiling.caf in Resources */,
				F82437AB24CB7A9900BED341 /* Emergency_Alarm_Siren.caf in Resources */,
				F824378724CB7A9900BED341 /* Ghost_Hover.caf in Resources */,
				F8B3A80D227A3E98004BA588 /* AlertTypesSettingsView.strings in Resources */,
				F8B3A7D3226CC0B7004BA588 /* xdripalert.aif in Resources */,
				F824379C24CB7A9900BED341 /* Wrong_Answer.caf in Resources */,
				F82437A424CB7A9900BED341 /* Alert_Tone_Ringtone_1.caf in Resources */,
				F8AC426721ADEBD70078C348 /* Assets.xcassets in Resources */,
				F824377524CB7A9800BED341 /* Big_Clock_Ticking.caf in Resources */,
				F82437BE24CB7A9900BED341 /* Cartoon_Dreamy_Glissando_Harp.caf in Resources */,
				F82437B424CB7A9900BED341 /* Siri_Urgent_High_Glucose.caf in Resources */,
				F82437CC24CB7A9900BED341 /* Analog_Watch_Alarm.caf in Resources */,
				F82437B524CB7A9900BED341 /* Alert_Tone_Busy.caf in Resources */,
				F8EEDD552300136F00D2D610 /* DexcomShareTestResult.strings in Resources */,
				F82437AD24CB7A9900BED341 /* Laser_Shoot.caf in Resources */,
				F824379824CB7A9900BED341 /* Not_Kiddin.caf in Resources */,
				F824378E24CB7A9900BED341 /* Win_Gain.caf in Resources */,
				F824378624CB7A9900BED341 /* Alien_Siren.caf in Resources */,
				F8B3A7CF226CC0B7004BA588 /* shorthigh4.caf in Resources */,
				F824378224CB7A9900BED341 /* Cartoon_Villain_Horns.caf in Resources */,
				F824379724CB7A9900BED341 /* Siri_Transmitter_Battery_Low.caf in Resources */,
				F82437AE24CB7A9900BED341 /* Cell_Phone_Ring_Tone.caf in Resources */,
				F82437C824CB7A9900BED341 /* Siri_Alert_Missed_Readings.caf in Resources */,
				47046EA72A6E8F7B00A6F736 /* BgReadings.strings in Resources */,
				F821CF7D22A46CDD005C1E43 /* 1-millisecond-of-silence.caf in Resources */,
				F824377A24CB7A9800BED341 /* Sci-Fi_Spaceship_Message.caf in Resources */,
				D4AC54502778C82C0097FF10 /* Treatments.strings in Resources */,
				F824377124CB7A9800BED341 /* Indeed.caf in Resources */,
				F8B3A7CE226CC0B7004BA588 /* shorthigh2.caf in Resources */,
				F82437D224CB7A9900BED341 /* Remembers_Me_Of_Asia.caf in Resources */,
				F824378F24CB7A9900BED341 /* Siri_Alert_Glucose_Rising_Fast.caf in Resources */,
				F824378A24CB7A9900BED341 /* Two_Turtle_Doves.caf in Resources */,
				F82437BB24CB7A9900BED341 /* Sci-Fi_Alarm_Loop_1.caf in Resources */,
				F82437CF24CB7A9900BED341 /* Siri_High_Glucose.caf in Resources */,
				F82437C924CB7A9900BED341 /* Computer_Magic.caf in Resources */,
				F82437A124CB7A9900BED341 /* Jingle_All_The_Way.caf in Resources */,
				470CE1FC246802EB00D5CB74 /* BluetoothPeripheralsView.strings in Resources */,
				F821CF7F22A4EDCF005C1E43 /* 20ms-of-silence.caf in Resources */,
				F82437D324CB7A9900BED341 /* Soft_Marimba_Pad_Positive.caf in Resources */,
				F824379924CB7A9900BED341 /* Magical_Twinkle.caf in Resources */,
				F8B3A7CC226CC0B7004BA588 /* shorthigh1.caf in Resources */,
				F824377824CB7A9800BED341 /* Sci-Fi_Alarm_Loop_2.caf in Resources */,
				F824378424CB7A9900BED341 /* Early_Sunrise.caf in Resources */,
				F82437C524CB7A9900BED341 /* Marching_Heavy_Footed_Fat_Elephants.caf in Resources */,
				F824376B24CB7A9800BED341 /* Thunder_Sound_FX.caf in Resources */,
				F824376E24CB7A9800BED341 /* Burglar_Alarm_Siren_1.caf in Resources */,
				F82437D124CB7A9900BED341 /* Signature_Corporate.caf in Resources */,
				F824377224CB7A9800BED341 /* Ending_Reached.caf in Resources */,
				F8AC426521ADEBD60078C348 /* Main.storyboard in Resources */,
				F8B48AA422B2FA9B009BCC01 /* CalibrationRequest.strings in Resources */,
				F8B3A7B5226A0A71004BA588 /* Alerts.strings in Resources */,
				F8B3A7D2226CC0B7004BA588 /* spaceship.caf in Resources */,
				F82437B224CB7A9900BED341 /* Burglar_Alarm_Siren_2.caf in Resources */,
				F82437BD24CB7A9900BED341 /* Sci-Fi_Spaceship_Warm_Up.caf in Resources */,
				F824378D24CB7A9900BED341 /* Soft_Warm_Airy_Reassuring.caf in Resources */,
			);
			runOnlyForDeploymentPostprocessing = 0;
		};
/* End PBXResourcesBuildPhase section */

/* Begin PBXSourcesBuildPhase section */
		4716A4E92B406C3D00419052 /* Sources */ = {
			isa = PBXSourcesBuildPhase;
			buildActionMask = 2147483647;
			files = (
				47A6AC2A2B7D3DE30047A4BA /* GlucoseChartView.swift in Sources */,
				47A6AC2D2B7D3E170047A4BA /* Date.swift in Sources */,
				471C9C002B932957005E1326 /* LibreLinkUpModels.swift in Sources */,
				47CA61E42B965E7100C2A597 /* AccessoryCircularView.swift in Sources */,
				471C9C082B94F0F0005E1326 /* Bundle.swift in Sources */,
				4746067E2B962FBD00AC9214 /* SystemLargeView.swift in Sources */,
				4716A5052B40709E00419052 /* XDripWidgetAttributes.swift in Sources */,
				47A6AC302B7D3E250047A4BA /* ConstantsHomeView.swift in Sources */,
				474606732B962B9500AC9214 /* XDripWidget+Entry.swift in Sources */,
				47A6AC382B7D3E770047A4BA /* TextsHomeView.swift in Sources */,
				4746067A2B962F4C00AC9214 /* SystemSmallView.swift in Sources */,
				474606772B962CCD00AC9214 /* XDripWidget+Provider.swift in Sources */,
				4746067C2B962F8500AC9214 /* SystemMediumView.swift in Sources */,
				4716A4F62B406C3D00419052 /* XDripWidgetLiveActivity.swift in Sources */,
				4716A4F42B406C3D00419052 /* XDripWidgetBundle.swift in Sources */,
				47D08D5F2B54390B00B0BEA7 /* LiveActivitySize.swift in Sources */,
				474606752B962C4D00AC9214 /* XDripWidget+EntryView.swift in Sources */,
				4716A4F82B406C3D00419052 /* XDripWidget.swift in Sources */,
				4716A50D2B416EE100419052 /* ConstantsGlucoseChartSwiftUI.swift in Sources */,
				47A6AC312B7D3E250047A4BA /* ConstantsBloodGlucose.swift in Sources */,
				47CA61E62B966A9700C2A597 /* AccessoryRectangularView.swift in Sources */,
				4746068A2B96380200AC9214 /* ConstantsLibreLinkUp.swift in Sources */,
				47A6AC2C2B7D3E170047A4BA /* Double.swift in Sources */,
				47A6AC412B7D42EC0047A4BA /* TextsCommon.swift in Sources */,
				478A92572B8FA1E30084C394 /* ConstantsBGGraphBuilder.swift in Sources */,
				4746068F2B963EA100AC9214 /* View.swift in Sources */,
				47A6AC322B7D3E250047A4BA /* ConstantsUI.swift in Sources */,
				474606802B96308A00AC9214 /* WidgetSharedUserDefaultsModel.swift in Sources */,
				47A6AC362B7D3E640047A4BA /* GlucoseChartType.swift in Sources */,
				478A92422B8CCF8F0084C394 /* ConstantsLiveActivity.swift in Sources */,
				474606872B9637F100AC9214 /* TextsSettingsView.swift in Sources */,
			);
			runOnlyForDeploymentPostprocessing = 0;
		};
		479359812B88B95A007D3CEE /* Sources */ = {
			isa = PBXSourcesBuildPhase;
			buildActionMask = 2147483647;
			files = (
				474606912B963EA100AC9214 /* View.swift in Sources */,
				4746066D2B9618B800AC9214 /* AccessoryCornerView.swift in Sources */,
				478A92652B90AB040084C394 /* GlucoseChartView.swift in Sources */,
				4793598A2B88B95A007D3CEE /* XDripWatchComplication.swift in Sources */,
				478A92682B90ABB30084C394 /* ConstantsGlucoseChartSwiftUI.swift in Sources */,
				478A92562B8FA1D80084C394 /* ConstantsBloodGlucose.swift in Sources */,
				4746066B2B96185C00AC9214 /* AccessoryCircularView.swift in Sources */,
				478A92612B8FB53B0084C394 /* XDripWatchComplication+EntryView.swift in Sources */,
				478A92642B8FBEBF0084C394 /* TextsHomeView.swift in Sources */,
				474606652B95E48D00AC9214 /* ComplicationSharedUserDefaultsModel.swift in Sources */,
				478A92662B90AB230084C394 /* GlucoseChartType.swift in Sources */,
				478A92632B8FB5490084C394 /* XDripWatchComplication+Provider.swift in Sources */,
				478A92592B8FA1F20084C394 /* Double.swift in Sources */,
				474606862B9637CB00AC9214 /* LiveActivitySize.swift in Sources */,
				4746066F2B9618FD00AC9214 /* AccessoryInlineView.swift in Sources */,
				474606892B9637F600AC9214 /* TextsSettingsView.swift in Sources */,
				471C9BFF2B932952005E1326 /* LibreLinkUpModels.swift in Sources */,
				478A923E2B8B64DE0084C394 /* ConstantsHomeView.swift in Sources */,
				4796C6072B9516FD00DE2210 /* Bundle.swift in Sources */,
				47E91BBA2B9A43F20063181B /* FollowerBackgroundKeepAliveType.swift in Sources */,
				478A92582B8FA1F20084C394 /* Date.swift in Sources */,
				478A92552B8FA1D80084C394 /* ConstantsBGGraphBuilder.swift in Sources */,
				478A925F2B8FB5290084C394 /* XDripWatchComplication+Entry.swift in Sources */,
				478A925A2B8FA27D0084C394 /* TextsCommon.swift in Sources */,
				4746068C2B96380200AC9214 /* ConstantsLibreLinkUp.swift in Sources */,
				478A925D2B8FA6D30084C394 /* ConstantsUI.swift in Sources */,
				474606692B9616AA00AC9214 /* AccessoryRectangularView.swift in Sources */,
			);
			runOnlyForDeploymentPostprocessing = 0;
		};
		47A6ABDB2B790CC60047A4BA /* Sources */ = {
			isa = PBXSourcesBuildPhase;
			buildActionMask = 2147483647;
			files = (
				47A6AC2B2B7D3DE30047A4BA /* GlucoseChartView.swift in Sources */,
				47DE41B52B8693CB0041DA19 /* HeaderView.swift in Sources */,
				47A6AC342B7D3E260047A4BA /* ConstantsBloodGlucose.swift in Sources */,
				474606852B9637CA00AC9214 /* LiveActivitySize.swift in Sources */,
				47A6AC2E2B7D3E170047A4BA /* Double.swift in Sources */,
				47A6AC392B7D3E770047A4BA /* TextsHomeView.swift in Sources */,
				47CA61E72B97948000C2A597 /* FollowerDataSourceType.swift in Sources */,
				47A6AC332B7D3E260047A4BA /* ConstantsHomeView.swift in Sources */,
				474606642B95E48D00AC9214 /* ComplicationSharedUserDefaultsModel.swift in Sources */,
				474606902B963EA100AC9214 /* View.swift in Sources */,
				47A6AC372B7D3E650047A4BA /* GlucoseChartType.swift in Sources */,
				47A6ABE42B790CC60047A4BA /* MainView.swift in Sources */,
				474606882B9637F600AC9214 /* TextsSettingsView.swift in Sources */,
				4793599A2B8A2A4E007D3CEE /* InfoView.swift in Sources */,
				47A6ABEF2B7949B80047A4BA /* WatchStateModel.swift in Sources */,
				47A6ABE22B790CC60047A4BA /* xDripWatchApp.swift in Sources */,
				47DE41B32B8672F90041DA19 /* DataSourceView.swift in Sources */,
				4796C6062B9516FC00DE2210 /* Bundle.swift in Sources */,
				47A6AC2F2B7D3E170047A4BA /* Date.swift in Sources */,
				47CA61E92B97A6BD00C2A597 /* FollowerBackgroundKeepAliveType.swift in Sources */,
				47DE41AE2B863D370041DA19 /* WatchState.swift in Sources */,
				47A6AC422B7D42ED0047A4BA /* TextsCommon.swift in Sources */,
				47A6AC3B2B7D3F9B0047A4BA /* ConstantsGlucoseChartSwiftUI.swift in Sources */,
				47DE41B92B87B2680041DA19 /* ConstantsAppleWatch.swift in Sources */,
				47CA61E82B9796D200C2A597 /* ConstantsFollower.swift in Sources */,
				4746068B2B96380200AC9214 /* ConstantsLibreLinkUp.swift in Sources */,
				47A6AC352B7D3E260047A4BA /* ConstantsUI.swift in Sources */,
			);
			runOnlyForDeploymentPostprocessing = 0;
		};
		F8AC425621ADEBD60078C348 /* Sources */ = {
			isa = PBXSourcesBuildPhase;
			buildActionMask = 2147483647;
			files = (
				F8BDD450221CAA64006EAB84 /* TextsCommon.swift in Sources */,
				F8EE3EA72B6833FA00B27B96 /* Libre3HeartBeatBluetoothPeripheralViewModel.swift in Sources */,
				F81D6D4E22BFC762005EFAE2 /* TextsDexcomShareTestResult.swift in Sources */,
				F8A5EEC2257D18DC0085E660 /* LibreNFCDelegate.swift in Sources */,
				F8F9720523A5915900C3F17D /* TransmitterMessage.swift in Sources */,
				F816E1282439DE55009EE65B /* CGMDexomG4TransmitterDelegate.swift in Sources */,
				F8F1670A2727317D001AA3D8 /* DexcomTransmitterTimeRxMessage.swift in Sources */,
				F8EA6C8221B723BC0082976B /* Date.swift in Sources */,
				D400F8032778BD8000B57648 /* TextsTreatmentsView.swift in Sources */,
				47ADD2E127FB05EB0025E2F4 /* ChartPointsScatterDownTrianglesWithDropdownLineLayer.swift in Sources */,
				47228B152996BDD2008725DB /* BgReadingsView.swift in Sources */,
				F8F71D802B7EAA2E005076E8 /* DexcomG7+CoreDataClass.swift in Sources */,
				F81FA006228E09D40028C70F /* TextsCalibration.swift in Sources */,
				F816E0F724367137009EE65B /* GNSEntry+CoreDataClass.swift in Sources */,
				F8F9721923A5915900C3F17D /* CGMGNSEntryTransmitter.swift in Sources */,
				F8B3A84A227F090E004BA588 /* SettingsViewNotificationsSettingsViewModel.swift in Sources */,
				F83098FE23AD3F84005741DF /* UITabBarController.swift in Sources */,
				F816E11A243923B2009EE65B /* Droplet+CoreDataClass.swift in Sources */,
				F80D916D24F82A17006840B5 /* CGMLibre2TransmitterDelegate.swift in Sources */,
				F8B955EB2591355200C06016 /* CGMLibre2Transmitter+TestData.swift in Sources */,
				F8B3A85B2280CCD1004BA588 /* AlertSettingsViewController.swift in Sources */,
				F8F9722E23A5915900C3F17D /* M5StackTransmitterOpCode.swift in Sources */,
				47D9BC952A78498500AB85B2 /* BgReadingsDetailView.swift in Sources */,
				F816E0E22432A4D1009EE65B /* Blucon+BluetoothPeripheral.swift in Sources */,
				F897E24B23FC86CF0075E0E8 /* CGMG5TransmitterDelegate.swift in Sources */,
				F816E0F12433C31B009EE65B /* Blucon+CoreDataClass.swift in Sources */,
				F8F9723323A5915900C3F17D /* M5StackBluetoothTransmitterDelegate.swift in Sources */,
				F8B3A81B227DEC92004BA588 /* SensorsAccessor.swift in Sources */,
				F8F9721E23A5915900C3F17D /* LibreSensorState.swift in Sources */,
				F8B3A85D22821BB6004BA588 /* Int.swift in Sources */,
				F808D2CE2403292C0084B5DB /* Bubble+CoreDataProperties.swift in Sources */,
				F8A2BC1A25DB0C28001D1E78 /* CGMAtomTransmitterDelegate.swift in Sources */,
				F8F71D862B7EC1AD005076E8 /* DexcomG7+BluetoothPeripheral.swift in Sources */,
				47046EA42A6E8BA700A6F736 /* TextsBgReadings.swift in Sources */,
				F8E0475E28CC8E330049D8C9 /* GlucoseData+LoopShare.swift in Sources */,
				F85542322B7573D20058CE09 /* OmniPodHeartBeat+CoreDataClass.swift in Sources */,
				F816E1002436734C009EE65B /* CGMGNSEntryTransmitterDelegate.swift in Sources */,
				F82842322752CBE00097E0C9 /* DexcomSessionStopTxMessage.swift in Sources */,
				4716A5142B41CAD000419052 /* LiveActivityManager.swift in Sources */,
				F8C97853242AA70D00A09483 /* MiaoMiao+CoreDataClass.swift in Sources */,
				F8F9720D23A5915900C3F17D /* ResetMessage.swift in Sources */,
				F8EE3EA22B68332200B27B96 /* ConstantsHeartBeat.swift in Sources */,
				F85FF3D7252FB1C0004E6FF1 /* SnoozeParametersAccessor.swift in Sources */,
				F866974C28679A0100025441 /* LoopDelayScheduleViewController.swift in Sources */,
				F8C97856242AA86B00A09483 /* CGMMiaoMiaoTransmitterDelegate.swift in Sources */,
				F898EDF6234A8A5700BFB79B /* UInt32.swift in Sources */,
				F8B955B1258BEE9D00C06016 /* ConstantsSpeakReading.swift in Sources */,
				F8F9723223A5915900C3F17D /* M5StackReadBlePassWordTxMessage.swift in Sources */,
				F8DF765323E34F4500063910 /* DexcomG5+CoreDataClass.swift in Sources */,
				F8F9720F23A5915900C3F17D /* NSData+CRC.swift in Sources */,
				F8A1585722EDB754007F5B5D /* ConstantsCoreData.swift in Sources */,
				F8797CEA255B43960033956B /* GlucoseData+Smoothable.swift in Sources */,
				F821CF9022AB1068005C1E43 /* DatePickerViewData.swift in Sources */,
				F8F9722623A5915900C3F17D /* BluconTransmitterOpCode.swift in Sources */,
				47B731412B83DD3C00B0A450 /* ConstantsLiveActivity.swift in Sources */,
				F8025E4E21ED450300ECF0C0 /* Double.swift in Sources */,
				F8F9723423A5915900C3F17D /* BluetoothTransmitterDelegate.swift in Sources */,
				F8F9724923A69DAE00C3F17D /* M5StickC.swift in Sources */,
				F84DDF4B279DF03400F7B5A4 /* TextsNightScout.swift in Sources */,
				F8B3A853227F2743004BA588 /* AlertsSettingsViewController.swift in Sources */,
				F8B3A849227F090E004BA588 /* SettingsViewSpeakSettingsViewModel.swift in Sources */,
				F8BDD43F221B5BAF006EAB84 /* TextsErrorMessages.swift in Sources */,
				F8B3A7FA2278E0E8004BA588 /* SettingsViewModelProtocol.swift in Sources */,
				F8A2BC3225DB0D6D001D1E78 /* BluetoothPeripheralManaging.swift in Sources */,
				F85DC2F521CFE3D400B9F74A /* BgReading+CoreDataClass.swift in Sources */,
				47B7FC722B00CF4B004C872B /* FollowerBackgroundKeepAliveType.swift in Sources */,
				F816E11C2439243B009EE65B /* Droplet+CoreDataProperties.swift in Sources */,
				F821CF56229BF43A005C1E43 /* AlertKind.swift in Sources */,
				F85DC2ED21CFE2F500B9F74A /* BgReading+CoreDataProperties.swift in Sources */,
				F85544912B83E6C3002569F8 /* DexcomG7GlucoseDataRxMessage.swift in Sources */,
				F8A2BC0D25DB0B12001D1E78 /* Atom+BluetoothPeripheral.swift in Sources */,
				F8F9723123A5915900C3F17D /* M5StackAuthenticateTXMessage.swift in Sources */,
				F8EE3EAE2B6834FD00B27B96 /* DexcomG7HeartBeat+CoreDataClass.swift in Sources */,
				F8F9721223A5915900C3F17D /* FirmwareVersionTxMessage.swift in Sources */,
				F80D916824F7086D006840B5 /* Libre2BluetoothPeripheralViewModel.swift in Sources */,
				F857A334253F6A7600951BB2 /* LibreCalibrationInfo.swift in Sources */,
				F867E2612252ADAB000FD265 /* Calibration+CoreDataProperties.swift in Sources */,
				F8025E6B21F7CD7600ECF0C0 /* UIStoryboard.swift in Sources */,
				F830991D23C2909E005741DF /* Watlaa+CoreDataProperties.swift in Sources */,
				F8F9721623A5915900C3F17D /* CGMG4xDripTransmitter.swift in Sources */,
				F821CF8122A5C814005C1E43 /* RepeatingTimer.swift in Sources */,
				F80D915C24F06A40006840B5 /* PreLibre2.swift in Sources */,
				477F45E6285B993200AC8475 /* GlucoseMiniChartManager.swift in Sources */,
				F64039B5281E91500051EFFE /* TextsQuickActions.swift in Sources */,
				F8F9722223A5915900C3F17D /* CRC.swift in Sources */,
				F8CB59C02734976D00BA199E /* DexcomTransmitterTimeTxMessage.swift in Sources */,
				F821CF6F229FC280005C1E43 /* Endpoint+NightScout.swift in Sources */,
				F8F9722A23A5915900C3F17D /* TransmitterBatteryInfo.swift in Sources */,
				F821CF5D229BF43A005C1E43 /* NSDateFormatter.swift in Sources */,
				F8F16715272745A2001AA3D8 /* DexcomCalibrationResponseType.swift in Sources */,
				F8F9721B23A5915900C3F17D /* CGMMiaoMiaoTransmitter.swift in Sources */,
				F8F9721A23A5915900C3F17D /* CGMBubbleTransmitter.swift in Sources */,
				4752B400263570DA0081D551 /* ConstantsStatistics.swift in Sources */,
				47A6ABFF2B795DA30047A4BA /* GlucoseChartType.swift in Sources */,
				F8A2BC3B25DB0D6D001D1E78 /* BluetoothPeripheralManager+CGMBubbleTransmitterDelegate.swift in Sources */,
				F8A2BC3A25DB0D6D001D1E78 /* BluetoothPeripheralManager+CGMGNSEntryTransmitterDelegate.swift in Sources */,
				F8EA6CA921BBE3010082976B /* UniqueId.swift in Sources */,
				F8A1585122EDB597007F5B5D /* ConstantsBGGraphBuilder.swift in Sources */,
				F81D6D4822BD5F62005EFAE2 /* DexcomShareUploadManager.swift in Sources */,
				F8C9784D2428052E00A09483 /* CGMSensorType.swift in Sources */,
				F8A1586B22EDB967007F5B5D /* ConstantsMaster.swift in Sources */,
				47DB06D02A70141E00267BE3 /* FollowerDataSourceType.swift in Sources */,
				F8DB19D22B89583F00569C37 /* DexcomG7BackfillMessage.swift in Sources */,
				F8F9723923A5928D00C3F17D /* M5StackBluetoothPeripheralViewModel.swift in Sources */,
				F8F9722B23A5915900C3F17D /* CGMTransmitterDelegate.swift in Sources */,
				F80859292364D61B00F3829D /* UserDefaults+charts.swift in Sources */,
				F8B955B7258D5E2000C06016 /* ConstantsHealthKit.swift in Sources */,
				F8B3A7B2226A0878004BA588 /* TextsAlerts.swift in Sources */,
				D4BAF37627769B38009D3465 /* TreatmentTableViewCell.swift in Sources */,
				F8F71D782B7D2754005076E8 /* CGMG7TransmitterDelegate.swift in Sources */,
				D40C3DA62775438F00111B73 /* TreatmentEntry+CoreDataProperties.swift in Sources */,
				F80D917024F85C7A006840B5 /* Libre2+BluetoothPeripheral.swift in Sources */,
				F8F9721423A5915900C3F17D /* AuthChallengeRxMessage.swift in Sources */,
				47B60F3726F389E2003198D3 /* LandscapeChartViewController.swift in Sources */,
				F8025E5421EE8D2100ECF0C0 /* Libre1Calibrator.swift in Sources */,
				F8F71D742B7C1143005076E8 /* CGMG7Transmitter.swift in Sources */,
				F81FA00A228F53680028C70F /* TextsHomeView.swift in Sources */,
				F8E3C3AD21FE551C00907A04 /* DexcomCalibrator.swift in Sources */,
				F8F9723523A5915900C3F17D /* BluetoothTransmitter.swift in Sources */,
				F8F9721323A5915900C3F17D /* BatteryStatusRxMessage.swift in Sources */,
				F8A2BC3825DB0D6D001D1E78 /* BluetoothPeripheralManager+CGMBluconTransmitterDelegate.swift in Sources */,
				F51B9F7D24B216CD00FC0643 /* Libre1NonFixedSlopeCalibrator.swift in Sources */,
				F8E51D612448E695001C9E5A /* Bundle.swift in Sources */,
				F821CF61229BF4A2005C1E43 /* NightScoutUploadManager.swift in Sources */,
				F8F9721023A5915900C3F17D /* TransmitterVersionRxMessage.swift in Sources */,
				F8A1587122EDC865007F5B5D /* ConstantsSpeakReadingLanguages.swift in Sources */,
				F8A1585522EDB706007F5B5D /* ConstantsCalibrationAlgorithms.swift in Sources */,
				4752B4062635878E0081D551 /* SettingsViewStatisticsSettingsViewModel.swift in Sources */,
				F897AAF92200F2D200CDDD10 /* CBPeripheralState.swift in Sources */,
				F858CCED25AE4CD100786B91 /* LibreOOPWebError.swift in Sources */,
				F85542362B7575B40058CE09 /* OmniPodHeartBeatBluetoothPeripheralViewModel.swift in Sources */,
				F8EE3EAC2B6834FD00B27B96 /* Libre2HeartBeat+CoreDataClass.swift in Sources */,
				D4FD899727772F9100689788 /* TreatmentEntryAccessor.swift in Sources */,
				F8F971B623A5914D00C3F17D /* M5Stack+BluetoothPeripheral.swift in Sources */,
				F830992323C291EE005741DF /* Watlaa+BluetoothPeripheral.swift in Sources */,
				F821CF57229BF43A005C1E43 /* SnoozeParameters.swift in Sources */,
				47DE41AD2B863D370041DA19 /* WatchState.swift in Sources */,
				F830992823C32A13005741DF /* TextsWatlaaView.swift in Sources */,
				F8A2BC4525DB2679001D1E78 /* AtomResponseType.swift in Sources */,
				F8B3A79722635A25004BA588 /* AlertEntry+CoreDataProperties.swift in Sources */,
				F830992023C291E2005741DF /* WatlaaBluetoothTransmitter.swift in Sources */,
				F8AF36152455C6F700B5977B /* ConstantsTrace.swift in Sources */,
				F8F971B723A5914D00C3F17D /* BluetoothPeripheralType.swift in Sources */,
				F80610C4222D4E4D00D8F236 /* ActionClosureable-extension.swift in Sources */,
				F8F1670E27273EA7001AA3D8 /* GlucoseDataRxMessage.swift in Sources */,
				F8B3A835227F08AC004BA588 /* PickerViewController.swift in Sources */,
				F821CF9522ADB0D7005C1E43 /* HealthKitManager.swift in Sources */,
				F8CB59CE27444D6300BA199E /* DexcomSessionStopResponse.swift in Sources */,
				F8F71D812B7EAA2E005076E8 /* DexcomG7+CoreDataProperties.swift in Sources */,
				F8B3A81D227DEC92004BA588 /* CalibrationsAccessor.swift in Sources */,
				F821CF9D22AEF483005C1E43 /* BGReadingSpeaker.swift in Sources */,
				F8297F4E238DCAD800D74D66 /* BluetoothPeripheralsViewController.swift in Sources */,
				F8B3A848227F090E004BA588 /* SettingsViewHealthKitSettingsViewModel.swift in Sources */,
				F8025E5021EE746400ECF0C0 /* Calibrator.swift in Sources */,
				F85DC2F421CFE3D400B9F74A /* Sensor+CoreDataClass.swift in Sources */,
				F8B3A844227F090E004BA588 /* SettingsViewAlertSettingsViewModel.swift in Sources */,
				F8D0587C24BCB570008C8734 /* SettingsViewHomeScreenSettingsViewModel.swift in Sources */,
				F8A1586322EDB86E007F5B5D /* ConstantsSounds.swift in Sources */,
				F8A1587322EDC893007F5B5D /* ConstantsDexcomShare.swift in Sources */,
				F8A1586F22EDC7EE007F5B5D /* ConstantsSuspensionPrevention.swift in Sources */,
				F8B3A82D227F07D6004BA588 /* SettingsNavigationController.swift in Sources */,
				F8EE3EA62B6833FA00B27B96 /* DexcomG7HeartBeatBluetoothPeripheralViewModel.swift in Sources */,
				476CAF792B9F6A7200743168 /* ComplicationSharedUserDefaultsModel.swift in Sources */,
				D482BD942776153F003C4FB2 /* TreatmentsNavigationController.swift in Sources */,
				F80ED2EC236F68F90005C035 /* SettingsViewM5StackBluetoothSettingsViewModel.swift in Sources */,
				F8BECB05235CE5D80060DAE1 /* GlucoseChartManager.swift in Sources */,
				F8C97850242A9FD500A09483 /* MiaoMiaoBluetoothPeripheralViewModel.swift in Sources */,
				F8A2BC3325DB0D6D001D1E78 /* BluetoothPeripheralManager+CGMDexcomG4TransmitterDelegate.swift in Sources */,
				F816E10E2437EAC9009EE65B /* BlueReader+CoreDataProperties.swift in Sources */,
				F8B3A830227F085A004BA588 /* SettingsTableViewCell.swift in Sources */,
				F82436FC24BE014000BED341 /* TextsLibreStates.swift in Sources */,
				F8F71D7A2B7E9DFB005076E8 /* ConstantsDexcomG7.swift in Sources */,
				47DB06C22A6FC02200267BE3 /* SettingsViewDataSourceSettingsViewModel.swift in Sources */,
				F8F7B8EB259A7B1C00C47B04 /* SavitzkyGolaySmoothableArray.swift in Sources */,
				D417E51C282EC8DB008DC467 /* ProgressBarViewController.swift in Sources */,
				47DB06C62A6FC72000267BE3 /* SettingsViewCalendarEventsSettingsViewModel.swift in Sources */,
				F830991C23C2909E005741DF /* Watlaa+CoreDataClass.swift in Sources */,
				F808D2CC240328FA0084B5DB /* Bubble+CoreDataClass.swift in Sources */,
				F8A1586122EDB844007F5B5D /* ConstantsNotifications.swift in Sources */,
				F8DF765523E34FD500063910 /* DexcomG5+CoreDataProperties.swift in Sources */,
				F8F71D832B7EACC9005076E8 /* BluetoothPeripheralManager+CGMG7TransmitterDelegate.swift in Sources */,
				D4E499AB277B43E3000F8CBA /* TreatmentCollection.swift in Sources */,
				F8F9720423A5915900C3F17D /* TransmitterVersionTxMessage.swift in Sources */,
				F8DF765C23E350B100063910 /* DexcomG5+BluetoothPeripheral.swift in Sources */,
				F8F9720323A5915900C3F17D /* CGMG5Transmitter.swift in Sources */,
				F85FF3C4252D0C32004E6FF1 /* xdrip.xcdatamodeld in Sources */,
				F8B3A81C227DEC92004BA588 /* AlertEntriesAccessor.swift in Sources */,
				F8A1585B22EDB7EA007F5B5D /* ConstantsDexcomG5.swift in Sources */,
				F8F71D7D2B7EA600005076E8 /* DexcomG7BluetoothPeripheralViewModel.swift in Sources */,
				F816E0F524367132009EE65B /* GNSEntry+CoreDataProperties.swift in Sources */,
				F898EDF4234A8A3200BFB79B /* UInt16.swift in Sources */,
				F8BDD452221DEAB2006EAB84 /* TextsSettingsView.swift in Sources */,
				F8EEDD6423020FAD00D2D610 /* NoCalibrator.swift in Sources */,
				F8177023248CF78300AA3600 /* LibreSensorType.swift in Sources */,
				F8C97859242AAE7B00A09483 /* MiaoMiao+BluetoothPeripheral.swift in Sources */,
				476FE8FF2B2F1D1700537E0A /* ConstantsFollower.swift in Sources */,
				F8EEDD5422FF685400D2D610 /* NSMutableURLRequest.swift in Sources */,
				F897AAFB2201018800CDDD10 /* String.swift in Sources */,
				F85542342B7574330058CE09 /* OmniPodHeartBeat+CoreDataProperties.swift in Sources */,
				F8B3A847227F090E004BA588 /* SettingsViewNightScoutSettingsViewModel.swift in Sources */,
				F8B3A79622635A25004BA588 /* AlertEntry+CoreDataClass.swift in Sources */,
				F8A2BC3725DB0D6D001D1E78 /* BluetoothPeripheralManager+CGMMiaoMiaoTransmitterDelegate.swift in Sources */,
				F8F7B8E6259A6EBF00C47B04 /* LibreSmoothing.swift in Sources */,
				F8284237276BE78D0097E0C9 /* String+Dexcom.swift in Sources */,
				F808D2CA240325E40084B5DB /* CGMBubbleTransmitterDelegate.swift in Sources */,
				F804870C2336D90200EBDDB7 /* M5Stack+CoreDataClass.swift in Sources */,
				F8CB59C22738206D00BA199E /* DexcomGlucoseDataTxMessage.swift in Sources */,
				F8C97854242AA70D00A09483 /* MiaoMiao+CoreDataProperties.swift in Sources */,
				F8F9720A23A5915900C3F17D /* DexcomTransmitterOpCode.swift in Sources */,
				F8AC425E21ADEBD60078C348 /* AppDelegate.swift in Sources */,
				F8A2BC0825DB09BE001D1E78 /* Atom+CoreDataProperties.swift in Sources */,
				F8F1671927288FC6001AA3D8 /* DexcomSessionStartRxMessage.swift in Sources */,
				F804870D2336D90200EBDDB7 /* M5Stack+CoreDataProperties.swift in Sources */,
				F85FF3CD252F9FD7004E6FF1 /* SnoozeParameters+CoreDataProperties.swift in Sources */,
				F8F9722F23A5915900C3F17D /* M5StackPacket.swift in Sources */,
				F821CF8E22AB090C005C1E43 /* DatePickerViewController.swift in Sources */,
				F8AF11F324B1279500AE5BA2 /* TextsLibreErrors.swift in Sources */,
				F8691888239CEEFA0065B607 /* BluetoothPeripheralViewModel.swift in Sources */,
				F8297F4F238DCAD800D74D66 /* BluetoothPeripheralNavigationController.swift in Sources */,
				47DB06E92A715FD900267BE3 /* LibreLinkUpModels.swift in Sources */,
				F8A1585322EDB602007F5B5D /* ConstantsBloodGlucose.swift in Sources */,
				4733B93E2AD17C99001D609D /* FollowerBgReading.swift in Sources */,
				F85FB769255DE14600D1C39E /* ConstantsLibreSmoothing.swift in Sources */,
				F8F1671B272B3E4F001AA3D8 /* DexcomBackfillStream.swift in Sources */,
				F85542302B7573930058CE09 /* OmniPodHeartBeat+BluetoothPeripheral.swift in Sources */,
				F8DF766023E38FC100063910 /* BLEPeripheral+CoreDataClass.swift in Sources */,
				F80ED2EE236F68F90005C035 /* SettingsViewM5StackWiFiSettingsViewModel.swift in Sources */,
				F8FDD6CB2553385000625B49 /* Array.swift in Sources */,
				F8EE3EB32B683B2100B27B96 /* DexcomG7HeartbeatBluetoothTransmitter.swift in Sources */,
				F8A389C823203E3E0010F405 /* ConstantsM5Stack.swift in Sources */,
				F898EDEA233F53BF00BFB79B /* UIButton.swift in Sources */,
				F81F9FF822861E6D0028C70F /* KeyValueObserverTimeKeeper.swift in Sources */,
				F8B3A858227F6971004BA588 /* UISwitch.swift in Sources */,
				F8E6C78C24CDDB83007C1199 /* SnoozeViewController.swift in Sources */,
				F8AF11F824B1E6EE00AE5BA2 /* XdripError.swift in Sources */,
				F830990523B94ED7005741DF /* TimeScheduleViewController.swift in Sources */,
				F855422C2B7182C60058CE09 /* LoopFollowManager.swift in Sources */,
				F8A2BC2F25DB0D6D001D1E78 /* BluetoothPeripheralManager+CGMBlueReaderTransmitterDelegate.swift in Sources */,
				F8F9722123A5915900C3F17D /* LibreSensorSerialNumber.swift in Sources */,
				F8A1586722EDB8BF007F5B5D /* ConstantsHomeView.swift in Sources */,
				F8A1585922EDB7C6007F5B5D /* ConstantsDefaultAlertLevels.swift in Sources */,
				F8A54AAD22D6859200934E7A /* SlopeParameters.swift in Sources */,
				472596052B76301F00459D12 /* WatchManager.swift in Sources */,
				F830993023C928E0005741DF /* WatlaaBluetoothTransmitterDelegate.swift in Sources */,
				F8025C0A21D94FD700ECF0C0 /* CBManagerState.swift in Sources */,
				47ADD2DF27FAF8630025E2F4 /* ChartPointsScatterDownTrianglesLayer.swift in Sources */,
				F8F9722723A5915900C3F17D /* CGMBluconTransmitter.swift in Sources */,
				F8E3A2A923D906C200E5E98A /* CalendarManager.swift in Sources */,
				F8B3A80A227A3D11004BA588 /* TextsAlertTypeSettings.swift in Sources */,
				F85FF39125288870004E6FF1 /* HouseKeeper.swift in Sources */,
				47D08D5E2B54390B00B0BEA7 /* LiveActivitySize.swift in Sources */,
				F8CB59C42739D1CD00BA199E /* DexcomBackfillTxMessage.swift in Sources */,
				F8F9721823A5915900C3F17D /* CGMBlueReaderTransmitter.swift in Sources */,
				F8252867243E50FE0067AF77 /* ConstantsLibre.swift in Sources */,
				F8F9720923A5915900C3F17D /* AESCrypt.m in Sources */,
				F8CB59D3274D94AF00BA199E /* DexcomSessionStartTxMessage.swift in Sources */,
				F80ED2ED236F68F90005C035 /* SettingsViewM5StackGeneralSettingsViewModel.swift in Sources */,
				F816E10A2437E7B8009EE65B /* CGMBlueReaderTransmitterDelegate.swift in Sources */,
				47D08D5B2B5437F500B0BEA7 /* ConstantsGlucoseChartSwiftUI.swift in Sources */,
				F8B3A850227F26F8004BA588 /* AlertTypesSettingsViewController.swift in Sources */,
				D484BC292774F783008490E9 /* TreatmentsInsertViewController.swift in Sources */,
				F816E0FE24367338009EE65B /* GNSEntry+BluetoothPeripheral.swift in Sources */,
				F8B3A808227A2933004BA588 /* SettingsSelectedRowAction.swift in Sources */,
				F8EE3EAD2B6834FD00B27B96 /* DexcomG7HeartBeat+CoreDataProperties.swift in Sources */,
				F8A5EEB2257CEC290085E660 /* LibreNFC.swift in Sources */,
				F816E0F02433C31B009EE65B /* Blucon+CoreDataProperties.swift in Sources */,
				F8A2BC3925DB0D6D001D1E78 /* BluetoothPeripheralManager+CGMLibre2TransmitterDelegate.swift in Sources */,
				F8A5EEAE25791F370085E660 /* Libre2BLEUtilities.swift in Sources */,
				477B2C7E2B432775002F64A4 /* LiveActivityType.swift in Sources */,
				F86697502867AA4A00025441 /* LoopDelayScheduleView.swift in Sources */,
				F8E3C3AB21FE17B700907A04 /* StringProtocol.swift in Sources */,
				F8F9720723A5915900C3F17D /* AuthChallengeTxMessage.swift in Sources */,
				F8B3A78E22622954004BA588 /* AlertType+CoreDataClass.swift in Sources */,
				F821CF5A229BF43A005C1E43 /* CoreDataManager.swift in Sources */,
				F8E51D6924549E2C001C9E5A /* SettingsViewTraceSettingsViewModel.swift in Sources */,
				F85DC2F321CFE3D400B9F74A /* Calibration+CoreDataClass.swift in Sources */,
				F8AF361B245D93EE00B5977B /* Int16.swift in Sources */,
				F8E3A2AB23DA520B00E5E98A /* ConstantsCalendar.swift in Sources */,
				F8F9721523A5915900C3F17D /* PairRequestTxMessage.swift in Sources */,
				F8BECB12235CEA9B0060DAE1 /* TimeInterval.swift in Sources */,
				F8EE3E9E2B6831A200B27B96 /* DexcomG7HeartBeat+BluetoothPeripheral.swift in Sources */,
				F8EE3E9F2B6831A200B27B96 /* Libre2HeartBeat+BluetoothPeripheral.swift in Sources */,
				F8F1670C27273774001AA3D8 /* GlucoseBackfillRxMessage.swift in Sources */,
				F8F9720823A5915900C3F17D /* BatteryStatusTxMessage.swift in Sources */,
				F8CB59C6273ECFE500BA199E /* DexcomG6GlucoseDataRxMessage.swift in Sources */,
				F81F9FFC2288C7530028C70F /* NewAlertSettingsViewController.swift in Sources */,
				F80D916524F5B3DE006840B5 /* Libre2+CoreDataClass.swift in Sources */,
				D4028CC02774A50600341476 /* TreatmentsViewController.swift in Sources */,
				F898EDF2234A8A0500BFB79B /* UInt8.swift in Sources */,
				F8DF766423E781C100063910 /* BLEPeripheralAccessor.swift in Sources */,
				F8F1671727288B24001AA3D8 /* DexcomSessionStopRxMessage.swift in Sources */,
				F816E12124392D40009EE65B /* DropletBluetoothPeripheralViewModel.swift in Sources */,
				F8A5EEB8257CF2940085E660 /* TextsLibreNFC.swift in Sources */,
				F816E1082437E5B9009EE65B /* BlueReader+BluetoothPeripheral.swift in Sources */,
				F8E51D67244BAE0E001C9E5A /* WatlaaBluetoothTransmitterMaster+CGMTransmitter.swift in Sources */,
				F81FA0002289E4990028C70F /* AlertSettingsViewControllerData.swift in Sources */,
				F80D916024F45EB3006840B5 /* LibreError.swift in Sources */,
				F856CE5B22EDC8E50083E436 /* ConstantsBluetoothPairing.swift in Sources */,
				F8F971B823A5914D00C3F17D /* BluetoothPeripheral.swift in Sources */,
				F8F9721723A5915900C3F17D /* CGMDroplet1Transmitter.swift in Sources */,
				F8A2BC2E25DB0D6D001D1E78 /* BluetoothPeripheralManager+CGMDropletTransmitterDelegate.swift in Sources */,
				F8C5EBE722F38F0E00563B5F /* Trace.swift in Sources */,
				F8B48A9422B2A705009BCC01 /* TextsSpeakReading.swift in Sources */,
				F8CB59CC2744471100BA199E /* DexcomSessionStartResponse.swift in Sources */,
				47AB72F327105EF4005E7CAB /* SettingsViewHelpSettingModel.swift in Sources */,
				F821CF5F229BF43A005C1E43 /* ApplicationManager.swift in Sources */,
				F8B3A834227F08AC004BA588 /* PickerViewData.swift in Sources */,
				F8177025248ED4DE00AA3600 /* Libre1DerivedAlgorithmParameters.swift in Sources */,
				D40C3DA4277542C400111B73 /* TreatmentEntry+CoreDataClass.swift in Sources */,
				F8EE3EB22B683B2100B27B96 /* Libre3HeartbeatBluetoothTransmitter.swift in Sources */,
				F808592D23677D6A00F3829D /* ChartPoint.swift in Sources */,
				F8A2BC0425DB093B001D1E78 /* Atom+CoreDataClass.swift in Sources */,
				F8F9722823A5915900C3F17D /* BluconUtilities.swift in Sources */,
				F8F9724723A69A8000C3F17D /* BluetoothPeripheralCategory.swift in Sources */,
				F8B3A79522635A25004BA588 /* AlertType+CoreDataProperties.swift in Sources */,
				F8A2BBFD25D9D386001D1E78 /* AtomBluetoothPeripheralViewModel.swift in Sources */,
				F8AF11FA24B1FB3500AE5BA2 /* DexcomError.swift in Sources */,
				F8B3A84C227F090E004BA588 /* SettingsViewController.swift in Sources */,
				F88EC27A260120C000DF0EAF /* ConstantsAlerts.swift in Sources */,
				F8F9720B23A5915900C3F17D /* SensorDataRxMessage.swift in Sources */,
				F816E10C2437EA8E009EE65B /* BlueReader+CoreDataClass.swift in Sources */,
				F8A2BC1425DB0B61001D1E78 /* CGMAtomTransmitter.swift in Sources */,
				F8AC426021ADEBD60078C348 /* RootViewController.swift in Sources */,
				F8B3A78B225D473D004BA588 /* UIAlertController.swift in Sources */,
				47A6AC292B7D3DAB0047A4BA /* GlucoseChartView.swift in Sources */,
				F816E118243921FB009EE65B /* CGMBDropletTransmitterDelegate.swift in Sources */,
				F8F9720E23A5915900C3F17D /* AuthRequestRxMessage.swift in Sources */,
				F8A2BC3F25DB0D89001D1E78 /* BluetoothPeripheralManager+CGMAtomTransmitterDelegate.swift in Sources */,
				F8BDD4242218790E006EAB84 /* UserDefaults.swift in Sources */,
				F81D6D5222C27F18005EFAE2 /* BgReading+DexcomShare.swift in Sources */,
				F8F9723023A5915900C3F17D /* M5StackUtilities.swift in Sources */,
				F8297F52238ECA3200D74D66 /* BluetoothPeripheralViewController.swift in Sources */,
				F816E1312439E2DD009EE65B /* DexcomG4BluetoothPeripheralViewModel.swift in Sources */,
				F821CF66229EE68B005C1E43 /* NightScoutFollowManager.swift in Sources */,
				F8F9722423A5915900C3F17D /* LibreMeasurement.swift in Sources */,
				F869188C23A044340065B607 /* TextsM5StackView.swift in Sources */,
				F8F9722D23A5915900C3F17D /* M5StackBluetoothTransmitter.swift in Sources */,
				F808D2C8240323CA0084B5DB /* BubbleBluetoothPeripheralViewModel.swift in Sources */,
				F8E6C79024CEC22A007C1199 /* TextsSnooze.swift in Sources */,
				47CF18B22B37689A00FA6160 /* TimeInRangeType.swift in Sources */,
				F8F9722C23A5915900C3F17D /* GlucoseData.swift in Sources */,
				F8A389E7232ECE7E0010F405 /* SettingsViewUtilities.swift in Sources */,
				F8A2BC3125DB0D6D001D1E78 /* BluetoothPeripheralManager+M5StackBluetoothTransmitterDelegate.swift in Sources */,
				F8A2BC2D25DB0D6D001D1E78 /* BluetoothPeripheralManager+CGMG5TransmitterDelegate.swift in Sources */,
				47DB06E72A715EC500267BE3 /* ConstantsLibreLinkUp.swift in Sources */,
				F8FDFEA9260DE1A70047597D /* DTCustomColoredAccessory.m in Sources */,
				F8B3A7DF226E48C1004BA588 /* SoundPlayer.swift in Sources */,
				D48E8F78278E49B300CCEE08 /* TreatmentNSResponse.swift in Sources */,
				F816E12C2439DFBA009EE65B /* DexcomG4+CoreDataProperties.swift in Sources */,
				F8A2BC3425DB0D6D001D1E78 /* BluetoothPeripheralManager+WatlaaBluetoothTransmitterDelegate.swift in Sources */,
				F8B3A820227DEC92004BA588 /* AlertTypesAccessor.swift in Sources */,
				F8F9720623A5915900C3F17D /* AuthRequestTxMessage.swift in Sources */,
				F8F9721123A5915900C3F17D /* KeepAliveTxMessage.swift in Sources */,
				F64039B0281C3F9D0051EFFE /* QuickActionsManager.swift in Sources */,
				F8B3A81E227DEC92004BA588 /* BgReadingsAccessor.swift in Sources */,
				4746068E2B963EA100AC9214 /* View.swift in Sources */,
				D41F32942827332000861B3D /* DataExporter.swift in Sources */,
				4733B9402AD17D15001D609D /* FollowerDelegate.swift in Sources */,
				F8EE3EAF2B6834FD00B27B96 /* Libre2HeartBeat+CoreDataProperties.swift in Sources */,
				F8F1671327274557001AA3D8 /* DexcomCalibrationRxMessage.swift in Sources */,
				F8E51D63244B3386001C9E5A /* MiaoMiaoResponseType.swift in Sources */,
				F821CF6B229FC22D005C1E43 /* Endpoint.swift in Sources */,
				F821CF58229BF43A005C1E43 /* AlertManager.swift in Sources */,
				F80D916B24F82913006840B5 /* CGMLibre2Transmitter.swift in Sources */,
				F8297F59238EE14E00D74D66 /* TextsBluetoothPeripheralsView.swift in Sources */,
				47FB28082636B04200042FFB /* StatisticsManager.swift in Sources */,
				F80D916424F5B3DE006840B5 /* Libre2+CoreDataProperties.swift in Sources */,
				F855422E2B756DF40058CE09 /* OmniPodHeartbeatBluetoothTransmitter.swift in Sources */,
				F898EDEC233F549100BFB79B /* UIBarButtonItem.swift in Sources */,
				F816E0E42432A4FA009EE65B /* CGMBluconTransmitterDelegate.swift in Sources */,
				F8A389CF232AE2EA0010F405 /* M5StackSettingsViewController.swift in Sources */,
				F821CF5E229BF43A005C1E43 /* BgReading+NightScout.swift in Sources */,
				F8CB59CA27405A6800BA199E /* DexcomCalibrationTxMessage.swift in Sources */,
				F8A2BC3025DB0D6D001D1E78 /* BluetoothPeripheralManager.swift in Sources */,
				F8A389EB233175A10010F405 /* SettingsViewM5StackSettingsViewModel.swift in Sources */,
				F816E1242439DB63009EE65B /* DexcomG4+BluetoothPeripheral.swift in Sources */,
				F8E5404C2522624800052CE5 /* ConstantsHousekeeping.swift in Sources */,
				F8AF120124B9082000AE5BA2 /* Calibration+NightScout.swift in Sources */,
				47DB06E32A7137B000267BE3 /* LibreLinkUpFollowManager.swift in Sources */,
				F808D2D2240329E80084B5DB /* Bubble+BluetoothPeripheral.swift in Sources */,
				F8025C1321DA683400ECF0C0 /* Data.swift in Sources */,
				F80859272364355F00F3829D /* ConstantsGlucoseChart.swift in Sources */,
				4716A5072B4082ED00419052 /* XDripWidgetAttributes.swift in Sources */,
				F816E10324367389009EE65B /* GNSEntryBluetoothPeripheralViewModel.swift in Sources */,
				D4E499AD277B4CE7000F8CBA /* DateOnly.swift in Sources */,
				F8E51D5D2448D8B5001C9E5A /* LoopManager.swift in Sources */,
				F8DF766D23ED9B0900063910 /* DexcomG5BluetoothPeripheralViewModel.swift in Sources */,
				F8E51D65244BA790001C9E5A /* WatlaaBluetoothPeripheralViewModel.swift in Sources */,
				F85DC2EF21CFE2F500B9F74A /* Sensor+CoreDataProperties.swift in Sources */,
				F8297F5A238EE14E00D74D66 /* TextsBluetoothPeripheralView.swift in Sources */,
				F8BECB02235CE3E20060DAE1 /* BloodGlucoseChartView.swift in Sources */,
				47D2DB3B2B14F6D000C8EE6B /* ScreenLockDimmingType.swift in Sources */,
				F8A1584D22ECA445007F5B5D /* SettingsViewDevelopmentSettingsViewModel.swift in Sources */,
				F816E12A2439DF3A009EE65B /* DexcomG4+CoreDataClass.swift in Sources */,
				F8F9723E23A593C000C3F17D /* M5StickCBluetoothPeripheralViewModel.swift in Sources */,
				F8A2BC3525DB0D6D001D1E78 /* BluetoothPeripheralManager+BluetoothTransmitterDelegate.swift in Sources */,
				F8F9722323A5915900C3F17D /* LibreDataParser.swift in Sources */,
				F8E51D5F2448E2E8001C9E5A /* ConstantsShareWithLoop.swift in Sources */,
				F816E0ED2432A55F009EE65B /* BluconBluetoothPeripheralViewModel.swift in Sources */,
				F8F9722923A5915900C3F17D /* CGMTransmitter.swift in Sources */,
				474606822B96358E00AC9214 /* WidgetSharedUserDefaultsModel.swift in Sources */,
				47150A4027F6211C00DB2994 /* SettingsViewTreatmentsSettingsViewModel.swift in Sources */,
				F8A389ED23342EB10010F405 /* ConstantsNightScout.swift in Sources */,
				F85FF3D1252F9FF9004E6FF1 /* SnoozeParameters+CoreDataClass.swift in Sources */,
				F857A32A253E2D9E00951BB2 /* LibreAlgorithmThresholds.swift in Sources */,
				F8A1850C25643B16000EF8A0 /* Double+Smoothable.swift in Sources */,
				F8CB59C8273EF9F800BA199E /* DexcomAlgorithmState.swift in Sources */,
				F890E07A247687AE008FB2EC /* URL.swift in Sources */,
				F8B3A856227F28DC004BA588 /* AlertTypeSettingsViewController.swift in Sources */,
				F8A1584F22ECB281007F5B5D /* SettingsViewInfoViewModel.swift in Sources */,
				F8B3A845227F090E004BA588 /* SettingsViewDexcomSettingsViewModel.swift in Sources */,
				F8F9720C23A5915900C3F17D /* SensorDataTxMessage.swift in Sources */,
				F8DF766223E390D100063910 /* BLEPeripheral+CoreDataProperties.swift in Sources */,
				F8A1585F22EDB81E007F5B5D /* ConstantsLog.swift in Sources */,
				F8284230274ED56A0097E0C9 /* DexcomCalibrationParameters.swift in Sources */,
				F8A1586522EDB89D007F5B5D /* ConstantsDefaultAlertTypeSettings.swift in Sources */,
				D41F32922827240E00861B3D /* SettingsViewHousekeeperSettingsViewModel.swift in Sources */,
				F816E11624391A02009EE65B /* Droplet+BluetoothPeripheral.swift in Sources */,
				F8FDFEAD260DE1B90047597D /* ConstantsUI.swift in Sources */,
			);
			runOnlyForDeploymentPostprocessing = 0;
		};
/* End PBXSourcesBuildPhase section */

/* Begin PBXTargetDependency section */
		4716A4FD2B406C3F00419052 /* PBXTargetDependency */ = {
			isa = PBXTargetDependency;
			target = 4716A4EC2B406C3D00419052 /* xDrip Widget Extension */;
			targetProxy = 4716A4FC2B406C3F00419052 /* PBXContainerItemProxy */;
		};
		4793598F2B88B95B007D3CEE /* PBXTargetDependency */ = {
			isa = PBXTargetDependency;
			target = 479359842B88B95A007D3CEE /* xDrip Watch Complication Extension */;
			targetProxy = 4793598E2B88B95B007D3CEE /* PBXContainerItemProxy */;
		};
		47DE41B12B864EE50041DA19 /* PBXTargetDependency */ = {
			isa = PBXTargetDependency;
			target = 47A6ABDE2B790CC60047A4BA /* xDrip Watch App */;
			targetProxy = 47DE41B02B864EE50041DA19 /* PBXContainerItemProxy */;
		};
/* End PBXTargetDependency section */

/* Begin PBXVariantGroup section */
		47046EA92A6E8F7B00A6F736 /* BgReadings.strings */ = {
			isa = PBXVariantGroup;
			children = (
				47046EA82A6E8F7B00A6F736 /* en */,
				47046EAA2A6E8F8200A6F736 /* es */,
				47DB06C02A6FB3CC00267BE3 /* nl */,
			);
			name = BgReadings.strings;
			sourceTree = "<group>";
		};
		470CE1FE246802EB00D5CB74 /* BluetoothPeripheralsView.strings */ = {
			isa = PBXVariantGroup;
			children = (
				470CE1FF246802F400D5CB74 /* en */,
				F86A3C6D247718C700EE7E46 /* ar */,
				2867F5CD25BC209500AA1E98 /* fi */,
				F81F36F725C157D900520946 /* pt */,
				F81F39A725C5FAE500520946 /* nl */,
				F81F39DD25C6167D00520946 /* de */,
				F81F3A6525C9E5A800520946 /* es */,
				CE1B2FD725D0264A00F642F5 /* fr */,
				F81F3BC925D0923A00520946 /* it */,
				F81F3BDA25D092CC00520946 /* pl-PL */,
				F81F3BEB25D093B200520946 /* ru */,
				F81F3BFC25D0945000520946 /* sl */,
				F81F3C1025D096C000520946 /* zh */,
				198D44C6260A3A3300A2B4A2 /* sv */,
				4798BACD27BA7887002583BC /* tr */,
				F8E4DCE02805F7FB007CF822 /* da */,
				F8D094EF2846BDD50087FFEA /* uk */,
				4166BFBD28C3501500199980 /* el */,
			);
			name = BluetoothPeripheralsView.strings;
			sourceTree = "<group>";
		};
		4749EB9D25B36E010072DF8B /* LibreNFC.strings */ = {
			isa = PBXVariantGroup;
			children = (
				4749EB9C25B36E010072DF8B /* en */,
				2867F5DB25BC209C00AA1E98 /* fi */,
				F81F370F25C1585800520946 /* pt */,
				F81F39B325C5FB4D00520946 /* nl */,
				F81F39CC25C6108300520946 /* ar */,
				F81F39EB25C616C900520946 /* de */,
				F81F3A7525C9E5A800520946 /* es */,
				CE1B2FCF25D0264900F642F5 /* fr */,
				F81F3BD725D0929700520946 /* it */,
				F81F3BE825D0935000520946 /* pl-PL */,
				F81F3BF925D0940E00520946 /* ru */,
				F81F3C0825D0949500520946 /* sl */,
				F81F3C0925D094CF00520946 /* zh */,
				198D44D8260A3A3400A2B4A2 /* sv */,
				4798BADC27BA7965002583BC /* tr */,
				F8E4DCF02805F7FD007CF822 /* da */,
				F8D094FE2846BDD70087FFEA /* uk */,
				4166BFCD28C3501500199980 /* el */,
			);
			name = LibreNFC.strings;
			sourceTree = "<group>";
		};
		47503384247420A200D2260B /* BluetoothPeripheralView.strings */ = {
			isa = PBXVariantGroup;
			children = (
				47503383247420A200D2260B /* en */,
				F86A3C6E247718C700EE7E46 /* ar */,
				2867F5CE25BC209600AA1E98 /* fi */,
				F81F36F825C157DF00520946 /* pt */,
				F81F39A825C5FAEF00520946 /* nl */,
				F81F3A6625C9E5A800520946 /* es */,
				CE1B2FDF25D0264B00F642F5 /* fr */,
				F81F3BC525D090D800520946 /* de */,
				F81F3BCA25D0924300520946 /* it */,
				F81F3BDB25D092CF00520946 /* pl-PL */,
				F81F3BEC25D093B700520946 /* ru */,
				F81F3BFD25D0945400520946 /* sl */,
				F81F3C0F25D096BC00520946 /* zh */,
				198D44C7260A3A3300A2B4A2 /* sv */,
				4798BACE27BA7892002583BC /* tr */,
				F8E4DCE12805F7FB007CF822 /* da */,
				F8D094F02846BDD50087FFEA /* uk */,
				4166BFBE28C3501500199980 /* el */,
			);
			name = BluetoothPeripheralView.strings;
			sourceTree = "<group>";
		};
		CE1B2FD125D0264900F642F5 /* LaunchScreen.strings */ = {
			isa = PBXVariantGroup;
			children = (
				CE1B2FD225D0264900F642F5 /* fr */,
				198D44D4260A3A3400A2B4A2 /* sv */,
			);
			name = LaunchScreen.strings;
			sourceTree = "<group>";
		};
		CE1B2FD425D0264900F642F5 /* Main.strings */ = {
			isa = PBXVariantGroup;
			children = (
				CE1B2FD525D0264A00F642F5 /* fr */,
			);
			name = Main.strings;
			sourceTree = "<group>";
		};
		D4AC54412778C82B0097FF10 /* Treatments.strings */ = {
			isa = PBXVariantGroup;
			children = (
				D4AC54422778C82B0097FF10 /* en */,
				D4AC54432778C82B0097FF10 /* sl */,
				D4AC54442778C82B0097FF10 /* de */,
				D4AC54452778C82B0097FF10 /* sv */,
				D4AC54462778C82B0097FF10 /* es */,
				D4AC54472778C82B0097FF10 /* pt */,
				D4AC54482778C82B0097FF10 /* pl-PL */,
				D4AC54492778C82B0097FF10 /* ru */,
				D4AC544A2778C82B0097FF10 /* nl */,
				D4AC544B2778C82B0097FF10 /* fr */,
				D4AC544C2778C82B0097FF10 /* fi */,
				D4AC544D2778C82C0097FF10 /* zh */,
				D4AC544E2778C82C0097FF10 /* it */,
				D4AC544F2778C82C0097FF10 /* ar */,
				F8E4DCDD2805F7FB007CF822 /* da */,
				F8D094EC2846BDD50087FFEA /* uk */,
				4166BFBA28C3501500199980 /* el */,
			);
			name = Treatments.strings;
			sourceTree = "<group>";
		};
		F81F370525C1583400520946 /* WatlaaView.strings */ = {
			isa = PBXVariantGroup;
			children = (
				F81F370425C1583400520946 /* en */,
				F81F370625C1583E00520946 /* pt */,
				F81F39AF25C5FB3200520946 /* nl */,
				F81F39C825C6106600520946 /* ar */,
				F81F39E725C616B900520946 /* de */,
				F81F3A7125C9E5A800520946 /* es */,
				CE1B2FCE25D0264900F642F5 /* fr */,
				F81F3BD325D0928200520946 /* it */,
				F81F3BE425D0932F00520946 /* pl-PL */,
				F81F3BF525D093F800520946 /* ru */,
				F81F3C0D25D0969700520946 /* zh */,
				F88EC12425F6CFC200DF0EAF /* fi */,
				F88EC12525F6CFC500DF0EAF /* sl */,
				198D44D3260A3A3400A2B4A2 /* sv */,
				4798BAD827BA794C002583BC /* tr */,
				F8E4DCEC2805F7FD007CF822 /* da */,
				F8D094FA2846BDD70087FFEA /* uk */,
				4166BFC928C3501500199980 /* el */,
			);
			name = WatlaaView.strings;
			sourceTree = "<group>";
		};
		F81F370A25C1584A00520946 /* LibreStates.strings */ = {
			isa = PBXVariantGroup;
			children = (
				F81F370925C1584A00520946 /* en */,
				F81F370D25C1584F00520946 /* pt */,
				F81F39B125C5FB4100520946 /* nl */,
				F81F39CA25C6107900520946 /* ar */,
				F81F39E925C616C000520946 /* de */,
				F81F3A7325C9E5A800520946 /* es */,
				CE1B2FDC25D0264B00F642F5 /* fr */,
				F81F3BC625D091EA00520946 /* fi */,
				F81F3BD525D0928E00520946 /* it */,
				F81F3BE625D0934200520946 /* pl-PL */,
				F81F3BF725D0940500520946 /* ru */,
				F81F3C0625D0948D00520946 /* sl */,
				F81F3C0B25D0968D00520946 /* zh */,
				198D44D6260A3A3400A2B4A2 /* sv */,
				4798BADA27BA795A002583BC /* tr */,
				F8E4DCEE2805F7FD007CF822 /* da */,
				F8D094FC2846BDD70087FFEA /* uk */,
				4166BFCB28C3501500199980 /* el */,
			);
			name = LibreStates.strings;
			sourceTree = "<group>";
		};
		F889CB71236D84AC00A81068 /* M5StackView.strings */ = {
			isa = PBXVariantGroup;
			children = (
				F889CB70236D84AC00A81068 /* en */,
				F86A3C75247718C700EE7E46 /* ar */,
				2867F5D525BC209A00AA1E98 /* fi */,
				F81F36FF25C1581900520946 /* pt */,
				F81F39AD25C5FB1C00520946 /* nl */,
				F81F39E325C6169C00520946 /* de */,
				F81F3A6D25C9E5A800520946 /* es */,
				CE1B2FDD25D0264B00F642F5 /* fr */,
				F81F3BD025D0926000520946 /* it */,
				F81F3BE125D092FB00520946 /* pl-PL */,
				F81F3BF225D093E300520946 /* ru */,
				F81F3C0325D0947300520946 /* sl */,
				F81F3C0E25D096A900520946 /* zh */,
				198D44CE260A3A3400A2B4A2 /* sv */,
				4798BADD27BA7996002583BC /* tr */,
				F8E4DCE82805F7FC007CF822 /* da */,
				F8D094F62846BDD60087FFEA /* uk */,
				4166BFC528C3501500199980 /* el */,
			);
			name = M5StackView.strings;
			sourceTree = "<group>";
		};
		F8AC426321ADEBD60078C348 /* Main.storyboard */ = {
			isa = PBXVariantGroup;
			children = (
				F8AC426421ADEBD60078C348 /* Base */,
				F8BDD435221A0005006EAB84 /* en */,
				F8BDD43A221A096C006EAB84 /* nl */,
				F8B48ABF22B37BE5009BCC01 /* sl */,
				F8B48ACB22B37C00009BCC01 /* ru */,
				F8B48AE422B37C49009BCC01 /* pl-PL */,
				F8B48AF022B37C5B009BCC01 /* it */,
				F8B48AFC22B37C67009BCC01 /* fr */,
				F8B48B0822B37C83009BCC01 /* zh */,
				F889CB8E236D89C800A81068 /* de */,
				F86A3C7A247718C800EE7E46 /* ar */,
				2867F5C925BC209500AA1E98 /* fi */,
				F81F370125C1582400520946 /* pt */,
				F81F3A6125C9E5A800520946 /* es */,
				198D44E7260A822000A2B4A2 /* sv */,
				4798BAC827BA6AA8002583BC /* tr */,
				F8E4DCDB2805F7FA007CF822 /* da */,
				4166BFB828C3501500199980 /* el */,
			);
			name = Main.storyboard;
			sourceTree = "<group>";
		};
		F8AC426821ADEBD70078C348 /* LaunchScreen.storyboard */ = {
			isa = PBXVariantGroup;
			children = (
				F8AC426921ADEBD70078C348 /* Base */,
				F8BDD439221A096C006EAB84 /* nl */,
				F8B48ABE22B37BE5009BCC01 /* sl */,
				F8B48ACA22B37C00009BCC01 /* ru */,
				F8B48AE322B37C49009BCC01 /* pl-PL */,
				F8B48AEF22B37C5A009BCC01 /* it */,
				F8B48AFB22B37C67009BCC01 /* fr */,
				F8B48B0722B37C83009BCC01 /* zh */,
				F889CB8D236D89C800A81068 /* de */,
				F86A3C79247718C800EE7E46 /* ar */,
				2867F5C825BC209400AA1E98 /* fi */,
				F81F36FD25C1580700520946 /* pt */,
				F81F3A6025C9E5A800520946 /* es */,
				4798BAC727BA6AA8002583BC /* tr */,
				4798BADE27BA79B8002583BC /* sv */,
				F8E4DCDA2805F7FA007CF822 /* da */,
				4166BFB728C3501500199980 /* el */,
			);
			name = LaunchScreen.storyboard;
			sourceTree = "<group>";
		};
		F8AF11FF24B3B62D00AE5BA2 /* LibreErrors.strings */ = {
			isa = PBXVariantGroup;
			children = (
				F8AF11FE24B3B62D00AE5BA2 /* en */,
				2867F5D925BC209B00AA1E98 /* fi */,
				F81F370725C1584200520946 /* pt */,
				F81F39B025C5FB3B00520946 /* nl */,
				F81F39C925C6107600520946 /* ar */,
				F81F39E825C616BC00520946 /* de */,
				F81F3A7225C9E5A800520946 /* es */,
				CE1B2FD025D0264900F642F5 /* fr */,
				F81F3BD425D0928A00520946 /* it */,
				F81F3BE525D0933500520946 /* pl-PL */,
				F81F3BF625D0940200520946 /* ru */,
				F81F3C0525D0948A00520946 /* sl */,
				F81F3C0C25D0969100520946 /* zh */,
				198D44D5260A3A3400A2B4A2 /* sv */,
				4798BAD927BA7956002583BC /* tr */,
				F8E4DCED2805F7FD007CF822 /* da */,
				F8D094FB2846BDD70087FFEA /* uk */,
				4166BFCA28C3501500199980 /* el */,
			);
			name = LibreErrors.strings;
			sourceTree = "<group>";
		};
		F8B3A788225D4473004BA588 /* NightScoutTestResult.strings */ = {
			isa = PBXVariantGroup;
			children = (
				F8B3A787225D4473004BA588 /* en */,
				F8B48B1122B37C84009BCC01 /* zh */,
				F86A3C76247718C700EE7E46 /* ar */,
				2867F5D625BC209A00AA1E98 /* fi */,
				F81F370225C1582700520946 /* pt */,
				F81F39AE25C5FB2900520946 /* nl */,
				F81F39E425C616A800520946 /* de */,
				F81F3A6E25C9E5A800520946 /* es */,
				CE1B2FD925D0264A00F642F5 /* fr */,
				F81F3BD125D0926F00520946 /* it */,
				F81F3BE225D0930600520946 /* pl-PL */,
				F81F3BF325D093EA00520946 /* ru */,
				F81F3C0425D0947E00520946 /* sl */,
				198D44CF260A3A3400A2B4A2 /* sv */,
				4798BAD527BA7934002583BC /* tr */,
				F8E4DCE92805F7FC007CF822 /* da */,
				F8D094F72846BDD60087FFEA /* uk */,
				4166BFC628C3501500199980 /* el */,
			);
			name = NightScoutTestResult.strings;
			sourceTree = "<group>";
		};
		F8B3A7B3226A0A71004BA588 /* Alerts.strings */ = {
			isa = PBXVariantGroup;
			children = (
				F8B3A7B6226A0B12004BA588 /* nl */,
				F8B48B0C22B37C83009BCC01 /* zh */,
				475DED96244AF92A00F78473 /* en */,
				F86A3C6B247718C700EE7E46 /* ar */,
				2867F5CB25BC209500AA1E98 /* fi */,
				F81F36F425C1579C00520946 /* pt */,
				F81F39DB25C6167100520946 /* de */,
				F81F3A6325C9E5A800520946 /* es */,
				CE1B2FC825D0261500F642F5 /* fr */,
				F81F3BC725D0922D00520946 /* it */,
				F81F3BD825D092C500520946 /* pl-PL */,
				F81F3BE925D093A400520946 /* ru */,
				F81F3BFA25D0944900520946 /* sl */,
				198D44C4260A3A3300A2B4A2 /* sv */,
				4798BACB27BA7688002583BC /* tr */,
				F8E4DCDE2805F7FB007CF822 /* da */,
				F8D094ED2846BDD50087FFEA /* uk */,
				4166BFBB28C3501500199980 /* el */,
			);
			name = Alerts.strings;
			sourceTree = "<group>";
		};
		F8B3A80B227A3E97004BA588 /* AlertTypesSettingsView.strings */ = {
			isa = PBXVariantGroup;
			children = (
				F8B3A80C227A3E97004BA588 /* en */,
				F8B3A80E227A3EC8004BA588 /* nl */,
				F8B48B0D22B37C84009BCC01 /* zh */,
				F86A3C6C247718C700EE7E46 /* ar */,
				2867F5CC25BC209500AA1E98 /* fi */,
				F81F36F625C157D200520946 /* pt */,
				F81F39DC25C6167600520946 /* de */,
				F81F3A6425C9E5A800520946 /* es */,
				CE1B2FCD25D0264900F642F5 /* fr */,
				F81F3BC825D0923500520946 /* it */,
				F81F3BD925D092C900520946 /* pl-PL */,
				F81F3BEA25D093AD00520946 /* ru */,
				F81F3BFB25D0944D00520946 /* sl */,
				198D44C5260A3A3300A2B4A2 /* sv */,
				4798BACC27BA7691002583BC /* tr */,
				F8E4DCDF2805F7FB007CF822 /* da */,
				F8D094EE2846BDD50087FFEA /* uk */,
				4166BFBC28C3501500199980 /* el */,
			);
			name = AlertTypesSettingsView.strings;
			sourceTree = "<group>";
		};
		F8B48A9A22B2FA66009BCC01 /* SpeakReading.strings */ = {
			isa = PBXVariantGroup;
			children = (
				F8B48A9B22B2FA66009BCC01 /* en */,
				F8B48A9D22B2FA6F009BCC01 /* nl */,
				F8B48AC222B37BE6009BCC01 /* sl */,
				F8B48ACE22B37C01009BCC01 /* ru */,
				F8B48AE722B37C49009BCC01 /* pl-PL */,
				F8B48AF322B37C5C009BCC01 /* it */,
				F8B48AFF22B37C67009BCC01 /* fr */,
				F8B48B0B22B37C83009BCC01 /* zh */,
				F81D6D4522B67F55005EFAE2 /* pt */,
				F86A3C78247718C700EE7E46 /* ar */,
				2867F5D825BC209B00AA1E98 /* fi */,
				F81F39E625C616AF00520946 /* de */,
				F81F3A7025C9E5A800520946 /* es */,
				198D44D2260A3A3400A2B4A2 /* sv */,
				4798BAD727BA7947002583BC /* tr */,
				F8E4DCEB2805F7FC007CF822 /* da */,
				F8D094F92846BDD60087FFEA /* uk */,
				4166BFC828C3501500199980 /* el */,
			);
			name = SpeakReading.strings;
			sourceTree = "<group>";
		};
		F8B48A9E22B2FA7B009BCC01 /* HomeView.strings */ = {
			isa = PBXVariantGroup;
			children = (
				F8B48A9F22B2FA7B009BCC01 /* en */,
				F8B48B0A22B37C83009BCC01 /* zh */,
				F86A3C73247718C700EE7E46 /* ar */,
				2867F5D325BC209900AA1E98 /* fi */,
				F81F36FB25C157F800520946 /* pt */,
				F81F39AC25C5FB1000520946 /* nl */,
				F81F39E225C6168E00520946 /* de */,
				F81F3A6B25C9E5A800520946 /* es */,
				CE1B2FDB25D0264A00F642F5 /* fr */,
				F81F3BCF25D0925500520946 /* it */,
				F81F3BE025D092E800520946 /* pl-PL */,
				F81F3BF125D093D000520946 /* ru */,
				F81F3C0225D0946500520946 /* sl */,
				198D44CC260A3A3400A2B4A2 /* sv */,
				4798BAD327BA78AF002583BC /* tr */,
				F8E4DCE62805F7FC007CF822 /* da */,
				F8D094F52846BDD60087FFEA /* uk */,
				4166BFC328C3501500199980 /* el */,
			);
			name = HomeView.strings;
			sourceTree = "<group>";
		};
		F8B48AA222B2FA9A009BCC01 /* CalibrationRequest.strings */ = {
			isa = PBXVariantGroup;
			children = (
				F8B48AA322B2FA9A009BCC01 /* en */,
				F8B48B0922B37C83009BCC01 /* zh */,
				F86A3C6F247718C700EE7E46 /* ar */,
				2867F5CF25BC209600AA1E98 /* fi */,
				F81F36F925C157E600520946 /* pt */,
				F81F39A925C5FAF500520946 /* nl */,
				F81F39DE25C6168100520946 /* de */,
				F81F3A6725C9E5A800520946 /* es */,
				CE1B2FD625D0264A00F642F5 /* fr */,
				F81F3BCB25D0924600520946 /* it */,
				F81F3BDC25D092D800520946 /* pl-PL */,
				F81F3BED25D093BB00520946 /* ru */,
				F81F3BFE25D0945700520946 /* sl */,
				198D44C8260A3A3300A2B4A2 /* sv */,
				4798BACF27BA7896002583BC /* tr */,
				F8E4DCE22805F7FB007CF822 /* da */,
				F8D094F12846BDD60087FFEA /* uk */,
				4166BFBF28C3501500199980 /* el */,
			);
			name = CalibrationRequest.strings;
			sourceTree = "<group>";
		};
		F8BDD436221A0349006EAB84 /* Localizable.strings */ = {
			isa = PBXVariantGroup;
			children = (
				F8BDD437221A0349006EAB84 /* en */,
				F8BDD43B221A096D006EAB84 /* nl */,
				F8B48AC722B37BE6009BCC01 /* sl */,
				F8B48AD322B37C01009BCC01 /* ru */,
				F8B48AEC22B37C4A009BCC01 /* pl-PL */,
				F8B48AF822B37C5C009BCC01 /* it */,
				F8B48B0422B37C67009BCC01 /* fr */,
				F8B48B1022B37C84009BCC01 /* zh */,
				F889CB97236D89C800A81068 /* de */,
				F86A3C74247718C700EE7E46 /* ar */,
				2867F5D425BC209A00AA1E98 /* fi */,
				F81F36FE25C1581000520946 /* pt */,
				F81F3A6C25C9E5A800520946 /* es */,
				198D44CD260A3A3400A2B4A2 /* sv */,
				4798BAD427BA78C3002583BC /* tr */,
				F8E4DCE72805F7FC007CF822 /* da */,
				4166BFC428C3501500199980 /* el */,
			);
			name = Localizable.strings;
			sourceTree = "<group>";
		};
		F8BDD444221C9D0D006EAB84 /* Common.strings */ = {
			isa = PBXVariantGroup;
			children = (
				F8BDD443221C9D0D006EAB84 /* en */,
				F8BDD445221C9D10006EAB84 /* nl */,
				F8B48B0E22B37C84009BCC01 /* zh */,
				F8C5EBEE22F5A52800563B5F /* pt */,
				F86A3C70247718C700EE7E46 /* ar */,
				2867F5D025BC209600AA1E98 /* fi */,
				F81F39DF25C6168400520946 /* de */,
				F81F3A6825C9E5A800520946 /* es */,
				CE1B2FD825D0264A00F642F5 /* fr */,
				F81F3BCC25D0924B00520946 /* it */,
				F81F3BDD25D092DD00520946 /* pl-PL */,
				F81F3BEE25D093C000520946 /* ru */,
				F81F3BFF25D0945A00520946 /* sl */,
				198D44C9260A3A3300A2B4A2 /* sv */,
				4798BAD027BA789B002583BC /* tr */,
				F8E4DCE32805F7FB007CF822 /* da */,
				F8D094F22846BDD60087FFEA /* uk */,
				4166BFC028C3501500199980 /* el */,
			);
			name = Common.strings;
			sourceTree = "<group>";
		};
		F8BDD44A221C9D70006EAB84 /* ErrorMessages.strings */ = {
			isa = PBXVariantGroup;
			children = (
				F8BDD449221C9D70006EAB84 /* en */,
				F8B48B0F22B37C84009BCC01 /* zh */,
				F86A3C72247718C700EE7E46 /* ar */,
				2867F5D225BC209900AA1E98 /* fi */,
				F81F36FA25C157F200520946 /* pt */,
				F81F39AB25C5FB0B00520946 /* nl */,
				F81F39E125C6168A00520946 /* de */,
				F81F3A6A25C9E5A800520946 /* es */,
				CE1B2FD325D0264900F642F5 /* fr */,
				F81F3BCE25D0925200520946 /* it */,
				F81F3BDF25D092E400520946 /* pl-PL */,
				F81F3BF025D093CB00520946 /* ru */,
				F81F3C0125D0946100520946 /* sl */,
				198D44CB260A3A3300A2B4A2 /* sv */,
				4798BAD227BA78A9002583BC /* tr */,
				F8E4DCE52805F7FC007CF822 /* da */,
				F8D094F42846BDD60087FFEA /* uk */,
				4166BFC228C3501500199980 /* el */,
			);
			name = ErrorMessages.strings;
			sourceTree = "<group>";
		};
		F8BDD457221DEF22006EAB84 /* SettingsViews.strings */ = {
			isa = PBXVariantGroup;
			children = (
				F8BDD456221DEF22006EAB84 /* en */,
				F8BDD458221DEF24006EAB84 /* nl */,
				F8B48B1222B37C84009BCC01 /* zh */,
				F846CDD623046BAE00DCF016 /* pt */,
				F86A3C77247718C700EE7E46 /* ar */,
				F817702A2491860F00AA3600 /* fr */,
				2867F5D725BC209B00AA1E98 /* fi */,
				F81F39E525C616AD00520946 /* de */,
				F81F3A6F25C9E5A800520946 /* es */,
				F81F3BD225D0927700520946 /* it */,
				F81F3BE325D0932700520946 /* pl-PL */,
				F81F3BF425D093F200520946 /* ru */,
				F88EC12325F6CFB200DF0EAF /* sl */,
				198D44D1260A3A3400A2B4A2 /* sv */,
				4798BAD627BA7943002583BC /* tr */,
				F8E4DCEA2805F7FC007CF822 /* da */,
				F8D094F82846BDD60087FFEA /* uk */,
				4166BFC728C3501500199980 /* el */,
			);
			name = SettingsViews.strings;
			sourceTree = "<group>";
		};
		F8E6C79324CEC2E3007C1199 /* Snooze.strings */ = {
			isa = PBXVariantGroup;
			children = (
				F8E6C79224CEC2E3007C1199 /* en */,
				2867F5DA25BC209C00AA1E98 /* fi */,
				F81F370E25C1585500520946 /* pt */,
				F81F39B225C5FB4700520946 /* nl */,
				F81F39CB25C6107E00520946 /* ar */,
				F81F39EA25C616C500520946 /* de */,
				F81F3A7425C9E5A800520946 /* es */,
				CE1B2FDE25D0264B00F642F5 /* fr */,
				F81F3BD625D0929300520946 /* it */,
				F81F3BE725D0934A00520946 /* pl-PL */,
				F81F3BF825D0940900520946 /* ru */,
				F81F3C0725D0949100520946 /* sl */,
				F81F3C0A25D094D300520946 /* zh */,
				198D44D7260A3A3400A2B4A2 /* sv */,
				4798BADB27BA795E002583BC /* tr */,
				F8E4DCEF2805F7FD007CF822 /* da */,
				F8D094FD2846BDD70087FFEA /* uk */,
				4166BFCC28C3501500199980 /* el */,
			);
			name = Snooze.strings;
			sourceTree = "<group>";
		};
		F8EEDD572300136F00D2D610 /* DexcomShareTestResult.strings */ = {
			isa = PBXVariantGroup;
			children = (
				F8EEDD562300136F00D2D610 /* en */,
				F8EEDD612300139800D2D610 /* zh */,
				F8EEDD622300139A00D2D610 /* pt */,
				F86A3C71247718C700EE7E46 /* ar */,
				2867F5D125BC209700AA1E98 /* fi */,
				F81F39AA25C5FB0700520946 /* nl */,
				F81F39E025C6168700520946 /* de */,
				F81F3A6925C9E5A800520946 /* es */,
				CE1B2FDA25D0264A00F642F5 /* fr */,
				F81F3BCD25D0924E00520946 /* it */,
				F81F3BDE25D092E000520946 /* pl-PL */,
				F81F3BEF25D093C700520946 /* ru */,
				F81F3C0025D0945E00520946 /* sl */,
				198D44CA260A3A3300A2B4A2 /* sv */,
				4798BAD127BA78A0002583BC /* tr */,
				F8E4DCE42805F7FC007CF822 /* da */,
				F8D094F32846BDD60087FFEA /* uk */,
				4166BFC128C3501500199980 /* el */,
			);
			name = DexcomShareTestResult.strings;
			sourceTree = "<group>";
		};
/* End PBXVariantGroup section */

/* Begin XCBuildConfiguration section */
		4716A4FF2B406C3F00419052 /* Debug */ = {
			isa = XCBuildConfiguration;
			buildSettings = {
				APP_GROUP_IDENTIFIER = "group.com.${DEVELOPMENT_TEAM}.loopkit.LoopGroup";
				ASSETCATALOG_COMPILER_GENERATE_SWIFT_ASSET_SYMBOL_EXTENSIONS = YES;
				ASSETCATALOG_COMPILER_GLOBAL_ACCENT_COLOR_NAME = AccentColor;
				ASSETCATALOG_COMPILER_WIDGET_BACKGROUND_COLOR_NAME = WidgetBackground;
				CLANG_CXX_LANGUAGE_STANDARD = "gnu++20";
				CODE_SIGN_ENTITLEMENTS = "xDrip Widget Extension.entitlements";
				CODE_SIGN_IDENTITY = "$(XDRIP_CODE_SIGN_IDENTITY_DEBUG)";
				CODE_SIGN_STYLE = Automatic;
				CURRENT_PROJECT_VERSION = "$(CURRENT_PROJECT_VERSION)";
				DEVELOPMENT_TEAM = "$(XDRIP_DEVELOPMENT_TEAM)";
				GCC_C_LANGUAGE_STANDARD = gnu17;
				GENERATE_INFOPLIST_FILE = YES;
				INFOPLIST_FILE = "xDrip Widget/Info.plist";
				INFOPLIST_KEY_CFBundleDisplayName = "$(MAIN_APP_DISPLAY_NAME)";
				INFOPLIST_KEY_NSHumanReadableCopyright = "Copyright © 2023 Johan Degraeve. All rights reserved.";
				IPHONEOS_DEPLOYMENT_TARGET = 17.0;
				LD_RUNPATH_SEARCH_PATHS = (
					"$(inherited)",
					"@executable_path/Frameworks",
					"@executable_path/../../Frameworks",
				);
				LOCALIZATION_PREFERS_STRING_CATALOGS = YES;
				MARKETING_VERSION = "$(XDRIP_MARKETING_VERSION)";
				PRODUCT_BUNDLE_IDENTIFIER = "$(MAIN_APP_BUNDLE_IDENTIFIER).xDripWidget";
				PRODUCT_NAME = "$(TARGET_NAME)";
				SKIP_INSTALL = YES;
				SWIFT_ACTIVE_COMPILATION_CONDITIONS = "DEBUG $(inherited)";
				SWIFT_EMIT_LOC_STRINGS = YES;
				SWIFT_VERSION = 5.0;
				TARGETED_DEVICE_FAMILY = "1,2";
			};
			name = Debug;
		};
		4716A5002B406C3F00419052 /* Release */ = {
			isa = XCBuildConfiguration;
			buildSettings = {
				APP_GROUP_IDENTIFIER = "group.com.${DEVELOPMENT_TEAM}.loopkit.LoopGroup";
				ASSETCATALOG_COMPILER_GENERATE_SWIFT_ASSET_SYMBOL_EXTENSIONS = YES;
				ASSETCATALOG_COMPILER_GLOBAL_ACCENT_COLOR_NAME = AccentColor;
				ASSETCATALOG_COMPILER_WIDGET_BACKGROUND_COLOR_NAME = WidgetBackground;
				CLANG_CXX_LANGUAGE_STANDARD = "gnu++20";
				CODE_SIGN_ENTITLEMENTS = "xDrip Widget Extension.entitlements";
				CODE_SIGN_IDENTITY = "$(XDRIP_CODE_SIGN_IDENTITY_RELEASE)";
				CODE_SIGN_STYLE = Automatic;
				CURRENT_PROJECT_VERSION = "$(CURRENT_PROJECT_VERSION)";
				DEVELOPMENT_TEAM = "$(XDRIP_DEVELOPMENT_TEAM)";
				GCC_C_LANGUAGE_STANDARD = gnu17;
				GENERATE_INFOPLIST_FILE = YES;
				INFOPLIST_FILE = "xDrip Widget/Info.plist";
				INFOPLIST_KEY_CFBundleDisplayName = "$(MAIN_APP_DISPLAY_NAME)";
				INFOPLIST_KEY_NSHumanReadableCopyright = "Copyright © 2023 Johan Degraeve. All rights reserved.";
				IPHONEOS_DEPLOYMENT_TARGET = 17.0;
				LD_RUNPATH_SEARCH_PATHS = (
					"$(inherited)",
					"@executable_path/Frameworks",
					"@executable_path/../../Frameworks",
				);
				LOCALIZATION_PREFERS_STRING_CATALOGS = YES;
				MARKETING_VERSION = "$(XDRIP_MARKETING_VERSION)";
				PRODUCT_BUNDLE_IDENTIFIER = "$(MAIN_APP_BUNDLE_IDENTIFIER).xDripWidget";
				PRODUCT_NAME = "$(TARGET_NAME)";
				SKIP_INSTALL = YES;
				SWIFT_EMIT_LOC_STRINGS = YES;
				SWIFT_VERSION = 5.0;
				TARGETED_DEVICE_FAMILY = "1,2";
			};
			name = Release;
		};
		479359922B88B95B007D3CEE /* Debug */ = {
			isa = XCBuildConfiguration;
			buildSettings = {
				APP_GROUP_IDENTIFIER = "group.com.${DEVELOPMENT_TEAM}.loopkit.LoopGroup";
				ASSETCATALOG_COMPILER_GENERATE_SWIFT_ASSET_SYMBOL_EXTENSIONS = YES;
				ASSETCATALOG_COMPILER_GLOBAL_ACCENT_COLOR_NAME = AccentColor;
				ASSETCATALOG_COMPILER_WIDGET_BACKGROUND_COLOR_NAME = WidgetBackground;
				CLANG_CXX_LANGUAGE_STANDARD = "gnu++20";
				CODE_SIGN_ENTITLEMENTS = "xDrip Watch Complication Extension.entitlements";
				CODE_SIGN_STYLE = Automatic;
				CURRENT_PROJECT_VERSION = "$(CURRENT_PROJECT_VERSION)";
				DEVELOPMENT_TEAM = "$(XDRIP_DEVELOPMENT_TEAM)";
				GCC_C_LANGUAGE_STANDARD = gnu17;
				GENERATE_INFOPLIST_FILE = YES;
				INFOPLIST_FILE = "xDrip Watch Complication/Info.plist";
				INFOPLIST_KEY_CFBundleDisplayName = "$(MAIN_APP_DISPLAY_NAME)";
				INFOPLIST_KEY_NSHumanReadableCopyright = "Copyright © 2024 Johan Degraeve. All rights reserved.";
				LD_RUNPATH_SEARCH_PATHS = (
					"$(inherited)",
					"@executable_path/Frameworks",
					"@executable_path/../../Frameworks",
					"@executable_path/../../../../Frameworks",
				);
				LOCALIZATION_PREFERS_STRING_CATALOGS = YES;
				MARKETING_VERSION = "$(XDRIP_MARKETING_VERSION)";
				PRODUCT_BUNDLE_IDENTIFIER = "$(MAIN_APP_BUNDLE_IDENTIFIER).watchkitapp.xDripWatchComplication";
				PRODUCT_NAME = "$(TARGET_NAME)";
				SDKROOT = watchos;
				SKIP_INSTALL = YES;
				SWIFT_ACTIVE_COMPILATION_CONDITIONS = "DEBUG $(inherited)";
				SWIFT_EMIT_LOC_STRINGS = YES;
				SWIFT_VERSION = 5.0;
				TARGETED_DEVICE_FAMILY = 4;
				WATCHOS_DEPLOYMENT_TARGET = 10.0;
			};
			name = Debug;
		};
		479359932B88B95B007D3CEE /* Release */ = {
			isa = XCBuildConfiguration;
			buildSettings = {
				APP_GROUP_IDENTIFIER = "group.com.${DEVELOPMENT_TEAM}.loopkit.LoopGroup";
				ASSETCATALOG_COMPILER_GENERATE_SWIFT_ASSET_SYMBOL_EXTENSIONS = YES;
				ASSETCATALOG_COMPILER_GLOBAL_ACCENT_COLOR_NAME = AccentColor;
				ASSETCATALOG_COMPILER_WIDGET_BACKGROUND_COLOR_NAME = WidgetBackground;
				CLANG_CXX_LANGUAGE_STANDARD = "gnu++20";
				CODE_SIGN_ENTITLEMENTS = "xDrip Watch Complication Extension.entitlements";
				CODE_SIGN_STYLE = Automatic;
				CURRENT_PROJECT_VERSION = "$(CURRENT_PROJECT_VERSION)";
				DEVELOPMENT_TEAM = "$(XDRIP_DEVELOPMENT_TEAM)";
				GCC_C_LANGUAGE_STANDARD = gnu17;
				GENERATE_INFOPLIST_FILE = YES;
				INFOPLIST_FILE = "xDrip Watch Complication/Info.plist";
				INFOPLIST_KEY_CFBundleDisplayName = "$(MAIN_APP_DISPLAY_NAME)";
				INFOPLIST_KEY_NSHumanReadableCopyright = "Copyright © 2024 Johan Degraeve. All rights reserved.";
				LD_RUNPATH_SEARCH_PATHS = (
					"$(inherited)",
					"@executable_path/Frameworks",
					"@executable_path/../../Frameworks",
					"@executable_path/../../../../Frameworks",
				);
				LOCALIZATION_PREFERS_STRING_CATALOGS = YES;
				MARKETING_VERSION = "$(XDRIP_MARKETING_VERSION)";
				PRODUCT_BUNDLE_IDENTIFIER = "$(MAIN_APP_BUNDLE_IDENTIFIER).watchkitapp.xDripWatchComplication";
				PRODUCT_NAME = "$(TARGET_NAME)";
				SDKROOT = watchos;
				SKIP_INSTALL = YES;
				SWIFT_EMIT_LOC_STRINGS = YES;
				SWIFT_VERSION = 5.0;
				TARGETED_DEVICE_FAMILY = 4;
				WATCHOS_DEPLOYMENT_TARGET = 10.0;
			};
			name = Release;
		};
		47A6ABEA2B790CC70047A4BA /* Debug */ = {
			isa = XCBuildConfiguration;
			buildSettings = {
				ALWAYS_EMBED_SWIFT_STANDARD_LIBRARIES = YES;
				APP_GROUP_IDENTIFIER = "group.com.${DEVELOPMENT_TEAM}.loopkit.LoopGroup";
				ASSETCATALOG_COMPILER_APPICON_NAME = AppIcon;
				ASSETCATALOG_COMPILER_GENERATE_SWIFT_ASSET_SYMBOL_EXTENSIONS = YES;
				ASSETCATALOG_COMPILER_GLOBAL_ACCENT_COLOR_NAME = AccentColor;
				CLANG_CXX_LANGUAGE_STANDARD = "gnu++20";
				CODE_SIGN_ENTITLEMENTS = "xDrip Watch App/xDrip Watch App.entitlements";
				CODE_SIGN_STYLE = Automatic;
				CURRENT_PROJECT_VERSION = "$(CURRENT_PROJECT_VERSION)";
				DEVELOPMENT_ASSET_PATHS = "\"xDrip Watch App/Preview Content\"";
				DEVELOPMENT_TEAM = "$(XDRIP_DEVELOPMENT_TEAM)";
				ENABLE_PREVIEWS = YES;
				GCC_C_LANGUAGE_STANDARD = gnu17;
				GENERATE_INFOPLIST_FILE = YES;
				INFOPLIST_FILE = "xDrip-Watch-App-Info.plist";
				INFOPLIST_KEY_CFBundleDisplayName = "$(MAIN_APP_DISPLAY_NAME)";
				INFOPLIST_KEY_UISupportedInterfaceOrientations = "UIInterfaceOrientationPortrait UIInterfaceOrientationPortraitUpsideDown";
				INFOPLIST_KEY_WKCompanionAppBundleIdentifier = "$(MAIN_APP_BUNDLE_IDENTIFIER)";
				INFOPLIST_KEY_WKRunsIndependentlyOfCompanionApp = NO;
				LD_RUNPATH_SEARCH_PATHS = (
					"$(inherited)",
					"@executable_path/Frameworks",
				);
				LOCALIZATION_PREFERS_STRING_CATALOGS = YES;
				MAIN_APP_BUNDLE_IDENTIFIER = "$(MAIN_APP_BUNDLE_IDENTIFIER)";
				MARKETING_VERSION = "$(XDRIP_MARKETING_VERSION)";
				PRODUCT_BUNDLE_IDENTIFIER = "$(MAIN_APP_BUNDLE_IDENTIFIER).watchkitapp";
				PRODUCT_NAME = "$(TARGET_NAME)";
				SDKROOT = watchos;
				SKIP_INSTALL = YES;
				SWIFT_ACTIVE_COMPILATION_CONDITIONS = "DEBUG $(inherited)";
				SWIFT_EMIT_LOC_STRINGS = YES;
				SWIFT_VERSION = 5.0;
				TARGETED_DEVICE_FAMILY = 4;
				WATCHOS_DEPLOYMENT_TARGET = 10.0;
			};
			name = Debug;
		};
		47A6ABEB2B790CC70047A4BA /* Release */ = {
			isa = XCBuildConfiguration;
			buildSettings = {
				ALWAYS_EMBED_SWIFT_STANDARD_LIBRARIES = YES;
				APP_GROUP_IDENTIFIER = "group.com.${DEVELOPMENT_TEAM}.loopkit.LoopGroup";
				ASSETCATALOG_COMPILER_APPICON_NAME = AppIcon;
				ASSETCATALOG_COMPILER_GENERATE_SWIFT_ASSET_SYMBOL_EXTENSIONS = YES;
				ASSETCATALOG_COMPILER_GLOBAL_ACCENT_COLOR_NAME = AccentColor;
				CLANG_CXX_LANGUAGE_STANDARD = "gnu++20";
				CODE_SIGN_ENTITLEMENTS = "xDrip Watch App/xDrip Watch App.entitlements";
				CODE_SIGN_STYLE = Automatic;
				CURRENT_PROJECT_VERSION = "$(CURRENT_PROJECT_VERSION)";
				DEVELOPMENT_ASSET_PATHS = "\"xDrip Watch App/Preview Content\"";
				DEVELOPMENT_TEAM = "$(XDRIP_DEVELOPMENT_TEAM)";
				ENABLE_PREVIEWS = YES;
				GCC_C_LANGUAGE_STANDARD = gnu17;
				GENERATE_INFOPLIST_FILE = YES;
				INFOPLIST_FILE = "xDrip-Watch-App-Info.plist";
				INFOPLIST_KEY_CFBundleDisplayName = "$(MAIN_APP_DISPLAY_NAME)";
				INFOPLIST_KEY_UISupportedInterfaceOrientations = "UIInterfaceOrientationPortrait UIInterfaceOrientationPortraitUpsideDown";
				INFOPLIST_KEY_WKCompanionAppBundleIdentifier = "$(MAIN_APP_BUNDLE_IDENTIFIER)";
				INFOPLIST_KEY_WKRunsIndependentlyOfCompanionApp = NO;
				LD_RUNPATH_SEARCH_PATHS = (
					"$(inherited)",
					"@executable_path/Frameworks",
				);
				LOCALIZATION_PREFERS_STRING_CATALOGS = YES;
				MAIN_APP_BUNDLE_IDENTIFIER = "$(MAIN_APP_BUNDLE_IDENTIFIER)";
				MARKETING_VERSION = "$(XDRIP_MARKETING_VERSION)";
				PRODUCT_BUNDLE_IDENTIFIER = "$(MAIN_APP_BUNDLE_IDENTIFIER).watchkitapp";
				PRODUCT_NAME = "$(TARGET_NAME)";
				SDKROOT = watchos;
				SKIP_INSTALL = YES;
				SWIFT_EMIT_LOC_STRINGS = YES;
				SWIFT_VERSION = 5.0;
				TARGETED_DEVICE_FAMILY = 4;
				WATCHOS_DEPLOYMENT_TARGET = 10.0;
			};
			name = Release;
		};
		F8AC426C21ADEBD70078C348 /* Debug */ = {
			isa = XCBuildConfiguration;
			baseConfigurationReference = 666E283826F7E54C00ACE4DF /* xDrip.xcconfig */;
			buildSettings = {
				ALWAYS_SEARCH_USER_PATHS = NO;
				CLANG_ANALYZER_LOCALIZABILITY_NONLOCALIZED = YES;
				CLANG_ANALYZER_NONNULL = YES;
				CLANG_ANALYZER_NUMBER_OBJECT_CONVERSION = YES_AGGRESSIVE;
				CLANG_CXX_LANGUAGE_STANDARD = "gnu++14";
				CLANG_CXX_LIBRARY = "libc++";
				CLANG_ENABLE_MODULES = YES;
				CLANG_ENABLE_OBJC_ARC = YES;
				CLANG_ENABLE_OBJC_WEAK = YES;
				CLANG_WARN_BLOCK_CAPTURE_AUTORELEASING = YES;
				CLANG_WARN_BOOL_CONVERSION = YES;
				CLANG_WARN_COMMA = YES;
				CLANG_WARN_CONSTANT_CONVERSION = YES;
				CLANG_WARN_DEPRECATED_OBJC_IMPLEMENTATIONS = YES;
				CLANG_WARN_DIRECT_OBJC_ISA_USAGE = YES_ERROR;
				CLANG_WARN_DOCUMENTATION_COMMENTS = YES;
				CLANG_WARN_EMPTY_BODY = YES;
				CLANG_WARN_ENUM_CONVERSION = YES;
				CLANG_WARN_INFINITE_RECURSION = YES;
				CLANG_WARN_INT_CONVERSION = YES;
				CLANG_WARN_NON_LITERAL_NULL_CONVERSION = YES;
				CLANG_WARN_OBJC_IMPLICIT_RETAIN_SELF = YES;
				CLANG_WARN_OBJC_LITERAL_CONVERSION = YES;
				CLANG_WARN_OBJC_ROOT_CLASS = YES_ERROR;
				CLANG_WARN_QUOTED_INCLUDE_IN_FRAMEWORK_HEADER = YES;
				CLANG_WARN_RANGE_LOOP_ANALYSIS = YES;
				CLANG_WARN_STRICT_PROTOTYPES = YES;
				CLANG_WARN_SUSPICIOUS_MOVE = YES;
				CLANG_WARN_UNGUARDED_AVAILABILITY = YES_AGGRESSIVE;
				CLANG_WARN_UNREACHABLE_CODE = YES;
				CLANG_WARN__DUPLICATE_METHOD_MATCH = YES;
				CODE_SIGN_IDENTITY = "iPhone Developer";
				COPY_PHASE_STRIP = NO;
				DEBUG_INFORMATION_FORMAT = dwarf;
				ENABLE_STRICT_OBJC_MSGSEND = YES;
				ENABLE_TESTABILITY = YES;
				ENABLE_USER_SCRIPT_SANDBOXING = YES;
				GCC_C_LANGUAGE_STANDARD = gnu11;
				GCC_DYNAMIC_NO_PIC = NO;
				GCC_NO_COMMON_BLOCKS = YES;
				GCC_OPTIMIZATION_LEVEL = 0;
				GCC_PREPROCESSOR_DEFINITIONS = (
					"DEBUG=1",
					"$(inherited)",
				);
				GCC_WARN_64_TO_32_BIT_CONVERSION = YES;
				GCC_WARN_ABOUT_RETURN_TYPE = YES_ERROR;
				GCC_WARN_UNDECLARED_SELECTOR = YES;
				GCC_WARN_UNINITIALIZED_AUTOS = YES_AGGRESSIVE;
				GCC_WARN_UNUSED_FUNCTION = YES;
				GCC_WARN_UNUSED_VARIABLE = YES;
				MTL_ENABLE_DEBUG_INFO = INCLUDE_SOURCE;
				MTL_FAST_MATH = YES;
				OBJROOT = "";
				ONLY_ACTIVE_ARCH = YES;
				SDKROOT = iphoneos;
				SHARED_PRECOMPS_DIR = "";
				SWIFT_ACTIVE_COMPILATION_CONDITIONS = DEBUG;
				SWIFT_COMPILATION_MODE = singlefile;
				SWIFT_OPTIMIZATION_LEVEL = "-Onone";
				SYMROOT = "";
			};
			name = Debug;
		};
		F8AC426D21ADEBD70078C348 /* Release */ = {
			isa = XCBuildConfiguration;
			baseConfigurationReference = 666E283826F7E54C00ACE4DF /* xDrip.xcconfig */;
			buildSettings = {
				ALWAYS_SEARCH_USER_PATHS = NO;
				CLANG_ANALYZER_LOCALIZABILITY_NONLOCALIZED = YES;
				CLANG_ANALYZER_NONNULL = YES;
				CLANG_ANALYZER_NUMBER_OBJECT_CONVERSION = YES_AGGRESSIVE;
				CLANG_CXX_LANGUAGE_STANDARD = "gnu++14";
				CLANG_CXX_LIBRARY = "libc++";
				CLANG_ENABLE_MODULES = YES;
				CLANG_ENABLE_OBJC_ARC = YES;
				CLANG_ENABLE_OBJC_WEAK = YES;
				CLANG_WARN_BLOCK_CAPTURE_AUTORELEASING = YES;
				CLANG_WARN_BOOL_CONVERSION = YES;
				CLANG_WARN_COMMA = YES;
				CLANG_WARN_CONSTANT_CONVERSION = YES;
				CLANG_WARN_DEPRECATED_OBJC_IMPLEMENTATIONS = YES;
				CLANG_WARN_DIRECT_OBJC_ISA_USAGE = YES_ERROR;
				CLANG_WARN_DOCUMENTATION_COMMENTS = YES;
				CLANG_WARN_EMPTY_BODY = YES;
				CLANG_WARN_ENUM_CONVERSION = YES;
				CLANG_WARN_INFINITE_RECURSION = YES;
				CLANG_WARN_INT_CONVERSION = YES;
				CLANG_WARN_NON_LITERAL_NULL_CONVERSION = YES;
				CLANG_WARN_OBJC_IMPLICIT_RETAIN_SELF = YES;
				CLANG_WARN_OBJC_LITERAL_CONVERSION = YES;
				CLANG_WARN_OBJC_ROOT_CLASS = YES_ERROR;
				CLANG_WARN_QUOTED_INCLUDE_IN_FRAMEWORK_HEADER = YES;
				CLANG_WARN_RANGE_LOOP_ANALYSIS = YES;
				CLANG_WARN_STRICT_PROTOTYPES = YES;
				CLANG_WARN_SUSPICIOUS_MOVE = YES;
				CLANG_WARN_UNGUARDED_AVAILABILITY = YES_AGGRESSIVE;
				CLANG_WARN_UNREACHABLE_CODE = YES;
				CLANG_WARN__DUPLICATE_METHOD_MATCH = YES;
				CODE_SIGN_IDENTITY = "iPhone Developer";
				COPY_PHASE_STRIP = NO;
				DEBUG_INFORMATION_FORMAT = "dwarf-with-dsym";
				ENABLE_NS_ASSERTIONS = NO;
				ENABLE_STRICT_OBJC_MSGSEND = YES;
				ENABLE_USER_SCRIPT_SANDBOXING = YES;
				GCC_C_LANGUAGE_STANDARD = gnu11;
				GCC_NO_COMMON_BLOCKS = YES;
				GCC_WARN_64_TO_32_BIT_CONVERSION = YES;
				GCC_WARN_ABOUT_RETURN_TYPE = YES_ERROR;
				GCC_WARN_UNDECLARED_SELECTOR = YES;
				GCC_WARN_UNINITIALIZED_AUTOS = YES_AGGRESSIVE;
				GCC_WARN_UNUSED_FUNCTION = YES;
				GCC_WARN_UNUSED_VARIABLE = YES;
				MTL_ENABLE_DEBUG_INFO = NO;
				MTL_FAST_MATH = YES;
				OBJROOT = "";
				SDKROOT = iphoneos;
				SHARED_PRECOMPS_DIR = "";
				SWIFT_COMPILATION_MODE = wholemodule;
				SWIFT_OPTIMIZATION_LEVEL = "-O";
				SYMROOT = "";
				VALIDATE_PRODUCT = YES;
			};
			name = Release;
		};
		F8AC426F21ADEBD70078C348 /* Debug */ = {
			isa = XCBuildConfiguration;
			buildSettings = {
				ALWAYS_EMBED_SWIFT_STANDARD_LIBRARIES = YES;
				APP_GROUP_IDENTIFIER = "group.com.${DEVELOPMENT_TEAM}.loopkit.LoopGroup";
				ASSETCATALOG_COMPILER_APPICON_NAME = AppIcon;
				CLANG_ENABLE_MODULES = YES;
				CODE_SIGN_ENTITLEMENTS = "$(XDRIP_ENTITLEMENTS_DEBUG)";
				CODE_SIGN_IDENTITY = "$(XDRIP_CODE_SIGN_IDENTITY_DEBUG)";
				CODE_SIGN_STYLE = "$(XDRIP_CODE_SIGN_STYLE)";
				CURRENT_PROJECT_VERSION = "$(CURRENT_PROJECT_VERSION)";
				DEVELOPMENT_TEAM = "$(XDRIP_DEVELOPMENT_TEAM)";
				INFOPLIST_FILE = "$(SRCROOT)/xdrip/Supporting Files/Info.plist";
				IPHONEOS_DEPLOYMENT_TARGET = 17.0;
				LD_RUNPATH_SEARCH_PATHS = (
					"$(inherited)",
					"@executable_path/Frameworks",
				);
				MARKETING_VERSION = "$(XDRIP_MARKETING_VERSION)";
				PRODUCT_BUNDLE_IDENTIFIER = "$(MAIN_APP_BUNDLE_IDENTIFIER)";
				PRODUCT_NAME = "$(TARGET_NAME)";
				PROVISIONING_PROFILE_SPECIFIER = "";
				SWIFT_OBJC_BRIDGING_HEADER = "xdrip/xdrip-Bridging-Header.h";
				SWIFT_OPTIMIZATION_LEVEL = "-Onone";
				SWIFT_VERSION = 5.0;
				TARGETED_DEVICE_FAMILY = "1,2";
			};
			name = Debug;
		};
		F8AC427021ADEBD70078C348 /* Release */ = {
			isa = XCBuildConfiguration;
			buildSettings = {
				ALWAYS_EMBED_SWIFT_STANDARD_LIBRARIES = YES;
				APP_GROUP_IDENTIFIER = "group.com.${DEVELOPMENT_TEAM}.loopkit.LoopGroup";
				ASSETCATALOG_COMPILER_APPICON_NAME = AppIcon;
				CLANG_ENABLE_MODULES = YES;
				CODE_SIGN_ENTITLEMENTS = "$(XDRIP_ENTITLEMENTS_RELEASE)";
				CODE_SIGN_IDENTITY = "(XDRIP_CODE_SIGN_IDENTITY_RELEASE)";
				CODE_SIGN_STYLE = "$(XDRIP_CODE_SIGN_STYLE)";
				CURRENT_PROJECT_VERSION = "$(CURRENT_PROJECT_VERSION)";
				DEVELOPMENT_TEAM = "$(XDRIP_DEVELOPMENT_TEAM)";
				INFOPLIST_FILE = "$(SRCROOT)/xdrip/Supporting Files/Info.plist";
				IPHONEOS_DEPLOYMENT_TARGET = 17.0;
				LD_RUNPATH_SEARCH_PATHS = (
					"$(inherited)",
					"@executable_path/Frameworks",
				);
				MARKETING_VERSION = "$(XDRIP_MARKETING_VERSION)";
				PRODUCT_BUNDLE_IDENTIFIER = "$(MAIN_APP_BUNDLE_IDENTIFIER)";
				PRODUCT_NAME = "$(TARGET_NAME)";
				PROVISIONING_PROFILE_SPECIFIER = "";
				SWIFT_OBJC_BRIDGING_HEADER = "xdrip/xdrip-Bridging-Header.h";
				SWIFT_VERSION = 5.0;
				TARGETED_DEVICE_FAMILY = "1,2";
			};
			name = Release;
		};
/* End XCBuildConfiguration section */

/* Begin XCConfigurationList section */
		4716A5012B406C3F00419052 /* Build configuration list for PBXNativeTarget "xDrip Widget Extension" */ = {
			isa = XCConfigurationList;
			buildConfigurations = (
				4716A4FF2B406C3F00419052 /* Debug */,
				4716A5002B406C3F00419052 /* Release */,
			);
			defaultConfigurationIsVisible = 0;
			defaultConfigurationName = Release;
		};
		479359942B88B95B007D3CEE /* Build configuration list for PBXNativeTarget "xDrip Watch Complication Extension" */ = {
			isa = XCConfigurationList;
			buildConfigurations = (
				479359922B88B95B007D3CEE /* Debug */,
				479359932B88B95B007D3CEE /* Release */,
			);
			defaultConfigurationIsVisible = 0;
			defaultConfigurationName = Release;
		};
		47A6ABEC2B790CC70047A4BA /* Build configuration list for PBXNativeTarget "xDrip Watch App" */ = {
			isa = XCConfigurationList;
			buildConfigurations = (
				47A6ABEA2B790CC70047A4BA /* Debug */,
				47A6ABEB2B790CC70047A4BA /* Release */,
			);
			defaultConfigurationIsVisible = 0;
			defaultConfigurationName = Release;
		};
		F8AC425521ADEBD60078C348 /* Build configuration list for PBXProject "xdrip" */ = {
			isa = XCConfigurationList;
			buildConfigurations = (
				F8AC426C21ADEBD70078C348 /* Debug */,
				F8AC426D21ADEBD70078C348 /* Release */,
			);
			defaultConfigurationIsVisible = 0;
			defaultConfigurationName = Release;
		};
		F8AC426E21ADEBD70078C348 /* Build configuration list for PBXNativeTarget "xdrip" */ = {
			isa = XCConfigurationList;
			buildConfigurations = (
				F8AC426F21ADEBD70078C348 /* Debug */,
				F8AC427021ADEBD70078C348 /* Release */,
			);
			defaultConfigurationIsVisible = 0;
			defaultConfigurationName = Release;
		};
/* End XCConfigurationList section */

/* Begin XCRemoteSwiftPackageReference section */
		4779BCE92974303400515714 /* XCRemoteSwiftPackageReference "SwiftCharts" */ = {
			isa = XCRemoteSwiftPackageReference;
			repositoryURL = "https://github.com/ivanschuetz/SwiftCharts";
			requirement = {
				branch = master;
				kind = branch;
			};
		};
		4779BCEC2974306300515714 /* XCRemoteSwiftPackageReference "ActionClosurable" */ = {
			isa = XCRemoteSwiftPackageReference;
			repositoryURL = "https://github.com/takasek/ActionClosurable.git";
			requirement = {
				kind = upToNextMajorVersion;
				minimumVersion = 2.0.0;
			};
		};
		4779BCEF2974307700515714 /* XCRemoteSwiftPackageReference "CryptoSwift" */ = {
			isa = XCRemoteSwiftPackageReference;
			repositoryURL = "https://github.com/krzyzanowskim/CryptoSwift.git";
			requirement = {
				kind = upToNextMajorVersion;
				minimumVersion = 1.4.0;
			};
		};
		4779BCF22974308F00515714 /* XCRemoteSwiftPackageReference "PieCharts" */ = {
			isa = XCRemoteSwiftPackageReference;
			repositoryURL = "https://github.com/paulplant/PieCharts";
			requirement = {
				branch = master;
				kind = branch;
			};
		};
/* End XCRemoteSwiftPackageReference section */

/* Begin XCSwiftPackageProductDependency section */
		470824D1297484B500C52317 /* SwiftCharts */ = {
			isa = XCSwiftPackageProductDependency;
			package = 4779BCE92974303400515714 /* XCRemoteSwiftPackageReference "SwiftCharts" */;
			productName = SwiftCharts;
		};
		4779BCED2974306300515714 /* ActionClosurable */ = {
			isa = XCSwiftPackageProductDependency;
			package = 4779BCEC2974306300515714 /* XCRemoteSwiftPackageReference "ActionClosurable" */;
			productName = ActionClosurable;
		};
		4779BCF02974307700515714 /* CryptoSwift */ = {
			isa = XCSwiftPackageProductDependency;
			package = 4779BCEF2974307700515714 /* XCRemoteSwiftPackageReference "CryptoSwift" */;
			productName = CryptoSwift;
		};
		4779BCF32974308F00515714 /* PieCharts */ = {
			isa = XCSwiftPackageProductDependency;
			package = 4779BCF22974308F00515714 /* XCRemoteSwiftPackageReference "PieCharts" */;
			productName = PieCharts;
		};
/* End XCSwiftPackageProductDependency section */

/* Begin XCVersionGroup section */
		F85FF3C2252D0C32004E6FF1 /* xdrip.xcdatamodeld */ = {
			isa = XCVersionGroup;
			children = (
				F8A2BC0225D9D471001D1E78 /* xdrip v16.xcdatamodel */,
				F87F5EFD2560686C00FFA395 /* xdrip v15.xcdatamodel */,
				F83275882546225400D305E6 /* xdrip v14.xcdatamodel */,
				F85FF3CB252F9C9A004E6FF1 /* xdrip v13.xcdatamodel */,
				F85FF3C3252D0C32004E6FF1 /* xdrip v12.xcdatamodel */,
			);
			currentVersion = F8A2BC0225D9D471001D1E78 /* xdrip v16.xcdatamodel */;
			path = xdrip.xcdatamodeld;
			sourceTree = "<group>";
			versionGroupType = wrapper.xcdatamodel;
		};
/* End XCVersionGroup section */
	};
	rootObject = F8AC425221ADEBD60078C348 /* Project object */;
}<|MERGE_RESOLUTION|>--- conflicted
+++ resolved
@@ -3081,11 +3081,8 @@
 				F8A1586E22EDC7EE007F5B5D /* ConstantsSuspensionPrevention.swift */,
 				F8AF36142455C6F700B5977B /* ConstantsTrace.swift */,
 				F8FDFEAC260DE1B90047597D /* ConstantsUI.swift */,
-<<<<<<< HEAD
-=======
 				F8E3A2AA23DA520B00E5E98A /* ConstantsWatch.swift */,
 				F8F71D792B7E9DFB005076E8 /* ConstantsDexcomG7.swift */,
->>>>>>> 69db6716
 			);
 			name = Constants;
 			path = xdrip/Constants;
